# services/ui/app.py
# ─────────────────────────────────────────────
# 🌐 OpenSource AI Agent Library + Credit Appraisal PoC by Dzoan
# ─────────────────────────────────────────────
from __future__ import annotations
import os
import re
import io
import json
import random
import datetime
import textwrap
from typing import Optional, Dict, List, Any

import pandas as pd
import numpy as np
import streamlit as st
import requests
import plotly.express as px
import plotly.graph_objects as go


# ────────────────────────────────
# CONFIG
# ────────────────────────────────
API_URL = os.getenv("API_URL", "http://localhost:8090")
RUNS_DIR = os.path.expanduser("~/credit-appraisal-agent-poc/services/api/.runs")
TMP_FEEDBACK_DIR = os.path.join(RUNS_DIR, "tmp_feedback")
LANDING_IMG_DIR = os.path.expanduser("~/credit-appraisal-agent-poc/services/ui/landing_images")

os.makedirs(RUNS_DIR, exist_ok=True)
os.makedirs(TMP_FEEDBACK_DIR, exist_ok=True)
os.makedirs(LANDING_IMG_DIR, exist_ok=True)

st.set_page_config(page_title="AI Agent Sandbox — By the People, For the People", layout="wide")

# ────────────────────────────────
# SESSION DEFAULTS
# ────────────────────────────────
if "logged_in" not in st.session_state:
    st.session_state.logged_in = False

if "user_info" not in st.session_state:
    st.session_state.user_info = {}

<<<<<<< HEAD

def ensure_user_info_defaults() -> Dict[str, Any]:
    info = st.session_state.setdefault("user_info", {})
    info.setdefault("name", "")
    info.setdefault("email", "")
    info.setdefault("flagged", False)
    info.setdefault("timestamp", datetime.datetime.now().strftime("%Y-%m-%d %H:%M:%S"))
    return info


def reset_collateral_session() -> None:
    st.session_state["asset_appraisal_result"] = None
    st.session_state["asset_verified_result"] = None
    st.session_state["asset_collateral_df"] = None
    st.session_state["asset_collateral_path"] = ""
    st.session_state["asset_collateral_credit_path"] = ""


def reset_kyc_registry() -> None:
    st.session_state["kyc_registry"] = None
    st.session_state["kyc_registry_ready"] = None
    st.session_state["kyc_registry_path"] = ""
    st.session_state["kyc_registry_ready_path"] = ""
    st.session_state["kyc_registry_generated_at"] = ""


def go_to_public_home(*, clear_user: bool = False) -> None:
    reset_collateral_session()
    reset_kyc_registry()
    st.session_state.workflow_stage = "data"
    st.session_state.public_stage = "landing"
    st.session_state.selected_agent = None
    st.session_state.logged_in = False
    if clear_user:
        st.session_state.user_info = {
            "name": "",
            "email": "",
            "flagged": False,
            "timestamp": datetime.datetime.now().strftime("%Y-%m-%d %H:%M:%S"),
        }
    else:
        ensure_user_info_defaults()


def logout_user() -> None:
    go_to_public_home(clear_user=True)


ensure_user_info_defaults()

if "workflow_stage" not in st.session_state:
    st.session_state.workflow_stage = "data"

if "public_stage" not in st.session_state:
    st.session_state.public_stage = "landing"

if "selected_agent" not in st.session_state:
    st.session_state.selected_agent = None

if "asset_appraisal_result" not in st.session_state:
    st.session_state["asset_appraisal_result"] = None

if "asset_verified_result" not in st.session_state:
    st.session_state["asset_verified_result"] = None

if "asset_collateral_df" not in st.session_state:
    st.session_state["asset_collateral_df"] = None

if "asset_collateral_path" not in st.session_state:
    st.session_state["asset_collateral_path"] = ""

if "asset_collateral_credit_path" not in st.session_state:
    st.session_state["asset_collateral_credit_path"] = ""

if "kyc_registry" not in st.session_state:
    st.session_state["kyc_registry"] = None

if "kyc_registry_ready" not in st.session_state:
    st.session_state["kyc_registry_ready"] = None

if "kyc_registry_path" not in st.session_state:
    st.session_state["kyc_registry_path"] = ""

if "kyc_registry_ready_path" not in st.session_state:
    st.session_state["kyc_registry_ready_path"] = ""

if "kyc_registry_generated_at" not in st.session_state:
    st.session_state["kyc_registry_generated_at"] = ""
=======
st.session_state.user_info.setdefault("flagged", False)
st.session_state.user_info.setdefault(
    "timestamp", datetime.datetime.now().strftime("%Y-%m-%d %H:%M:%S")
)
>>>>>>> f9c8ab79

# ────────────────────────────────
# HELPERS
# ────────────────────────────────
def load_image(base: str) -> Optional[str]:
    for ext in [".png", ".jpg", ".jpeg", ".webp", ".gif", ".svg"]:
        path = os.path.join(LANDING_IMG_DIR, f"{base}{ext}")
        if os.path.exists(path):
            return path
    return None

def save_uploaded_image(uploaded_file, base: str) -> Optional[str]:
    if not uploaded_file:
        return None
    ext = os.path.splitext(uploaded_file.name)[1].lower() or ".png"
    dest = os.path.join(LANDING_IMG_DIR, f"{base}{ext}")
    with open(dest, "wb") as f:
        f.write(uploaded_file.getvalue())
    return dest

def render_image_tag(agent_id: str, industry: str, emoji_fallback: str) -> str:
    base = agent_id.lower().replace(" ", "_")
    img_path = load_image(base) or load_image(industry.replace(" ", "_"))
    if img_path:
        return f'<img src="file://{img_path}" style="width:48px;height:48px;border-radius:10px;object-fit:cover;">'
    else:
        return f'<div style="font-size:32px;">{emoji_fallback}</div>'

# ────────────────────────────────
# DATA
# ────────────────────────────────
AGENTS = [
    ("🏦 Banking & Finance", "💰 Retail Banking", "💳 Credit Appraisal Agent", "Explainable AI for loan decisioning", "Available", "💳"),
    ("🏦 Banking & Finance", "💰 Retail Banking", "🏦 Asset Appraisal Agent", "Market-driven collateral valuation", "Coming Soon", "🏦"),
    ("🏦 Banking & Finance", "🩺 Insurance", "🩺 Claims Triage Agent", "Automated claims prioritization", "Coming Soon", "🩺"),
    ("⚡ Energy & Sustainability", "🔋 EV & Charging", "⚡ EV Charger Optimizer", "Optimize charger deployment via AI", "Coming Soon", "⚡"),
    ("⚡ Energy & Sustainability", "☀️ Solar", "☀️ Solar Yield Estimator", "Estimate solar ROI and efficiency", "Coming Soon", "☀️"),
    ("🚗 Automobile & Transport", "🚙 Automobile", "🚗 Predictive Maintenance", "Prevent downtime via sensor analytics", "Coming Soon", "🚗"),
    ("🚗 Automobile & Transport", "🔋 EV", "🔋 EV Battery Health Agent", "Monitor EV battery health cycles", "Coming Soon", "🔋"),
    ("🚗 Automobile & Transport", "🚚 Ride-hailing / Logistics", "🛻 Fleet Route Optimizer", "Dynamic route optimization for fleets", "Coming Soon", "🛻"),
    ("💻 Information Technology", "🧰 Support & Security", "🧩 IT Ticket Triage", "Auto-prioritize support tickets", "Coming Soon", "🧩"),
    ("💻 Information Technology", "🛡️ Security", "🔐 SecOps Log Triage", "Detect anomalies & summarize alerts", "Coming Soon", "🔐"),
    ("⚖️ Legal & Government", "⚖️ Law Firms", "⚖️ Contract Analyzer", "Extract clauses and compliance risks", "Coming Soon", "⚖️"),
    ("⚖️ Legal & Government", "🏛️ Public Services", "🏛️ Citizen Service Agent", "Smart assistant for citizen services", "Coming Soon", "🏛️"),
    ("🛍️ Retail / SMB / Creative", "🏬 Retail & eCommerce", "📈 Sales Forecast Agent", "Predict demand & inventory trends", "Coming Soon", "📈"),
    ("🎬 Retail / SMB / Creative", "🎨 Media & Film", "🎬 Budget Cost Assistant", "Estimate, optimize, and track film & production costs using AI", "Coming Soon", "🎬"),
]

# ────────────────────────────────
# PIPELINE CONFIG
# ────────────────────────────────
PIPELINE_STAGES: List[tuple[str, str, str]] = [
    (
        "data",
        "🏦 Synthetic Data Generator",
        "Create localized loan books and seed downstream stages with consistent datasets.",
    ),
    (
        "kyc",
        "🛂 KYC Agent",
        "Prepare compliance dossiers, sanctions screening, and risk signals before underwriting.",
    ),
    (
        "asset",
        "🏛️ Asset Appraisal AI Agent",
        "Verify collateral valuations, appraisal confidence, and eligibility for credit decisions.",
    ),
    (
        "credit",
        "🤖 Credit Appraisal AI Assistant",
        "Score applications with explainable AI narratives and policy-aligned decisioning.",
    ),
    (
        "review",
        "🧑‍⚖️ Human Review",
        "Audit AI outputs, adjust verdicts, and capture agreement plus remediation notes.",
    ),
    (
        "training",
        "🔁 Training (Feedback → Retrain)",
        "Loop curated feedback into retraining jobs and promote production-ready models.",
    ),
]

# ────────────────────────────────
# DARK MODE STYLES
# ────────────────────────────────
st.markdown("""
<style>
html, body, .block-container {
    background-color: #0f172a !important;
    color: #e2e8f0 !important;
}
.left-box {
    background: radial-gradient(circle at top left, #0f172a, #1e293b);
    color: #f1f5f9;
    border-radius: 20px;
    padding: 3rem 2rem;
    height: 100%;
    box-shadow: 6px 0 24px rgba(0,0,0,0.4);
}
.left-box h1 {font-size: 2.6rem; font-weight: 900; color: #fff; margin-bottom: 1rem;}
.left-box p, .left-box h3 {font-size: 1rem; color: #cbd5e1; line-height: 1.6;}

.right-box {
    background: linear-gradient(180deg, #1e293b, #0f172a);
    border-radius: 20px;
    padding: 2rem;
    color: #e2e8f0;
    box-shadow: -6px 0 24px rgba(0,0,0,0.35);
}
.dataframe {
    width: 100%;
    border-collapse: collapse;
    font-size: 15px;
    color: #f1f5f9;
    background-color: #0f172a;
}
.dataframe th {
    background-color: #1e293b;
    color: #f8fafc;
    padding: 12px;
    border-bottom: 2px solid #334155;
}
.dataframe td {
    padding: 10px 14px;
    border-bottom: 1px solid #334155;
}
.dataframe tr:hover {
    background-color: #1e293b;
    transition: background 0.3s ease-in-out;
}
.status-Available {color: #22c55e; font-weight:600;}
.status-ComingSoon {color: #f59e0b; font-weight:600;}
.pipeline-hero {
    background: linear-gradient(135deg, rgba(37,99,235,0.25), rgba(59,130,246,0.55));
    border-radius: 28px;
    padding: 32px 36px;
    margin-bottom: 32px;
    border: 1px solid rgba(148, 163, 184, 0.2);
    box-shadow: 0 20px 40px rgba(15, 23, 42, 0.45);
}
.pipeline-hero__eyebrow {
    text-transform: uppercase;
    letter-spacing: 0.14em;
    font-size: 0.75rem;
    color: rgba(226, 232, 240, 0.85);
}
.pipeline-hero__header h1 {
    font-size: 3rem;
    font-weight: 900;
    margin: 12px 0 8px;
    color: #ffffff;
}
.pipeline-hero__header p {
    font-size: 1.1rem;
    color: #e2e8f0;
    max-width: 720px;
    margin-bottom: 0;
}
.pipeline-user-tag {
    display: inline-flex;
    align-items: center;
    gap: 12px;
    background: rgba(15, 23, 42, 0.65);
    border-radius: 999px;
    padding: 10px 18px;
    border: 1px solid rgba(148, 163, 184, 0.25);
    font-size: 0.95rem;
    margin-bottom: 18px;
}
.pipeline-steps {
    display: grid;
    grid-template-columns: repeat(auto-fit, minmax(240px, 1fr));
    gap: 18px;
    margin-top: 26px;
}
.pipeline-step {
    background: rgba(15, 23, 42, 0.75);
    border-radius: 20px;
    padding: 20px 22px;
    border: 1px solid rgba(148, 163, 184, 0.18);
    display: flex;
    gap: 16px;
    align-items: flex-start;
    min-height: 140px;
}
.pipeline-step--active {
    background: linear-gradient(160deg, rgba(59, 130, 246, 0.28), rgba(37, 99, 235, 0.42));
    border-color: rgba(96, 165, 250, 0.65);
    box-shadow: 0 18px 32px rgba(30, 64, 175, 0.35);
}
.pipeline-step__index {
    width: 42px;
    height: 42px;
    border-radius: 14px;
    background: linear-gradient(180deg,#38bdf8,#2563eb);
    display: flex;
    align-items: center;
    justify-content: center;
    font-weight: 800;
    color: #0f172a;
    font-size: 1.1rem;
    box-shadow: inset 0 1px 0 rgba(255,255,255,0.35);
}
.pipeline-step__index--active {
    background: linear-gradient(180deg,#facc15,#f59e0b);
    color: #1f2937;
}
.pipeline-step__body {
    flex: 1;
}
.pipeline-step__title {
    font-weight: 700;
    font-size: 1.1rem;
    color: #f8fafc;
    margin-bottom: 6px;
}
.pipeline-step__body p {
    margin: 0;
    font-size: 0.95rem;
    color: rgba(226,232,240,0.85);
}
.kyc-panel {
    background: linear-gradient(135deg, rgba(15,23,42,0.85), rgba(30,64,175,0.55));
    border-radius: 26px;
    padding: 28px 32px;
    border: 1px solid rgba(148, 163, 184, 0.25);
    box-shadow: 0 20px 38px rgba(8, 15, 35, 0.55);
    margin-top: 12px;
}
.kyc-panel__title {
    font-size: 1.4rem;
    font-weight: 800;
    color: #f8fafc;
    margin-bottom: 6px;
}
.kyc-panel__subtitle {
    color: rgba(226, 232, 240, 0.85);
    font-size: 0.95rem;
    margin-bottom: 18px;
}
.kyc-grid {
    display: grid;
    grid-template-columns: repeat(auto-fit, minmax(200px, 1fr));
    gap: 16px;
}
.kyc-card {
    background: rgba(15, 23, 42, 0.78);
    border-radius: 18px;
    padding: 18px 20px;
    border: 1px solid rgba(148, 163, 184, 0.22);
    box-shadow: inset 0 1px 0 rgba(255, 255, 255, 0.04);
    display: flex;
    flex-direction: column;
    gap: 10px;
}
.kyc-card__label {
    text-transform: uppercase;
    font-size: 0.75rem;
    letter-spacing: 0.12em;
    color: rgba(148, 163, 184, 0.85);
}
.kyc-card__value {
    font-size: 2.1rem;
    font-weight: 800;
    color: #e2e8f0;
}
.kyc-card__note {
    font-size: 0.9rem;
    color: rgba(226, 232, 240, 0.75);
}
.kyc-badge {
    display: inline-flex;
    align-items: center;
    gap: 8px;
    padding: 6px 12px;
    border-radius: 999px;
    font-size: 0.8rem;
    font-weight: 600;
    background: rgba(34, 197, 94, 0.18);
    color: #4ade80;
    border: 1px solid rgba(74, 222, 128, 0.35);
}
.kyc-badge--warning {
    background: rgba(250, 204, 21, 0.2);
    color: #facc15;
    border-color: rgba(250, 204, 21, 0.35);
}
.kyc-badge--alert {
    background: rgba(248, 113, 113, 0.2);
    color: #f87171;
    border-color: rgba(248, 113, 113, 0.35);
}
button {
    transition: all 0.25s ease-in-out;
}
button:hover {
    transform: translateY(-2px);
    background: linear-gradient(90deg,#1d4ed8,#2563eb);
}
footer {
    text-align: center;
    padding: 2rem;
    color: #64748b;
    font-size: 0.9rem;
    margin-top: 3rem;
}
</style>
""", unsafe_allow_html=True)

<<<<<<< HEAD

def render_pipeline_hero(active_stage: str) -> None:
    step_blocks: List[str] = []
    for idx, (key, title, desc) in enumerate(PIPELINE_STAGES, start=1):
        is_active = key == active_stage
        step_class = "pipeline-step" + (" pipeline-step--active" if is_active else "")
        index_class = "pipeline-step__index" + (
            " pipeline-step__index--active" if is_active else ""
        )
        step_blocks.append(
            textwrap.dedent(
                f"""
                <div class='{step_class}'>
                    <div class='{index_class}'>{idx}</div>
                    <div class='pipeline-step__body'>
                        <div class='pipeline-step__title'>{title}</div>
                        <p>{desc}</p>
                    </div>
                </div>
                """
            ).strip()
        )

    steps_html = "\n".join(step_blocks)
    hero_html = textwrap.dedent(
        f"""
        <div class='pipeline-hero'>
            <div class='pipeline-hero__header'>
                <div class='pipeline-hero__eyebrow'>Agent Workflow</div>
                <h1>💳 AI Credit Appraisal Platform</h1>
                <p>Generate, sanitize, and appraise credit with AI agent power and human decisions.</p>
            </div>
            <div class='pipeline-steps'>
                {steps_html}
            </div>
        </div>
        """
    ).strip()

    st.markdown(hero_html, unsafe_allow_html=True)
=======

def render_pipeline_hero(active_stage: str) -> None:
    steps_html = "".join(
        f"""
        <div class='pipeline-step{' pipeline-step--active' if key == active_stage else ''}'>
            <div class='pipeline-step__index{' pipeline-step__index--active' if key == active_stage else ''}'>{idx}</div>
            <div class='pipeline-step__body'>
                <div class='pipeline-step__title'>{title}</div>
                <p>{desc}</p>
            </div>
        </div>
        """
        for idx, (key, title, desc) in enumerate(PIPELINE_STAGES, start=1)
    )

    st.markdown(
        f"""
        <div class='pipeline-hero'>
            <div class='pipeline-hero__header'>
                <div class='pipeline-hero__eyebrow'>Agent Workflow</div>
                <h1>💳 AI Credit Appraisal Platform</h1>
                <p>Generate, sanitize, and appraise credit with AI agent power and human decisions.</p>
            </div>
            <div class='pipeline-steps'>
                {steps_html}
            </div>
        </div>
        """,
        unsafe_allow_html=True,
    )


# ────────────────────────────────
# LAYOUT
# ────────────────────────────────
if not st.session_state.logged_in:
    col1, col2 = st.columns([1.1, 1.9], gap="large")

    with col1:
        st.markdown("<div class='left-box'>", unsafe_allow_html=True)
        logo_path = load_image("people_logo")
        if logo_path:
            st.image(logo_path, width=160)
        else:
            logo_upload = st.file_uploader("Upload People Logo", type=["jpg", "png", "webp"], key="upload_logo")
            if logo_upload:
                save_uploaded_image(logo_upload, "people_logo")
                st.success("✅ Logo uploaded successfully! Refreshing...")
                st.rerun()

        st.markdown("""
        <h1>✊ Let’s Build an AI by the People, for the People</h1>
        <h3>⚙️ Ready-to-Use AI Agent Sandbox — From Sandbox to Production</h3>
        <p>
        A world-class open innovation space where anyone can build, test, and deploy AI agents using open-source code, explainable models, and modular templates.<br><br>
        For developers, startups, and enterprises — experiment, customize, and scale AI without barriers.<br><br>
        <b>Privacy & Data Sovereignty:</b> Each agent runs under strict privacy controls and complies with GDPR & Vietnam Data Law 2025. Only anonymized or synthetic data is used — your data never leaves your environment.<br><br>
        <b>From Sandbox to Production:</b> Start with ready-to-use agent templates, adapt, test, and deploy — all on GPU-as-a-Service Cloud with zero CAPEX.<br><br>
        You dream it — now you can build it.
        </p>
        <div style="text-align:center;margin-top:2rem;">
            <a href="#credit_poc" style="text-decoration:none;">
                <button style="background:linear-gradient(90deg,#2563eb,#1d4ed8);
                               border:none;border-radius:12px;color:white;
                               padding:16px 32px;font-size:18px;cursor:pointer;">
                    🚀 Start Building Now
                </button>
            </a>
        </div>
        """, unsafe_allow_html=True)
        st.markdown("</div>", unsafe_allow_html=True)

    with col2:
        st.markdown("<div class='right-box'>", unsafe_allow_html=True)
        st.markdown("<h2>📊 Global AI Agent Library</h2>", unsafe_allow_html=True)
        st.caption("Explore sectors, industries, and ready-to-use AI agents across domains.")

        rows = []
        for sector, industry, agent, desc, status, emoji in AGENTS:
            rating = round(random.uniform(3.5, 5.0), 1)
            users = random.randint(800, 9000)
            comments = random.randint(5, 120)
            image_html = render_image_tag(agent, industry, emoji)
            rows.append({
                "🖼️": image_html,
                "🏭 Sector": sector,
                "🧩 Industry": industry,
                "🤖 Agent": agent,
                "🧠 Description": desc,
                "📶 Status": f'<span class="status-{status.replace(" ", "")}">{status}</span>',
                "⭐ Rating": "⭐" * int(rating) + "☆" * (5 - int(rating)),
                "👥 Users": users,
                "💬 Comments": comments
            })
        df = pd.DataFrame(rows)
        st.write(df.to_html(escape=False, index=False), unsafe_allow_html=True)
        st.markdown("</div>", unsafe_allow_html=True)

    # ─────────────────────────────────────────────
    # WORKFLOW PIPELINE — WITH LOOPBACK
    # ─────────────────────────────────────────────
    st.markdown(
        """
        ### 🛠️ Workflow Pipeline Overview
        1. **Synthetic Data Generator** – Create realistic datasets for testing.
        2. **Anonymize & Sanitize Data** – Drop PII and scrub sensitive text.
        3. **Credit Appraisal by AI Assistant** – Run agent-driven credit decisions.
        4. **Human Review** – Evaluate and adjust AI outputs.
        5. **Training (Feedback → Retrain)** – Feed human-labelled data back into training.
        6. **Loop Back** – Re-run the agent with the newly trained model.
        """
    )

    # ────────────────────────────────
    # FOOTER
    # ────────────────────────────────
    st.markdown("<footer>Made with ❤️ by Dzoan Nguyen— Open AI Sandbox Initiative</footer>", unsafe_allow_html=True)

    # ── Login Screen
    with st.container():
        st.markdown("### 🔐 Login (Demo Mode)")
        col1, col2, col3 = st.columns([1, 1, 1])
        with col1:
            username = st.text_input("Username", value="", placeholder="e.g. dzoan")
        with col2:
            email = st.text_input("Email", value="", placeholder="e.g. dzoan@demo.local")
        with col3:
            password = st.text_input("Password", type="password", placeholder="Enter any password")

        login_btn = st.button("Login", type="primary", use_container_width=True)

        if login_btn:
            if username.strip() and email.strip():
                st.session_state.user_info.update(
                    {
                        "name": username.strip(),
                        "email": email.strip(),
                        "flagged": False,
                        "timestamp": datetime.datetime.now().strftime("%Y-%m-%d %H:%M:%S"),
                    }
                )
                st.session_state.logged_in = True
                st.session_state["login_flash"] = username.strip()
            else:
                st.error("Please enter both username and email to continue.")

    st.stop()


# ─────────────────────────────────────────────
# HEADER — USER INFO + SECURITY

flash_user = st.session_state.pop("login_flash", None)
if flash_user:
    st.success(f"✅ Logged in as {flash_user}")

st.title("💳 AI Credit Appraisal Platform")
st.caption("Generate, sanitize, and appraise credit with AI agent Power and Human Decisions  .")

    st.markdown(
        f"""
        <div class='pipeline-hero'>
            <div class='pipeline-hero__header'>
                <div class='pipeline-hero__eyebrow'>Agent Workflow</div>
                <h1>💳 AI Credit Appraisal Platform</h1>
                <p>Generate, sanitize, and appraise credit with AI agent power and human decisions.</p>
            </div>
            <div class='pipeline-steps'>
                {steps_html}
            </div>
        </div>
        """,
        unsafe_allow_html=True,
    )

    c1, c2 = st.columns([1, 2])
    with c1:
        code = st.selectbox(
            "Currency",
            list(CURRENCY_OPTIONS.keys()),
            index=list(CURRENCY_OPTIONS.keys()).index(st.session_state["currency_code"]),
            help="All monetary fields will be in this local currency.",
        )
        if code != st.session_state["currency_code"]:
            st.session_state["currency_code"] = code
            set_currency_defaults()
    with c2:
        st.info(
            f"Amounts will be generated in **{st.session_state['currency_label']}**.",
            icon="💰",
        )

    rows = st.slider("Number of rows to generate", 50, 2000, 200, step=50)
    non_bank_ratio = st.slider("Share of non-bank customers", 0.0, 1.0, 0.30, 0.05)

    colA, colB = st.columns(2)
    with colA:
        if st.button("🔴 Generate RAW Synthetic Data (with PII)", use_container_width=True):
            raw_df = append_user_info(generate_raw_synthetic(rows, non_bank_ratio))
            st.session_state.synthetic_raw_df = raw_df
            raw_path = save_to_runs(raw_df, "synthetic_raw")
            st.success(
                f"Generated RAW (PII) dataset with {rows} rows in {st.session_state['currency_label']}. Saved to {raw_path}"
            )
            st.dataframe(raw_df.head(10), use_container_width=True)
            st.download_button(
                "⬇️ Download RAW CSV",
                raw_df.to_csv(index=False).encode("utf-8"),
                os.path.basename(raw_path),
                "text/csv",
            )

    with colB:
        if st.button("🟢 Generate ANON Synthetic Data (ready for agent)", use_container_width=True):
            anon_df = append_user_info(generate_anon_synthetic(rows, non_bank_ratio))
            st.session_state.synthetic_df = anon_df
            anon_path = save_to_runs(anon_df, "synthetic_anon")
            st.success(
                f"Generated ANON dataset with {rows} rows in {st.session_state['currency_label']}. Saved to {anon_path}"
            )
            st.dataframe(anon_df.head(10), use_container_width=True)
            st.download_button(
                "⬇️ Download ANON CSV",
                anon_df.to_csv(index=False).encode("utf-8"),
                os.path.basename(anon_path),
                "text/csv",
            )

    st.markdown("---")
    st.subheader("🧹 Upload & Anonymize Customer Data")
    st.markdown("Upload your **real CSV**. We drop PII columns and scrub emails/phones in text fields.")

    uploaded = st.file_uploader("Upload CSV file", type=["csv"], key="data_stage_uploader")
    if uploaded:
        try:
            df = pd.read_csv(uploaded)
        except Exception as exc:
            st.error(f"Could not read CSV: {exc}")
            st.stop()

        st.write("📊 Original Data Preview:")
        st.dataframe(dedupe_columns(df.head(5)), use_container_width=True)
>>>>>>> f9c8ab79

        sanitized, dropped_cols = drop_pii_columns(df)
        sanitized = append_user_info(sanitized)
        sanitized = dedupe_columns(sanitized)
        st.session_state.anonymized_df = sanitized

def ensure_application_ids(df: pd.DataFrame) -> pd.DataFrame:
    out = df.copy()
    if "application_id" not in out.columns:
        out["application_id"] = [f"APP_{i:04d}" for i in range(1, len(out) + 1)]
    out["application_id"] = out["application_id"].astype(str)
    return out

def sanitize_dataset(df: pd.DataFrame) -> pd.DataFrame:
    safe = dedupe_columns(df)
    safe, _ = drop_pii_columns(safe)
    safe = strip_policy_banned(safe)
    safe = dedupe_columns(safe)
    return ensure_application_ids(safe)

def resolve_dataset_choice(choice: str, *, sanitize: bool = True) -> Optional[pd.DataFrame]:
    df: Optional[pd.DataFrame] = None
    if choice == "Use synthetic (ANON)":
        df = st.session_state.get("synthetic_df")
    elif choice == "Use synthetic (RAW – auto-sanitize)":
        df = st.session_state.get("synthetic_raw_df")
    elif choice == "Use anonymized dataset":
        df = st.session_state.get("anonymized_df")
    elif choice == "Use collateral verification output":
        df = st.session_state.get("asset_verified_result") or st.session_state.get("asset_collateral_df")
    elif choice == "Use KYC registry (anonymized)":
        df = st.session_state.get("kyc_registry_ready")
    elif choice == "Upload manually":
        up_bytes = st.session_state.get("manual_upload_bytes")
        if up_bytes:
            try:
                df = pd.read_csv(io.BytesIO(up_bytes))
            except Exception:
                df = None

    if df is None:
        return None

    df = dedupe_columns(df)
    if sanitize:
        try:
            df = sanitize_dataset(df)
        except Exception:
            df = ensure_application_ids(df)
    else:
        df = ensure_application_ids(df)
    return df

def build_collateral_report(
    df: pd.DataFrame,
    *,
    confidence_threshold: float = 0.88,
    value_ratio: float = 0.8,
) -> tuple[pd.DataFrame, List[str]]:
    if df is None or df.empty:
        return pd.DataFrame(), []

    records = df.to_dict(orient="records")
    total = len(records)
    progress = st.progress(0.0) if total > 1 else None
    session = requests.Session()
    rows: List[Dict[str, Any]] = []
    errors: List[str] = []

    for idx, record in enumerate(records, start=1):
        asset_type = str(record.get("collateral_type") or "Collateral Asset")
        declared_value = _to_float(record.get("collateral_value"), 0.0)
        loan_amount = _to_float(record.get("loan_amount"), 0.0)
        metadata = {
            "application_id": record.get("application_id"),
            "declared_value": declared_value,
            "loan_amount": loan_amount,
            "currency_code": record.get("currency_code") or st.session_state.get("currency_code"),
        }

        payload = {"asset_type": asset_type, "metadata": json.dumps(metadata, default=str)}

        estimated_value = declared_value
        confidence = 0.0
        asset_result: Dict[str, Any] = {}
        error_message = ""

        try:
            response = session.post(
                f"{API_URL}/v1/agents/asset_appraisal/run",
                data=payload,
                timeout=30,
            )
            response.raise_for_status()
            asset_result = response.json().get("result", {}) or {}
            estimated_value = _to_float(asset_result.get("estimated_value"), declared_value)
            confidence = _to_float(asset_result.get("confidence"), 0.0)
        except Exception as exc:  # pragma: no cover - defensive
            error_message = str(exc)
            errors.append(error_message)

        value_threshold = 0.0
        if loan_amount:
            value_threshold = loan_amount * value_ratio
        elif declared_value:
            value_threshold = declared_value * value_ratio

        reasons: List[str] = []
        meets_confidence = confidence >= confidence_threshold
        meets_value = True if value_threshold == 0 else estimated_value >= value_threshold

        if not meets_confidence:
            reasons.append(
                f"Confidence {confidence:.2f} below threshold {confidence_threshold:.2f}"
            )
        if not meets_value:
            if loan_amount:
                reasons.append(
                    f"Estimated value {estimated_value:,.0f} below {value_ratio:.0%} of loan {loan_amount:,.0f}"
                )
            else:
                reasons.append(
                    f"Estimated value {estimated_value:,.0f} below threshold {value_threshold:,.0f}"
                )
        if error_message:
            reasons.append(f"Asset agent error: {error_message}")
        if not reasons:
            reasons.append("Confidence and value thresholds satisfied")

        verified = meets_confidence and meets_value and not error_message
        status_label = "Verified" if verified else "Failed"

        enriched = dict(record)
        enriched.update(
            {
                "collateral_estimated_value": round(estimated_value, 2),
                "collateral_confidence": round(confidence, 4),
                "collateral_verified": bool(verified),
                "collateral_status": status_label,
                "collateral_verification_reason": "; ".join(reasons),
                "collateral_agent_asset_id": asset_result.get("asset_id"),
                "collateral_agent_model": asset_result.get("model_name"),
                "collateral_agent_timestamp": asset_result.get("timestamp"),
                "collateral_value_threshold": round(value_threshold, 2),
                "collateral_checked_at": datetime.datetime.utcnow().isoformat(),
            }
        )
        rows.append(enriched)

        if progress is not None:
            progress.progress(idx / total)

    if progress is not None:
        progress.empty()

    return dedupe_columns(pd.DataFrame(rows)), errors

def ensure_application_ids(df: pd.DataFrame) -> pd.DataFrame:
    out = df.copy()
    if "application_id" not in out.columns:
        out["application_id"] = [f"APP_{i:04d}" for i in range(1, len(out) + 1)]
    out["application_id"] = out["application_id"].astype(str)
    return out

def sanitize_dataset(df: pd.DataFrame) -> pd.DataFrame:
    safe = dedupe_columns(df)
    safe, _ = drop_pii_columns(safe)
    safe = strip_policy_banned(safe)
    safe = dedupe_columns(safe)
    return ensure_application_ids(safe)

def resolve_dataset_choice(choice: str, *, sanitize: bool = True) -> Optional[pd.DataFrame]:
    df: Optional[pd.DataFrame] = None
    if choice == "Use synthetic (ANON)":
        df = st.session_state.get("synthetic_df")
    elif choice == "Use synthetic (RAW – auto-sanitize)":
        df = st.session_state.get("synthetic_raw_df")
    elif choice == "Use anonymized dataset":
        df = st.session_state.get("anonymized_df")
    elif choice == "Use collateral verification output":
        df = st.session_state.get("asset_verified_result") or st.session_state.get("asset_collateral_df")
    elif choice == "Use KYC registry (anonymized)":
        df = st.session_state.get("kyc_registry_ready")
    elif choice == "Upload manually":
        up_bytes = st.session_state.get("manual_upload_bytes")
        if up_bytes:
            try:
                df = pd.read_csv(io.BytesIO(up_bytes))
            except Exception:
                df = None

    if df is None:
        return None

    df = dedupe_columns(df)
    if sanitize:
        try:
            df = sanitize_dataset(df)
        except Exception:
            df = ensure_application_ids(df)
    else:
        df = ensure_application_ids(df)
    return df

def build_collateral_report(
    df: pd.DataFrame,
    *,
    confidence_threshold: float = 0.88,
    value_ratio: float = 0.8,
) -> tuple[pd.DataFrame, List[str]]:
    if df is None or df.empty:
        return pd.DataFrame(), []

    records = df.to_dict(orient="records")
    total = len(records)
    progress = st.progress(0.0) if total > 1 else None
    session = requests.Session()
    rows: List[Dict[str, Any]] = []
    errors: List[str] = []

    for idx, record in enumerate(records, start=1):
        asset_type = str(record.get("collateral_type") or "Collateral Asset")
        declared_value = _to_float(record.get("collateral_value"), 0.0)
        loan_amount = _to_float(record.get("loan_amount"), 0.0)
        metadata = {
            "application_id": record.get("application_id"),
            "declared_value": declared_value,
            "loan_amount": loan_amount,
            "currency_code": record.get("currency_code") or st.session_state.get("currency_code"),
        }

        payload = {"asset_type": asset_type, "metadata": json.dumps(metadata, default=str)}

        estimated_value = declared_value
        confidence = 0.0
        asset_result: Dict[str, Any] = {}
        error_message = ""

        try:
            response = session.post(
                f"{API_URL}/v1/agents/asset_appraisal/run",
                data=payload,
                timeout=30,
            )
            response.raise_for_status()
            asset_result = response.json().get("result", {}) or {}
            estimated_value = _to_float(asset_result.get("estimated_value"), declared_value)
            confidence = _to_float(asset_result.get("confidence"), 0.0)
        except Exception as exc:  # pragma: no cover - defensive
            error_message = str(exc)
            errors.append(error_message)

        value_threshold = 0.0
        if loan_amount:
            value_threshold = loan_amount * value_ratio
        elif declared_value:
            value_threshold = declared_value * value_ratio

        reasons: List[str] = []
        meets_confidence = confidence >= confidence_threshold
        meets_value = True if value_threshold == 0 else estimated_value >= value_threshold

        if not meets_confidence:
            reasons.append(
                f"Confidence {confidence:.2f} below threshold {confidence_threshold:.2f}"
            )
        if not meets_value:
            if loan_amount:
                reasons.append(
                    f"Estimated value {estimated_value:,.0f} below {value_ratio:.0%} of loan {loan_amount:,.0f}"
                )
            else:
                reasons.append(
                    f"Estimated value {estimated_value:,.0f} below threshold {value_threshold:,.0f}"
                )
        if error_message:
            reasons.append(f"Asset agent error: {error_message}")
        if not reasons:
            reasons.append("Confidence and value thresholds satisfied")

        verified = meets_confidence and meets_value and not error_message
        status_label = "Verified" if verified else "Failed"

        enriched = dict(record)
        enriched.update(
            {
                "collateral_estimated_value": round(estimated_value, 2),
                "collateral_confidence": round(confidence, 4),
                "collateral_verified": bool(verified),
                "collateral_status": status_label,
                "collateral_verification_reason": "; ".join(reasons),
                "collateral_agent_asset_id": asset_result.get("asset_id"),
                "collateral_agent_model": asset_result.get("model_name"),
                "collateral_agent_timestamp": asset_result.get("timestamp"),
                "collateral_value_threshold": round(value_threshold, 2),
                "collateral_checked_at": datetime.datetime.utcnow().isoformat(),
            }
        )
        rows.append(enriched)

        if progress is not None:
            progress.progress(idx / total)

    if progress is not None:
        progress.empty()

    return dedupe_columns(pd.DataFrame(rows)), errors

def append_user_info(df: pd.DataFrame) -> pd.DataFrame:
    if "user_info" not in st.session_state:
        st.session_state.user_info = {}
    meta = st.session_state.user_info
    timestamp = meta.get("timestamp") or datetime.datetime.now().strftime("%Y-%m-%d %H:%M:%S")
    meta["timestamp"] = timestamp

    out = df.copy()
    out["session_user_name"] = meta.get("name", "")
    out["session_user_email"] = meta.get("email", "")
    out["session_flagged"] = meta.get("flagged", False)
    out["created_at"] = timestamp
    return dedupe_columns(out)

def save_to_runs(df: pd.DataFrame, prefix: str) -> str:
    ts = datetime.datetime.now().strftime("%Y-%m-%d_%H-%M")
    flagged = bool(st.session_state.get("user_info", {}).get("flagged", False))
    flag_suffix = "_FLAGGED" if flagged else ""
    fname = f"{prefix}_{ts}{flag_suffix}.csv"
    fpath = os.path.join(RUNS_DIR, fname)
    dedupe_columns(df).to_csv(fpath, index=False)
    return fpath

    st.stop()

if workflow_stage == "kyc":
    render_pipeline_hero("kyc")

    st.title("🛂 KYC & Compliance Workbench")
    st.caption("Capture applicant identity, perform sanctions checks, and feed compliance context downstream.")

    nav_cols = st.columns([1, 1, 2, 1])
    with nav_cols[0]:
        if st.button("⬅️ Back to Data Stage", key="btn_back_data_from_kyc"):
            st.session_state.workflow_stage = "data"
            st.rerun()
    with nav_cols[1]:
        if st.button("🏛️ Continue to Asset Stage", key="btn_forward_asset_from_kyc"):
            st.session_state.workflow_stage = "asset"
            st.rerun()
    with nav_cols[3]:
        if st.button("🚪 Logout", key="btn_logout_kyc_stage"):
            logout_user()
            st.rerun()

    st.text_input("Session User", value=user_name, disabled=True)
    st.text_input("Session Email", value=user_email, disabled=True)

    flagged = st.toggle("Flag this session for manual review", value=flag_session, key="kyc_flag_toggle_stage")
    st.session_state.user_info["flagged"] = flagged
    flag_session = flagged
    st.session_state.user_info.setdefault("timestamp", datetime.datetime.now().strftime("%Y-%m-%d %H:%M:%S"))

    if st.button("🔁 Refresh Synthetic KYC Dossier", key="btn_refresh_kyc_stage"):
        build_session_kyc_registry(force=True)
        st.success("Synthetic KYC dossier refreshed from the latest loan book inputs.")
        st.rerun()

    kyc_df = build_session_kyc_registry()
    if isinstance(kyc_df, pd.DataFrame) and not kyc_df.empty:
        ready_df = st.session_state.get("kyc_registry_ready")
        generated_at = st.session_state.get("kyc_registry_generated_at") or datetime.datetime.now().strftime(
            "%Y-%m-%d %H:%M:%S"
        )
        total_profiles = len(kyc_df)
        cleared = int((kyc_df.get("kyc_status", pd.Series(dtype=str)).astype(str) == "Cleared").sum())
        enhanced = int((kyc_df.get("kyc_status", pd.Series(dtype=str)).astype(str) == "Enhanced Due Diligence").sum())
        pending_docs = int((kyc_df.get("kyc_status", pd.Series(dtype=str)).astype(str) == "Pending Docs").sum())
        high_risk = int(kyc_df.get("aml_risk", pd.Series(dtype=str)).isin(["High", "Critical"]).sum())
        pep_matches = int((kyc_df.get("pep_status", pd.Series(dtype=str)).astype(str) != "No match").sum())
        watch_series = kyc_df.get("watchlist_hits")
        watch_total = int(watch_series.sum()) if isinstance(watch_series, pd.Series) else 0

        try:
            due_soon = int(
                pd.to_datetime(kyc_df.get("next_refresh_due"), errors="coerce")
                .lt(datetime.datetime.now() + datetime.timedelta(days=30))
                .sum()
            )
        except Exception:
            due_soon = 0

        badge_high = "kyc-badge kyc-badge--alert" if high_risk else "kyc-badge"
        badge_pep = "kyc-badge kyc-badge--warning" if pep_matches else "kyc-badge"
        badge_docs = "kyc-badge kyc-badge--warning" if pending_docs else "kyc-badge"

        st.markdown(
            f"""
            <div class='kyc-panel'>
                <div class='kyc-panel__title'>KYC Control Center</div>
                <div class='kyc-panel__subtitle'>Synthetic dossier ready for collateral and credit review · Last refresh {generated_at}</div>
                <div class='kyc-grid'>
                    <div class='kyc-card'>
                        <div class='kyc-card__label'>Profiles in scope</div>
                        <div class='kyc-card__value'>{total_profiles}</div>
                        <div class='kyc-card__note'>Cleared {cleared} · Enhanced DD {enhanced}</div>
                    </div>
                    <div class='kyc-card'>
                        <div class='kyc-card__label'>AML risk</div>
                        <div class='kyc-card__value'>{high_risk}</div>
                        <div class='kyc-card__note'>High or critical AML profiles</div>
                    </div>
                    <div class='kyc-card'>
                        <div class='kyc-card__label'>PEP matches</div>
                        <div class='kyc-card__value'>{pep_matches}</div>
                        <div class='kyc-card__note'>Politically exposed persons flagged</div>
                    </div>
                    <div class='kyc-card'>
                        <div class='kyc-card__label'>Watchlist hits</div>
                        <div class='kyc-card__value'>{watch_total}</div>
                        <div class='kyc-card__note'>Matches across sanctions datasets</div>
                    </div>
                </div>
                <div class='kyc-panel__metrics'>
                    <span class='{badge_high}'>High AML risk: {high_risk}</span>
                    <span class='{badge_pep}'>PEP matches: {pep_matches}</span>
                    <span class='{badge_docs}'>Pending documentation: {pending_docs}</span>
                    <span class='kyc-badge'>Refresh due ≤30d: {due_soon}</span>
                </div>
            </div>
            """,
            unsafe_allow_html=True,
        )

<<<<<<< HEAD
def _to_float(value: Any, default: float = 0.0) -> float:
    try:
        return float(value)
    except (TypeError, ValueError):
        return default

def fmt_currency_label(base: str) -> str:
    sym = st.session_state.get("currency_symbol", "")
    return f"{base} ({sym})" if sym else base
=======
        st.markdown("#### 📄 Synthetic KYC Registry Preview")
        st.dataframe(kyc_df.head(15), use_container_width=True)

        if isinstance(ready_df, pd.DataFrame) and not ready_df.empty:
            st.markdown("#### 📥 Anonymized KYC (credit-ready)")
            st.dataframe(ready_df.head(15), use_container_width=True)
            ready_path = st.session_state.get("kyc_registry_ready_path")
            if ready_path:
                st.download_button(
                    "⬇️ Download anonymized KYC CSV",
                    ready_df.to_csv(index=False).encode("utf-8"),
                    os.path.basename(ready_path),
                    "text/csv",
                )
        else:
            st.info("Refresh the synthetic KYC dossier to generate anonymized records for downstream stages.")
    else:
        st.warning("Generate or refresh the KYC dossier to move collateral assets into review.")
>>>>>>> f9c8ab79

    st.stop()

if workflow_stage == "asset":
    render_pipeline_hero("asset")

    st.title("🏛️ Collateral Asset Platform")
    st.caption("Verify collateral assets in batch before running the credit appraisal agent.")

    nav_cols = st.columns([1, 1, 1, 1])
    with nav_cols[0]:
        if st.button("⬅️ Back to KYC", key="btn_back_to_kyc_from_asset"):
            st.session_state.workflow_stage = "kyc"
            st.rerun()
    with nav_cols[1]:
        if st.button("🏠 Home", key="btn_home_asset"):
            go_to_public_home(clear_user=False)
            st.rerun()
    with nav_cols[2]:
        if st.button("➡️ Continue to Credit", key="btn_to_credit_stage"):
            collateral_df = st.session_state.get("asset_collateral_df")
            if collateral_df is None or getattr(collateral_df, "empty", True):
                st.warning("Generate a collateral verification report before continuing to credit decisions.")
            else:
                st.session_state.workflow_stage = "credit"
                st.rerun()
    with nav_cols[3]:
        if st.button("🚪 Logout", key="btn_logout_asset"):
            logout_user()
            st.rerun()

    st.markdown(f"👤 **User:** {user_name or 'Unknown'} · ✉️ {user_email or '—'}")

    collateral_df = st.session_state.get("asset_collateral_df")
    collateral_path = st.session_state.get("asset_collateral_path")
    if isinstance(collateral_df, pd.DataFrame) and not collateral_df.empty:
        verified_count = int(collateral_df.get("collateral_verified", pd.Series(dtype=bool)).fillna(False).sum())
        total_loans = len(collateral_df)
        waiting = total_loans - verified_count
        saved_name = os.path.basename(collateral_path) if collateral_path else None
        msg = f"Latest collateral report: **{verified_count} verified** / {waiting} waiting (total {total_loans})."
        if saved_name:
            msg += f" Saved as `{saved_name}`."
        credit_saved = st.session_state.get("asset_collateral_credit_path")
        if credit_saved:
            msg += f" Credit-ready CSV `{os.path.basename(credit_saved)}` prepared."
        st.success(msg)
        with st.expander("View latest collateral verification", expanded=False):
            st.dataframe(collateral_df.head(25), use_container_width=True)
    else:
        st.info("Run the asset appraisal agent across your loan book to unlock the credit stage.", icon="ℹ️")

    st.markdown("### 🔍 Batch collateral verification")
    st.caption("Select a dataset, call the asset appraisal agent for each collateral, and export a verification CSV.")

    data_options = [
        "Use synthetic (ANON)",
        "Use synthetic (RAW – auto-sanitize)",
        "Use anonymized dataset",
        "Upload manually",
    ]
    data_choice = st.selectbox("Collateral data source", data_options, key="asset_data_choice")

    if data_choice == "Upload manually":
        uploaded = st.file_uploader(
            "Upload CSV for collateral verification",
            type=["csv"],
            key="asset_manual_upload",
        )
        if uploaded is not None:
            st.session_state["manual_upload_name"] = uploaded.name
            st.session_state["manual_upload_bytes"] = uploaded.getvalue()
            st.success(f"Staged `{uploaded.name}` for collateral verification.")

    dataset_preview = resolve_dataset_choice(data_choice)
    if dataset_preview is not None and not dataset_preview.empty:
        with st.expander("Preview selected dataset", expanded=False):
            st.dataframe(dataset_preview.head(10), use_container_width=True)
    else:
        st.info("Select or generate a dataset to begin collateral verification.", icon="ℹ️")

    col_conf, col_ratio = st.columns(2)
    with col_conf:
        confidence_threshold = st.slider(
            "Minimum confidence from asset agent",
            0.50,
            1.00,
            0.88,
            0.01,
        )
    with col_ratio:
        value_ratio = st.slider(
            "Min estimated collateral vs. loan ratio",
            0.10,
            1.50,
            0.80,
            0.05,
            help="If loan amount is missing the threshold is applied to declared collateral value.",
        )

    run_report = st.button("🛡️ Generate collateral verification report", use_container_width=True)

    if run_report:
        dataset = dataset_preview
        if dataset is None or dataset.empty:
            st.warning("No dataset available. Generate synthetic data or upload a CSV first.")
        else:
            required_cols = {"application_id", "collateral_type", "collateral_value"}
            missing = [c for c in required_cols if c not in dataset.columns]
            if missing:
                st.error("Dataset is missing required columns: " + ", ".join(sorted(missing)))
            else:
                with st.spinner("Running asset appraisal agent across collateral records..."):
                    report_df, errors = build_collateral_report(
                        dataset,
                        confidence_threshold=confidence_threshold,
                        value_ratio=value_ratio,
                    )
                if report_df.empty:
                    st.warning("No collateral rows were processed. Check the dataset contents.")
                else:
                    st.session_state["asset_collateral_df"] = report_df
                    report_with_user = append_user_info(report_df)
                    path = save_to_runs(report_with_user, "collateral_verification")
                    st.session_state["asset_collateral_path"] = path
                    saved_name = os.path.basename(path)
                    st.success(
                        f"Collateral verification complete — {len(report_df)} loans processed. Saved to `{saved_name}`."
                    )
                    credit_ready = sanitize_dataset(report_df)
                    if {
                        "collateral_status",
                        "collateral_verified",
                    } <= set(credit_ready.columns):
                        verified_mask = credit_ready["collateral_verified"].fillna(False) == True
                        credit_ready.loc[verified_mask, "collateral_status"] = "Verified"
                        credit_ready.loc[~verified_mask, "collateral_status"] = "Failed"
                    credit_ready = dedupe_columns(credit_ready)
                    st.session_state["asset_verified_result"] = credit_ready
                    credit_with_user = append_user_info(credit_ready)
                    credit_path = save_to_runs(credit_with_user, "collateral_credit_ready")
                    st.session_state["asset_collateral_credit_path"] = credit_path
                    credit_name = os.path.basename(credit_path)
                    st.info(
                        "An anonymized credit-ready dataset with collateral status has been prepared for the next stage."
                    )
                    st.dataframe(report_df.head(25), use_container_width=True)
                    st.download_button(
                        "⬇️ Download collateral verification CSV",
                        report_df.to_csv(index=False).encode("utf-8"),
                        saved_name,
                        "text/csv",
                    )
                    st.download_button(
                        "⬇️ Download credit-ready (anonymized) CSV",
                        credit_ready.to_csv(index=False).encode("utf-8"),
                        credit_name,
                        "text/csv",
                    )
                    if errors:
                        st.warning(
                            "Some rows could not be fully verified by the asset agent. "
                            "See the reason column for details."
                        )

    st.stop()

if workflow_stage == "credit":
    render_pipeline_hero("credit")

    user_display = f"👤 {user_name or 'Guest'} · ✉️ {user_email or '—'}"
    if flag_session:
        user_display += " · 🚩 Flagged"

    nav_cols = st.columns([1, 1, 1, 1])
    with nav_cols[0]:
        if st.button("⬅️ Back to Collateral", key="btn_back_to_asset_from_credit"):
            st.session_state.workflow_stage = "asset"
            st.rerun()
    with nav_cols[1]:
        if st.button("🏠 Home", key="btn_home_credit"):
            go_to_public_home(clear_user=False)
            st.rerun()
    with nav_cols[2]:
        if st.button("➡️ Continue to Human Review", key="btn_to_review_stage"):
            st.session_state.workflow_stage = "review"
            st.rerun()
    with nav_cols[3]:
        if st.button("🚪 Logout", key="btn_logout_credit"):
            logout_user()
            st.rerun()

    st.markdown(f"<div class='pipeline-user-tag'>{user_display}</div>", unsafe_allow_html=True)

    collateral_df = st.session_state.get("asset_collateral_df")
    collateral_ready_df = st.session_state.get("asset_verified_result")
    kyc_ready_df = st.session_state.get("kyc_registry_ready")

    if isinstance(collateral_df, pd.DataFrame) and not collateral_df.empty:
        verified_count = int(collateral_df.get("collateral_verified", pd.Series(dtype=bool)).fillna(False).sum())
        total_loans = len(collateral_df)
        waiting = total_loans - verified_count
        st.success(
            f"Collateral verification ready: {verified_count} verified / {waiting} waiting (total {total_loans}).",
            icon="🏦",
        )
        with st.expander("Collateral verification summary", expanded=False):
            status_breakdown = (
                collateral_df["collateral_status"].value_counts(dropna=False)
                .rename_axis("Status")
                .reset_index(name="Count")
            )
            st.dataframe(status_breakdown, use_container_width=True)
        if st.button("Update collateral verification", key="btn_edit_asset_stage"):
            st.session_state.workflow_stage = "asset"
            st.rerun()
    else:
        st.warning("No collateral verification data available yet.", icon="⚠️")
        if st.button("Go to Collateral Asset Stage", key="btn_to_asset_stage_from_credit"):
            st.session_state.workflow_stage = "asset"
            st.rerun()

    # Production model banner (optional)
    try:
        resp = requests.get(f"{API_URL}/v1/training/production_meta", timeout=5)
        if resp.status_code == 200:
            meta = resp.json()
            if meta.get("has_production"):
                ver = (meta.get("meta") or {}).get("version", "1.x")
                src = (meta.get("meta") or {}).get("source", "production")
                st.success(f"🟢 Production model active — version: {ver} • source: {src}")
            else:
                st.warning("⚠️ No production model promoted yet — using baseline.")
        else:
            st.info("ℹ️ Could not fetch production model meta.")
    except Exception:
        st.info("ℹ️ Production meta unavailable.")

    LLM_MODELS = [
        ("Phi-3 Mini (3.8B) — CPU OK", "phi3:3.8b", "CPU 8GB RAM (fast)"),
        ("Mistral 7B Instruct — CPU slow / GPU OK", "mistral:7b-instruct", "CPU 16GB (slow) or GPU ≥8GB"),
        ("Gemma-2 7B — CPU slow / GPU OK", "gemma2:7b", "CPU 16GB (slow) or GPU ≥8GB"),
        ("LLaMA-3 8B — GPU recommended", "llama3:8b-instruct", "GPU ≥12GB (CPU very slow)"),
        ("Qwen2 7B — GPU recommended", "qwen2:7b-instruct", "GPU ≥12GB (CPU very slow)"),
        ("Mixtral 8x7B — GPU only (big)", "mixtral:8x7b-instruct", "GPU 24–48GB"),
    ]
    LLM_LABELS = [l for (l, _, _) in LLM_MODELS]
    LLM_VALUE_BY_LABEL = {l: v for (l, v, _) in LLM_MODELS}
    LLM_HINT_BY_LABEL = {l: h for (l, _, h) in LLM_MODELS}

    OPENSTACK_FLAVORS = {
        "m4.medium": "4 vCPU / 8 GB RAM — CPU-only small",
        "m8.large": "8 vCPU / 16 GB RAM — CPU-only medium",
        "g1.a10.1": "8 vCPU / 32 GB RAM + 1×A10 24GB",
        "g1.l40.1": "16 vCPU / 64 GB RAM + 1×L40 48GB",
        "g2.a100.1": "24 vCPU / 128 GB RAM + 1×A100 80GB",
    }

    with st.expander("🧠 Local LLM & Hardware Profile", expanded=True):
        c1, c2 = st.columns([1.2, 1])
        with c1:
            model_label = st.selectbox("Local LLM (used for narratives/explanations)", LLM_LABELS, index=1)
            llm_value = LLM_VALUE_BY_LABEL[model_label]
            st.caption(f"Hint: {LLM_HINT_BY_LABEL[model_label]}")
        with c2:
            flavor = st.selectbox("OpenStack flavor / host profile", list(OPENSTACK_FLAVORS.keys()), index=0)
            st.caption(OPENSTACK_FLAVORS[flavor])
        st.caption("These are passed to the API as hints; your API can choose Ollama/Flowise backends accordingly.")

    data_options = [
        "Use synthetic (ANON)",
        "Use synthetic (RAW – auto-sanitize)",
        "Use anonymized dataset",
        "Use collateral verification output",
        "Use KYC registry (anonymized)",
        "Upload manually",
    ]
    data_choice = st.selectbox("Select Data Source", data_options)

    use_llm = st.checkbox("Use LLM narrative", value=False)
    agent_name = "credit_appraisal"

    if data_choice == "Upload manually":
        up = st.file_uploader("Upload your CSV", type=["csv"], key="manual_upload_run_file")
        if up is not None:
            st.session_state["manual_upload_name"] = up.name
            st.session_state["manual_upload_bytes"] = up.getvalue()
            st.success(f"File staged: {up.name} ({len(st.session_state['manual_upload_bytes'])} bytes)")

    st.markdown("### ⚙️ Decision Rule Set")
    rule_mode = st.radio(
        "Choose rule mode",
        ["Classic (bank-style metrics)", "NDI (Net Disposable Income) — simple"],
        index=0,
        help="NDI = income - all monthly obligations. Approve if NDI and NDI ratio pass thresholds.",
    )

    CLASSIC_DEFAULTS = {
        "max_dti": 0.45,
        "min_emp_years": 2,
        "min_credit_hist": 3,
        "salary_floor": 3000,
        "max_delinquencies": 2,
        "max_current_loans": 3,
        "req_min": 1000,
        "req_max": 200000,
        "loan_terms": [12, 24, 36, 48, 60],
        "threshold": 0.45,
        "target_rate": None,
        "random_band": True,
        "min_income_debt_ratio": 0.35,
        "compounded_debt_factor": 1.0,
        "monthly_debt_relief": 0.50,
    }
    NDI_DEFAULTS = {"ndi_value": 800.0, "ndi_ratio": 0.50, "threshold": 0.45, "target_rate": None, "random_band": True}

    if "classic_rules" not in st.session_state:
        st.session_state.classic_rules = CLASSIC_DEFAULTS.copy()
    if "ndi_rules" not in st.session_state:
        st.session_state.ndi_rules = NDI_DEFAULTS.copy()

    def reset_classic():
        st.session_state.classic_rules = CLASSIC_DEFAULTS.copy()

    def reset_ndi():
        st.session_state.ndi_rules = NDI_DEFAULTS.copy()

    if rule_mode.startswith("Classic"):
        with st.expander("Classic Metrics (with Reset)", expanded=True):
            rc = st.session_state.classic_rules
            r1, r2, r3 = st.columns(3)
            with r1:
                rc["max_dti"] = st.slider("Max Debt-to-Income (DTI)", 0.0, 1.0, rc["max_dti"], 0.01)
                rc["min_emp_years"] = st.number_input("Min Employment Years", 0, 40, rc["min_emp_years"])
                rc["min_credit_hist"] = st.number_input("Min Credit History (years)", 0, 40, rc["min_credit_hist"])
            with r2:
                rc["salary_floor"] = st.number_input(
                    "Minimum Monthly Salary",
                    0,
                    1_000_000_000,
                    rc["salary_floor"],
                    step=1000,
                    help=fmt_currency_label("in local currency"),
                )
                rc["max_delinquencies"] = st.number_input("Max Delinquencies", 0, 10, rc["max_delinquencies"])
                rc["max_current_loans"] = st.number_input("Max Current Loans", 0, 10, rc["max_current_loans"])
            with r3:
                rc["req_min"] = st.number_input(
                    fmt_currency_label("Requested Amount Min"),
                    0,
                    10_000_000_000,
                    rc["req_min"],
                    step=1000,
                )
                rc["req_max"] = st.number_input(
                    fmt_currency_label("Requested Amount Max"),
                    0,
                    10_000_000_000,
                    rc["req_max"],
                    step=1000,
                )
                rc["loan_terms"] = st.multiselect("Allowed Loan Terms (months)", [12, 24, 36, 48, 60, 72], default=rc["loan_terms"])

            st.markdown("#### 🧮 Debt Pressure Controls")
            d1, d2, d3 = st.columns(3)
            with d1:
                rc["min_income_debt_ratio"] = st.slider(
                    "Min Income / (Compounded Debt) Ratio", 0.10, 2.00, rc["min_income_debt_ratio"], 0.01
                )
            with d2:
                rc["compounded_debt_factor"] = st.slider(
                    "Compounded Debt Factor (× requested)", 0.5, 3.0, rc["compounded_debt_factor"], 0.1
                )
            with d3:
                rc["monthly_debt_relief"] = st.slider(
                    "Monthly Debt Relief Factor", 0.10, 1.00, rc["monthly_debt_relief"], 0.05
                )

<<<<<<< HEAD
    # Customer mix table (bank vs non-bank)
    if "customer_type" in cols:
        mix = df["customer_type"].value_counts().rename_axis("Customer Type").reset_index(name="Count")
        mix["Ratio"] = (mix["Count"] / mix["Count"].sum()).round(3)
        st.markdown("### 👥 Customer Mix")
        st.dataframe(mix, use_container_width=True, height=220)
# ─────────────────────────────────────────────
# DATA GENERATORS


def _rng_choice(rng: np.random.Generator, items: List[Any], *, weights: Optional[List[float]] = None) -> Any:
    if weights is not None:
        return rng.choice(items, p=np.array(weights) / np.sum(weights))
    return rng.choice(items)


def generate_kyc_registry(base_df: Optional[pd.DataFrame], size: int = 8) -> pd.DataFrame:
    rng = np.random.default_rng()
    base = ensure_application_ids(base_df) if isinstance(base_df, pd.DataFrame) and not base_df.empty else None
    if base is not None:
        replace = len(base) < size
        sample = base.sample(n=size, replace=replace, random_state=int(rng.integers(0, 1_000_000)))
        sample = sample.reset_index(drop=True)
    else:
        sample = pd.DataFrame()

    names = [
        "Alice Nguyen",
        "Bao Tran",
        "Caroline Pham",
        "Daniel Ho",
        "Emma Vu",
        "Felix Lam",
        "Gia Le",
        "Huy Do",
        "Isabella Dang",
        "Julian Khang",
    ]
    countries = [
        "Vietnam",
        "Singapore",
        "United States",
        "United Kingdom",
        "France",
        "Germany",
        "Canada",
        "Australia",
        "Japan",
        "South Korea",
    ]
    owners = ["Alex Ho", "Mia Tran", "Duy Pham", "Laura Chen", "Oliver Nguyen"]
    pep_outcomes = ["No match", "Possible match", "Confirmed"]
    aml_risks = ["Low", "Medium", "High", "Critical"]
    aml_weights = [0.58, 0.26, 0.12, 0.04]
    kyc_statuses = ["Cleared", "Pending Docs", "Enhanced Due Diligence"]
    doc_statuses = ["Validated", "Expired", "Re-requested"]

    today = datetime.datetime.now()
    records: List[Dict[str, Any]] = []
    for idx in range(size):
        base_row = sample.iloc[idx] if not sample.empty else {}
        application_id = str(base_row.get("application_id", f"APP_{idx+1:04d}"))
        full_name = base_row.get("customer_name") or base_row.get("name") or rng.choice(names)
        alias = f"Client-{application_id[-4:]}"
        country = base_row.get("country") or _rng_choice(rng, countries)

        aml_risk = _rng_choice(rng, aml_risks, weights=aml_weights)
        pep_status = _rng_choice(rng, pep_outcomes, weights=[0.78, 0.17, 0.05])
        kyc_state = _rng_choice(rng, kyc_statuses, weights=[0.64, 0.23, 0.13])
        doc_state = _rng_choice(rng, doc_statuses, weights=[0.72, 0.18, 0.10])

        watch_hits = int(rng.integers(0, 2))
        if aml_risk in {"High", "Critical"}:
            watch_hits = int(rng.integers(1, 4))
        elif pep_status != "No match":
            watch_hits = int(rng.integers(1, 3))

        last_review = today - datetime.timedelta(days=int(rng.integers(2, 90)))
        next_refresh = last_review + datetime.timedelta(days=int(rng.integers(45, 150)))

        compliance_notes = {
            "Cleared": "Standard KYC completed. Continuous transaction monitoring in place.",
            "Pending Docs": "Awaiting updated proof of income and national ID renewal.",
            "Enhanced Due Diligence": "High exposure market. Manual review scheduled with compliance officer.",
        }[kyc_state]

        records.append(
            {
                "kyc_reference": f"KYC-{today.strftime('%y%m')}-{idx+1:03d}",
                "application_id": application_id,
                "customer_name": full_name,
                "customer_alias": alias,
                "country": country,
                "aml_risk": aml_risk,
                "pep_status": pep_status,
                "kyc_status": kyc_state,
                "document_status": doc_state,
                "document_score": round(float(rng.uniform(72.0, 98.0)), 1),
                "watchlist_hits": watch_hits,
                "kyc_owner": _rng_choice(rng, owners),
                "kyc_last_reviewed": last_review.strftime("%Y-%m-%d"),
                "next_refresh_due": next_refresh.strftime("%Y-%m-%d"),
                "compliance_notes": compliance_notes,
            }
        )

    df = pd.DataFrame(records)
    return dedupe_columns(df)


def build_session_kyc_registry(force: bool = False) -> Optional[pd.DataFrame]:
    existing = st.session_state.get("kyc_registry")
    if not force and isinstance(existing, pd.DataFrame) and not existing.empty:
        return existing

    base_candidate = (
        st.session_state.get("synthetic_raw_df")
        or st.session_state.get("synthetic_df")
        or st.session_state.get("anonymized_df")
    )

    generated_at = datetime.datetime.now().strftime("%Y-%m-%d %H:%M:%S")
    kyc_df = generate_kyc_registry(base_candidate, size=8)
    st.session_state["kyc_registry"] = kyc_df
    st.session_state["kyc_registry_generated_at"] = generated_at

    try:
        ready = sanitize_dataset(kyc_df)
    except Exception:
        ready = ensure_application_ids(kyc_df)

    st.session_state["kyc_registry_ready"] = ready

    try:
        raw_path = save_to_runs(append_user_info(kyc_df), "kyc_registry")
        st.session_state["kyc_registry_path"] = raw_path
    except Exception:  # pragma: no cover - filesystem access
        st.session_state["kyc_registry_path"] = ""

    try:
        ready_path = save_to_runs(append_user_info(ready), "kyc_registry_anonymized")
        st.session_state["kyc_registry_ready_path"] = ready_path
    except Exception:  # pragma: no cover - filesystem access
        st.session_state["kyc_registry_ready_path"] = ""

    return kyc_df


def generate_raw_synthetic(n: int, non_bank_ratio: float) -> pd.DataFrame:
    rng = np.random.default_rng(42)
    names = ["Alice Nguyen","Bao Tran","Chris Do","Duy Le","Emma Tran",
             "Felix Nguyen","Giang Ho","Hanh Vo","Ivan Pham","Julia Ngo"]
    emails = [f"{n.split()[0].lower()}.{n.split()[1].lower()}@gmail.com" for n in names]
    addrs = [
        "23 Elm St, Boston, MA","19 Pine Ave, San Jose, CA","14 High St, London, UK",
        "55 Nguyen Hue, Ho Chi Minh","78 Oak St, Chicago, IL","10 Broadway, New York, NY",
        "8 Rue Lafayette, Paris, FR","21 Königstr, Berlin, DE","44 Maple Dr, Los Angeles, CA","22 Bay St, Toronto, CA"
    ]
    is_non = rng.random(n) < non_bank_ratio
    cust_type = np.where(is_non, "non-bank", "bank")
=======
            st.markdown("---")
            c1, c2, c3 = st.columns([1, 1, 1])
            with c1:
                use_target = st.toggle("🎯 Use target approval rate", value=(rc["target_rate"] is not None))
            with c2:
                rc["random_band"] = st.toggle("🎲 Randomize approval band (20–60%) when no target", value=rc["random_band"])
            with c3:
                if st.button("↩️ Reset to defaults"):
                    reset_classic()
                    st.rerun()

            if use_target:
                rc["target_rate"] = st.slider("Target approval rate", 0.05, 0.95, rc["target_rate"] or 0.40, 0.01)
                rc["threshold"] = None
            else:
                rc["threshold"] = st.slider("Model score threshold", 0.0, 1.0, rc["threshold"], 0.01)
                rc["target_rate"] = None
    else:
        with st.expander("NDI Metrics (with Reset)", expanded=True):
            rn = st.session_state.ndi_rules
            n1, n2 = st.columns(2)
            with n1:
                rn["ndi_value"] = st.number_input(
                    fmt_currency_label("Min NDI (Net Disposable Income) per month"),
                    0.0,
                    1e12,
                    float(rn["ndi_value"]),
                    step=50.0,
                )
            with n2:
                rn["ndi_ratio"] = st.slider("Min NDI / Income ratio", 0.0, 1.0, float(rn["ndi_ratio"]), 0.01)
            st.caption("NDI = income - all monthly obligations (rent, food, loans, cards, etc.).")

            st.markdown("---")
            c1, c2, c3 = st.columns([1, 1, 1])
            with c1:
                use_target = st.toggle("🎯 Use target approval rate", value=(rn["target_rate"] is not None))
            with c2:
                rn["random_band"] = st.toggle("🎲 Randomize approval band (20–60%) when no target", value=rn["random_band"])
            with c3:
                if st.button("↩️ Reset to defaults (NDI)"):
                    reset_ndi()
                    st.rerun()

            if use_target:
                rn["target_rate"] = st.slider("Target approval rate", 0.05, 0.95, rn["target_rate"] or 0.40, 0.01)
                rn["threshold"] = None
            else:
                rn["threshold"] = st.slider("Model score threshold", 0.0, 1.0, rn["threshold"], 0.01)
                rn["target_rate"] = None
>>>>>>> f9c8ab79

    if st.button("🚀 Run Agent", use_container_width=True):
        try:
            files = None
            data: Dict[str, Any] = {
                "use_llm_narrative": str(use_llm).lower(),
                "llm_model": llm_value,
                "hardware_flavor": flavor,
                "currency_code": st.session_state["currency_code"],
                "currency_symbol": st.session_state["currency_symbol"],
            }
            if rule_mode.startswith("Classic"):
                rc = st.session_state.classic_rules
                data.update({
                    "min_employment_years": str(rc["min_emp_years"]),
                    "max_debt_to_income": str(rc["max_dti"]),
                    "min_credit_history_length": str(rc["min_credit_hist"]),
                    "max_num_delinquencies": str(rc["max_delinquencies"]),
                    "max_current_loans": str(rc["max_current_loans"]),
                    "requested_amount_min": str(rc["req_min"]),
                    "requested_amount_max": str(rc["req_max"]),
                    "loan_term_months_allowed": ",".join(map(str, rc["loan_terms"])) if rc["loan_terms"] else "",
                    "min_income_debt_ratio": str(rc["min_income_debt_ratio"]),
                    "compounded_debt_factor": str(rc["compounded_debt_factor"]),
                    "monthly_debt_relief": str(rc["monthly_debt_relief"]),
                    "salary_floor": str(rc["salary_floor"]),
                    "threshold": "" if rc["threshold"] is None else str(rc["threshold"]),
                    "target_approval_rate": "" if rc["target_rate"] is None else str(rc["target_rate"]),
                    "random_band": str(rc["random_band"]).lower(),
                    "random_approval_band": str(rc["random_band"]).lower(),
                    "rule_mode": "classic",
                })
            else:
                rn = st.session_state.ndi_rules
                data.update({
                    "ndi_value": str(rn["ndi_value"]),
                    "ndi_ratio": str(rn["ndi_ratio"]),
                    "threshold": "" if rn["threshold"] is None else str(rn["threshold"]),
                    "target_approval_rate": "" if rn["target_rate"] is None else str(rn["target_rate"]),
                    "random_band": str(rn["random_band"]).lower(),
                    "random_approval_band": str(rn["random_band"]).lower(),
                    "rule_mode": "ndi",
                })

            def prep_and_pack(df: pd.DataFrame, filename: str):
                safe = dedupe_columns(df)
                safe, _ = drop_pii_columns(safe)
                safe = strip_policy_banned(safe)
                safe = to_agent_schema(safe)
                buf = io.StringIO()
                safe.to_csv(buf, index=False)
                return {"file": (filename, buf.getvalue().encode("utf-8"), "text/csv")}

            if data_choice == "Use synthetic (ANON)":
                if "synthetic_df" not in st.session_state:
                    st.warning("No ANON synthetic dataset found. Generate it in the data stage.")
                    st.stop()
                files = prep_and_pack(st.session_state.synthetic_df, "synthetic_anon.csv")
            elif data_choice == "Use synthetic (RAW – auto-sanitize)":
                if "synthetic_raw_df" not in st.session_state:
                    st.warning("No RAW synthetic dataset found. Generate it in the data stage.")
                    st.stop()
                files = prep_and_pack(st.session_state.synthetic_raw_df, "synthetic_raw_sanitized.csv")
            elif data_choice == "Use anonymized dataset":
                if "anonymized_df" not in st.session_state:
                    st.warning("No anonymized dataset found. Create it in the data stage.")
                    st.stop()
                files = prep_and_pack(st.session_state.anonymized_df, "anonymized.csv")
            elif data_choice == "Use collateral verification output":
                if "asset_verified_result" not in st.session_state or st.session_state["asset_verified_result"] is None:
                    st.warning("No collateral verification output found. Run the asset stage first.")
                    st.stop()
                files = prep_and_pack(st.session_state.get("asset_verified_result"), "collateral_credit_ready.csv")
            elif data_choice == "Use KYC registry (anonymized)":
                if "kyc_registry_ready" not in st.session_state or st.session_state["kyc_registry_ready"] is None:
                    st.warning("Generate the synthetic KYC dossier in the KYC stage first.")
                    st.stop()
                files = prep_and_pack(st.session_state.get("kyc_registry_ready"), "kyc_registry_ready.csv")
            elif data_choice == "Upload manually":
                up_name = st.session_state.get("manual_upload_name")
                up_bytes = st.session_state.get("manual_upload_bytes")
                if not up_name or not up_bytes:
                    st.warning("Please upload a CSV first.")
                    st.stop()
                try:
                    tmp_df = pd.read_csv(io.BytesIO(up_bytes))
                    files = prep_and_pack(tmp_df, up_name)
                except Exception:
                    files = {"file": (up_name, up_bytes, "text/csv")}
            else:
                st.error("Unknown data source selection.")
                st.stop()

            r = requests.post(f"{API_URL}/v1/agents/{agent_name}/run", data=data, files=files, timeout=180)
            if r.status_code != 200:
                st.error(f"Run failed ({r.status_code}): {r.text}")
                st.stop()

            res = r.json()
            st.session_state.last_run_id = res.get("run_id")
            result = res.get("result", {}) or {}
            st.success(f"✅ Run succeeded! Run ID: {st.session_state.last_run_id}")

            rid = st.session_state.last_run_id
            merged_url = f"{API_URL}/v1/runs/{rid}/report?format=csv"
            merged_bytes = requests.get(merged_url, timeout=30).content
            merged_df = pd.read_csv(io.BytesIO(merged_bytes))
            st.session_state["last_merged_df"] = merged_df

            ts = datetime.datetime.now().strftime("%Y%m%d-%H%M%S")
            out_name = f"ai-appraisal-outputs-{ts}-{st.session_state['currency_code']}.csv"
            st.download_button(
                "⬇️ Download AI outputs (CSV)",
                merged_df.to_csv(index=False).encode("utf-8"),
                out_name,
                "text/csv",
            )

            st.markdown("### 📄 Credit AI Agent Decisions Table (filtered)")
            uniq_dec = sorted([d for d in merged_df.get("decision", pd.Series(dtype=str)).dropna().unique()])
            chosen = st.multiselect("Filter decision", options=uniq_dec, default=uniq_dec, key="filter_decisions")
            df_view = merged_df.copy()
            if "decision" in df_view.columns and chosen:
                df_view = df_view[df_view["decision"].isin(chosen)]
            st.dataframe(df_view, use_container_width=True)

            st.markdown("## 📊 Dashboard")
            render_credit_dashboard(merged_df, st.session_state.get("currency_symbol", ""))

            if "rule_reasons" in df_view.columns:
                rr = df_view["rule_reasons"].apply(try_json)
                df_view["metrics_met"] = rr.apply(
                    lambda d: ", ".join(sorted([k for k, v in (d or {}).items() if v is True])) if isinstance(d, dict) else ""
                )
                df_view["metrics_unmet"] = rr.apply(
                    lambda d: ", ".join(sorted([k for k, v in (d or {}).items() if v is False])) if isinstance(d, dict) else ""
                )
            cols_show = [
                c
                for c in [
                    "application_id",
                    "customer_type",
                    "decision",
                    "score",
                    "loan_amount",
                    "income",
                    "metrics_met",
                    "metrics_unmet",
                    "proposed_loan_option",
                    "proposed_consolidation_loan",
                    "top_feature",
                    "explanation",
                ]
                if c in df_view.columns
            ]
            st.dataframe(df_view[cols_show].head(500), use_container_width=True)

            cdl1, cdl2, cdl3, cdl4, cdl5 = st.columns(5)
            with cdl1:
                st.markdown(f"[⬇️ PDF report]({API_URL}/v1/runs/{rid}/report?format=pdf)")
            with cdl2:
                st.markdown(f"[⬇️ Scores CSV]({API_URL}/v1/runs/{rid}/report?format=scores_csv)")
            with cdl3:
                st.markdown(f"[⬇️ Explanations CSV]({API_URL}/v1/runs/{rid}/report?format=explanations_csv)")
            with cdl4:
                st.markdown(f"[⬇️ Merged CSV]({API_URL}/v1/runs/{rid}/report?format=csv)")
            with cdl5:
                st.markdown(f"[⬇️ JSON]({API_URL}/v1/runs/{rid}/report?format=json)")

        except Exception as exc:
            st.exception(exc)

    if st.session_state.get("last_run_id"):
        st.markdown("---")
        st.subheader("📥 Download Latest Outputs")
        rid = st.session_state.last_run_id
        col1, col2, col3, col4, col5 = st.columns(5)
        with col1:
            st.markdown(f"[⬇️ PDF]({API_URL}/v1/runs/{rid}/report?format=pdf)")
        with col2:
            st.markdown(f"[⬇️ Scores CSV]({API_URL}/v1/runs/{rid}/report?format=scores_csv)")
        with col3:
            st.markdown(f"[⬇️ Explanations CSV]({API_URL}/v1/runs/{rid}/report?format=explanations_csv)")
        with col4:
            st.markdown(f"[⬇️ Merged CSV]({API_URL}/v1/runs/{rid}/report?format=csv)")
        with col5:
            st.markdown(f"[⬇️ JSON]({API_URL}/v1/runs/{rid}/report?format=json)")

    st.stop()

if workflow_stage == "review":
    render_pipeline_hero("review")

    st.title("🧑‍⚖️ Human Review")
    st.caption("Audit AI outputs, adjust verdicts, and capture agreement metrics.")

    nav_cols = st.columns([1, 1, 1, 1])
    with nav_cols[0]:
        if st.button("⬅️ Back to Credit", key="btn_back_to_credit_from_review"):
            st.session_state.workflow_stage = "credit"
            st.rerun()
    with nav_cols[1]:
        if st.button("🏠 Home", key="btn_home_review"):
            go_to_public_home(clear_user=False)
            st.rerun()
    with nav_cols[2]:
        if st.button("➡️ Continue to Training", key="btn_forward_training"):
            st.session_state.workflow_stage = "training"
            st.rerun()
    with nav_cols[3]:
        if st.button("🚪 Logout", key="btn_logout_review"):
            logout_user()
            st.rerun()

    uploaded_review = st.file_uploader(
        "Load AI outputs CSV for review (optional)", type=["csv"], key="review_csv_loader_stage"
    )
    if uploaded_review is not None:
        try:
            st.session_state["last_merged_df"] = pd.read_csv(uploaded_review)
            st.success("Loaded review dataset from uploaded CSV.")
        except Exception as exc:
            st.error(f"Could not read uploaded CSV: {exc}")

    if "last_merged_df" not in st.session_state:
        st.info("Run the agent (credit stage) or upload an AI outputs CSV to load results for review.")
        st.stop()

    dfm = st.session_state["last_merged_df"].copy()
    st.markdown("#### 1) Select rows to review and correct")

    editable_cols = []
    if "decision" in dfm.columns:
        editable_cols.append("decision")
    if "rule_reasons" in dfm.columns:
        editable_cols.append("rule_reasons")
    if "customer_type" in dfm.columns:
        editable_cols.append("customer_type")

    editable = dfm[["application_id"] + editable_cols].copy()
    editable.rename(columns={"decision": "ai_decision"}, inplace=True)
    editable["human_decision"] = editable.get("ai_decision", "approved")
    editable["human_rule_reasons"] = editable.get("rule_reasons", "")

    edited = st.data_editor(
        editable,
        num_rows="dynamic",
        use_container_width=True,
        key="review_editor_stage",
        column_config={
            "human_decision": st.column_config.SelectboxColumn(options=["approved", "denied"]),
            "customer_type": st.column_config.SelectboxColumn(options=["bank", "non-bank"], disabled=True),
        },
    )

    st.markdown("#### 2) Compute agreement score")
    if st.button("Compute agreement score", key="btn_agreement_score"):
        if "ai_decision" in edited.columns and "human_decision" in edited.columns:
            agree = (edited["ai_decision"] == edited["human_decision"]).astype(int)
            score = float(agree.mean()) if len(agree) else 0.0
            st.success(f"Agreement score (AI vs human): {score:.3f}")
            st.session_state["last_agreement_score"] = score
        else:
<<<<<<< HEAD
            out["debt_to_income"] = 0.0
    rng = np.random.default_rng(12345)
    if "credit_history_length" not in out.columns:
        out["credit_history_length"] = rng.integers(0, 30, n)
    if "num_delinquencies" not in out.columns:
        out["num_delinquencies"] = np.minimum(rng.poisson(0.2, n), 10)
    if "requested_amount" not in out.columns:
        out["requested_amount"] = out.get("loan_amount", 0)
    if "loan_term_months" not in out.columns:
        out["loan_term_months"] = out.get("loan_duration_months", 0)
    return dedupe_columns(out)
# ────────────────────────────────
# LAYOUT
# ────────────────────────────────
if not st.session_state.logged_in:
    st.session_state.workflow_stage = "data"
    stage = st.session_state.public_stage

    if stage == "landing":
        col1, col2 = st.columns([1.1, 1.9], gap="large")

        with col1:
            st.markdown("<div class='left-box'>", unsafe_allow_html=True)
            logo_path = load_image("people_logo")
            if logo_path:
                st.image(logo_path, width=160)
            else:
                logo_upload = st.file_uploader("Upload People Logo", type=["jpg", "png", "webp"], key="upload_logo")
                if logo_upload:
                    save_uploaded_image(logo_upload, "people_logo")
                    st.success("✅ Logo uploaded successfully! Refreshing...")
                    st.rerun()

            st.markdown(
                """
                <h1>✊ Let’s Build an AI by the People, for the People</h1>
                <h3>⚙️ Ready-to-Use AI Agent Sandbox — From Sandbox to Production</h3>
                <p>
                A world-class open innovation space where anyone can build, test, and deploy AI agents using open-source code, explainable models, and modular templates.<br><br>
                For developers, startups, and enterprises — experiment, customize, and scale AI without barriers.<br><br>
                <b>Privacy & Data Sovereignty:</b> Each agent runs under strict privacy controls and complies with GDPR & Vietnam Data Law 2025. Only anonymized or synthetic data is used — your data never leaves your environment.<br><br>
                <b>From Sandbox to Production:</b> Start with ready-to-use agent templates, adapt, test, and deploy — all on GPU-as-a-Service Cloud with zero CAPEX.<br><br>
                You dream it — now you can build it.
                </p>
                """,
                unsafe_allow_html=True,
            )

            if st.button("🚀 Start Building Now", key="btn_start_building"):
                st.session_state.public_stage = "agents"
                st.rerun()

            st.markdown("</div>", unsafe_allow_html=True)

        with col2:
            st.markdown("<div class='right-box'>", unsafe_allow_html=True)
            st.markdown("<h2>📊 Global AI Agent Library</h2>", unsafe_allow_html=True)
            st.caption("Explore sectors, industries, and ready-to-use AI agents across domains.")

            rows = []
            for sector, industry, agent, desc, status, emoji in AGENTS:
                rating = round(random.uniform(3.5, 5.0), 1)
                users = random.randint(800, 9000)
                comments = random.randint(5, 120)
                image_html = render_image_tag(agent, industry, emoji)
                rows.append(
                    {
                        "🖼️": image_html,
                        "🏭 Sector": sector,
                        "🧩 Industry": industry,
                        "🤖 Agent": agent,
                        "🧠 Description": desc,
                        "📶 Status": f'<span class="status-{status.replace(" ", "")}">{status}</span>',
                        "⭐ Rating": "⭐" * int(rating) + "☆" * (5 - int(rating)),
                        "👥 Users": users,
                        "💬 Comments": comments,
                    }
                )
            df = pd.DataFrame(rows)
            st.write(df.to_html(escape=False, index=False), unsafe_allow_html=True)
            st.markdown("</div>", unsafe_allow_html=True)

        st.markdown("<footer>Made with ❤️ by Dzoan Nguyen— Open AI Sandbox Initiative</footer>", unsafe_allow_html=True)
        st.stop()

    if stage == "agents":
        top_cols = st.columns([1, 4, 1])
        with top_cols[0]:
            if st.button("⬅️ Back", key="btn_back_to_landing"):
                st.session_state.public_stage = "landing"
                st.rerun()
        with top_cols[1]:
            st.title("🤖 Available AI Agents")
            st.caption("Browse ready-to-launch agents. Click Launch to continue to login.")

        for idx, (sector, industry, agent, desc, status, emoji) in enumerate(AGENTS):
            row = st.container()
            with row:
                cols = st.columns([1.5, 1.5, 2.2, 2.8, 1.2])
                cols[0].markdown(f"**{sector}**")
                cols[1].markdown(f"{industry}")
                cols[2].markdown(f"**{agent}**<br/><span style='color:#94a3b8'>{desc}</span>", unsafe_allow_html=True)
                cols[3].markdown(
                    "Status: "
                    + ("✅ <span style='color:#22c55e'>Available</span>" if status == "Available" else "🕓 <span style='color:#f59e0b'>Coming Soon</span>"),
                    unsafe_allow_html=True,
                )
                if status == "Available":
                    if cols[4].button("Launch", key=f"launch_{idx}"):
                        st.session_state.selected_agent = agent
                        st.session_state.public_stage = "login"
                        st.rerun()
                else:
                    cols[4].button("Coming Soon", key=f"launch_{idx}", disabled=True)

            if idx < len(AGENTS) - 1:
                st.divider()

        st.markdown("<footer>Made with ❤️ by Dzoan Nguyen— Open AI Sandbox Initiative</footer>", unsafe_allow_html=True)
        st.stop()

    if stage == "login":
        agent_label = st.session_state.selected_agent or "AI Agent"
        top_cols = st.columns([1, 4, 1])
        with top_cols[0]:
            if st.button("⬅️ Back to Agents", key="btn_back_to_agents"):
                st.session_state.public_stage = "agents"
                st.rerun()
        with top_cols[1]:
            st.title(f"🔐 Login to {agent_label}")
            st.caption("Enter demo credentials to access the workflow.")

        col1, col2, col3 = st.columns([1, 1, 1])
        with col1:
            username = st.text_input("Username", value="", placeholder="e.g. dzoan")
        with col2:
            email = st.text_input("Email", value="", placeholder="e.g. dzoan@demo.local")
        with col3:
            password = st.text_input("Password", type="password", placeholder="Enter any password")

        if st.button("Login", type="primary", use_container_width=True, key="btn_public_login"):
            if username.strip() and email.strip():
                st.session_state.user_info.update(
                    {
                        "name": username.strip(),
                        "email": email.strip(),
                        "flagged": False,
                        "timestamp": datetime.datetime.now().strftime("%Y-%m-%d %H:%M:%S"),
                    }
                )
                st.session_state.workflow_stage = "data"
                st.session_state["asset_appraisal_result"] = None
                st.session_state["asset_verified_result"] = None
                st.session_state["asset_collateral_df"] = None
                st.session_state["asset_collateral_path"] = ""
                st.session_state["asset_collateral_credit_path"] = ""
                st.session_state.logged_in = True
                st.session_state["login_flash"] = username.strip()
                st.session_state.public_stage = "landing"
                st.session_state.selected_agent = None
            else:
                st.error("Please enter both username and email to continue.")

        st.markdown("<footer>Made with ❤️ by Dzoan Nguyen— Open AI Sandbox Initiative</footer>", unsafe_allow_html=True)
        st.stop()


# ─────────────────────────────────────────────
# HEADER — USER INFO + SECURITY

flash_user = st.session_state.pop("login_flash", None)
if flash_user:
    st.success(f"✅ Logged in as {flash_user}")

user_name = st.session_state.user_info.get("name", "")
user_email = st.session_state.user_info.get("email", "")
flag_session = st.session_state.user_info.get("flagged", False)

workflow_stage = st.session_state.get("workflow_stage", "data")

if workflow_stage == "data":
    render_pipeline_hero("data")

    st.title("🏦 Synthetic Data Factory")
    st.caption("Generate localized loan books and prep sanitized datasets for downstream agents.")

    nav_cols = st.columns([1, 1, 2, 1])
    with nav_cols[0]:
        if st.button("🏠 Back to Home", key="btn_home_data_stage"):
            go_to_public_home(clear_user=False)
            st.rerun()
    with nav_cols[1]:
        if st.button("🛂 Continue to KYC Stage", key="btn_to_kyc_stage"):
            st.session_state.workflow_stage = "kyc"
            st.rerun()
    with nav_cols[3]:
        if st.button("🚪 Logout", key="btn_logout_data_stage"):
            logout_user()
            st.rerun()

    st.markdown(f"👤 **User:** {user_name or 'Unknown'} · ✉️ {user_email or '—'}")

    st.subheader("🏦 Synthetic Credit Data Generator")

    c1, c2 = st.columns([1, 2])
    with c1:
        code = st.selectbox(
            "Currency",
            list(CURRENCY_OPTIONS.keys()),
            index=list(CURRENCY_OPTIONS.keys()).index(st.session_state["currency_code"]),
            help="All monetary fields will be in this local currency.",
        )
        if code != st.session_state["currency_code"]:
            st.session_state["currency_code"] = code
            set_currency_defaults()
    with c2:
        st.info(
            f"Amounts will be generated in **{st.session_state['currency_label']}**.",
            icon="💰",
        )
=======
            st.warning("Missing decision columns to compute score.")

    st.markdown("#### 3) Export review CSV")
    model_used = "production"
    ts = datetime.datetime.now().strftime("%Y%m%d-%H%M%S")
    safe_user = st.session_state["user_info"]["name"].replace(" ", "").lower()
    review_name = f"creditappraisal.{safe_user}.{model_used}.{ts}.csv"
    csv_bytes = edited.to_csv(index=False).encode("utf-8")
    st.download_button("⬇️ Export review CSV", csv_bytes, review_name, "text/csv")
    st.caption(f"Saved file name pattern: **{review_name}**")

    st.stop()
>>>>>>> f9c8ab79

if workflow_stage == "training":
    render_pipeline_hero("training")

<<<<<<< HEAD
    colA, colB = st.columns(2)
    with colA:
        if st.button("🔴 Generate RAW Synthetic Data (with PII)", use_container_width=True):
            raw_df = append_user_info(generate_raw_synthetic(rows, non_bank_ratio))
            st.session_state.synthetic_raw_df = raw_df
            raw_path = save_to_runs(raw_df, "synthetic_raw")
            st.success(
                f"Generated RAW (PII) dataset with {rows} rows in {st.session_state['currency_label']}. Saved to {raw_path}"
            )
            st.dataframe(raw_df.head(10), use_container_width=True)
            st.download_button(
                "⬇️ Download RAW CSV",
                raw_df.to_csv(index=False).encode("utf-8"),
                os.path.basename(raw_path),
                "text/csv",
            )
=======
    st.title("🔁 Training & Promotion")
    st.caption("Loop curated feedback into retraining jobs and promote production-ready models.")

    nav_cols = st.columns([1, 1, 1, 1])
    with nav_cols[0]:
        if st.button("⬅️ Back to Review", key="btn_back_to_review_from_training"):
            st.session_state.workflow_stage = "review"
            st.rerun()
    with nav_cols[1]:
        if st.button("🏠 Home", key="btn_home_training"):
            go_to_public_home(clear_user=False)
            st.rerun()
    with nav_cols[2]:
        if st.button("↩️ Back to Credit", key="btn_back_to_credit_loop"):
            st.session_state.workflow_stage = "credit"
            st.rerun()
    with nav_cols[3]:
        if st.button("🚪 Logout", key="btn_logout_training"):
            logout_user()
            st.rerun()

    st.markdown("**Drag & drop** one or more review CSVs exported from the Human Review stage.")
    up_list = st.file_uploader(
        "Upload feedback CSV(s)", type=["csv"], accept_multiple_files=True, key="train_feedback_uploader_stage"
    )
>>>>>>> f9c8ab79

    staged_paths: List[str] = []
    if up_list:
        for up in up_list:
            dest = os.path.join(TMP_FEEDBACK_DIR, up.name)
            with open(dest, "wb") as f:
                f.write(up.getvalue())
            staged_paths.append(dest)
        st.success(f"Staged {len(staged_paths)} feedback file(s) to {TMP_FEEDBACK_DIR}")
        st.write(staged_paths)

    payload = {
        "feedback_csvs": staged_paths,
        "user_name": st.session_state["user_info"]["name"],
        "agent_name": "credit_appraisal",
        "algo_name": "credit_lr",
    }
    st.code(json.dumps(payload, indent=2), language="json")

    colA, colB = st.columns([1, 1])
    with colA:
        if st.button("🚀 Train candidate model"):
            try:
                r = requests.post(f"{API_URL}/v1/training/train", json=payload, timeout=90)
                if r.ok:
                    st.success(r.json())
                    st.session_state["last_train_job"] = r.json().get("job_id")
                else:
                    st.error(r.text)
            except Exception as exc:
                st.error(f"Train failed: {exc}")
    with colB:
<<<<<<< HEAD
        if st.button("🟢 Generate ANON Synthetic Data (ready for agent)", use_container_width=True):
            anon_df = append_user_info(generate_anon_synthetic(rows, non_bank_ratio))
            st.session_state.synthetic_df = anon_df
            anon_path = save_to_runs(anon_df, "synthetic_anon")
            st.success(
                f"Generated ANON dataset with {rows} rows in {st.session_state['currency_label']}. Saved to {anon_path}"
            )
            st.dataframe(anon_df.head(10), use_container_width=True)
            st.download_button(
                "⬇️ Download ANON CSV",
                anon_df.to_csv(index=False).encode("utf-8"),
                os.path.basename(anon_path),
                "text/csv",
            )

    st.markdown("---")
    st.subheader("🧹 Upload & Anonymize Customer Data")
    st.markdown("Upload your **real CSV**. We drop PII columns and scrub emails/phones in text fields.")

    uploaded = st.file_uploader("Upload CSV file", type=["csv"], key="data_stage_uploader")
    if uploaded:
        try:
            df = pd.read_csv(uploaded)
        except Exception as exc:
            st.error(f"Could not read CSV: {exc}")
            st.stop()
=======
        if st.button("⬆️ Promote last candidate to PRODUCTION"):
            try:
                r = requests.post(f"{API_URL}/v1/training/promote", timeout=30)
                st.write(r.json() if r.ok else r.text)
            except Exception as exc:
                st.error(f"Promote failed: {exc}")

    st.markdown("---")
    st.markdown("#### Production Model")
    try:
        resp = requests.get(f"{API_URL}/v1/training/production_meta", timeout=5)
        if resp.ok:
            st.json(resp.json())
        else:
            st.info("No production model yet.")
    except Exception as exc:
        st.warning(f"Could not load production meta: {exc}")

    st.stop()


# ─────────────────────────────────────────────
# GLOBAL UTILS

BANNED_NAMES = {"race", "gender", "religion", "ethnicity", "ssn", "national_id"}
PII_COLS = {"customer_name", "name", "email", "phone", "address", "ssn", "national_id", "dob"}

EMAIL_RE = re.compile(r"[A-Za-z0-9._%+-]+@[A-Za-z0-9.-]+\.[A-Za-z]{2,}")
PHONE_RE = re.compile(r"\+?\d[\d\-\s]{6,}\d")

def dedupe_columns(df: pd.DataFrame) -> pd.DataFrame:
    return df.loc[:, ~df.columns.duplicated(keep="last")]
>>>>>>> f9c8ab79

def scrub_text_pii(s):
    if not isinstance(s, str):
        return s
    s = EMAIL_RE.sub("", s)
    s = PHONE_RE.sub("", s)
    return s.strip()

def drop_pii_columns(df: pd.DataFrame):
    original_cols = list(df.columns)
    keep_cols = [c for c in original_cols if all(k not in c.lower() for k in PII_COLS)]
    dropped = [c for c in original_cols if c not in keep_cols]
    out = df[keep_cols].copy()
    for c in out.select_dtypes(include="object"):
        out[c] = out[c].apply(scrub_text_pii)
    return dedupe_columns(out), dropped

<<<<<<< HEAD
        st.success(f"Dropped PII columns: {sorted(dropped_cols) if dropped_cols else 'None'}")
        st.write("✅ Sanitized Data Preview:")
        st.dataframe(sanitized.head(5), use_container_width=True)

        fpath = save_to_runs(sanitized, "anonymized")
        st.success(f"Saved anonymized file: {fpath}")
        st.download_button(
            "⬇️ Download Clean Data",
            sanitized.to_csv(index=False).encode("utf-8"),
            os.path.basename(fpath),
            "text/csv",
        )
    else:
        st.info("Choose a CSV to see the sanitize flow.", icon="ℹ️")

    st.stop()

if workflow_stage == "kyc":
    render_pipeline_hero("kyc")

    st.title("🛂 KYC & Compliance Workbench")
    st.caption("Capture applicant identity, perform sanctions checks, and feed compliance context downstream.")

    nav_cols = st.columns([1, 1, 2, 1])
    with nav_cols[0]:
        if st.button("⬅️ Back to Data Stage", key="btn_back_data_from_kyc"):
            st.session_state.workflow_stage = "data"
            st.rerun()
    with nav_cols[1]:
        if st.button("🏛️ Continue to Asset Stage", key="btn_forward_asset_from_kyc"):
            st.session_state.workflow_stage = "asset"
            st.rerun()
    with nav_cols[3]:
        if st.button("🚪 Logout", key="btn_logout_kyc_stage"):
            logout_user()
            st.rerun()

    st.text_input("Session User", value=user_name, disabled=True)
    st.text_input("Session Email", value=user_email, disabled=True)

    flagged = st.toggle("Flag this session for manual review", value=flag_session, key="kyc_flag_toggle_stage")
    st.session_state.user_info["flagged"] = flagged
    flag_session = flagged
    st.session_state.user_info.setdefault("timestamp", datetime.datetime.now().strftime("%Y-%m-%d %H:%M:%S"))

    if st.button("🔁 Refresh Synthetic KYC Dossier", key="btn_refresh_kyc_stage"):
        build_session_kyc_registry(force=True)
        st.success("Synthetic KYC dossier refreshed from the latest loan book inputs.")
        st.rerun()

    kyc_df = build_session_kyc_registry()
    if isinstance(kyc_df, pd.DataFrame) and not kyc_df.empty:
        ready_df = st.session_state.get("kyc_registry_ready")
        generated_at = st.session_state.get("kyc_registry_generated_at") or datetime.datetime.now().strftime(
            "%Y-%m-%d %H:%M:%S"
        )
        total_profiles = len(kyc_df)
        cleared = int((kyc_df.get("kyc_status", pd.Series(dtype=str)).astype(str) == "Cleared").sum())
        enhanced = int((kyc_df.get("kyc_status", pd.Series(dtype=str)).astype(str) == "Enhanced Due Diligence").sum())
        pending_docs = int((kyc_df.get("kyc_status", pd.Series(dtype=str)).astype(str) == "Pending Docs").sum())
        high_risk = int(kyc_df.get("aml_risk", pd.Series(dtype=str)).isin(["High", "Critical"]).sum())
        pep_matches = int((kyc_df.get("pep_status", pd.Series(dtype=str)).astype(str) != "No match").sum())
        watch_series = kyc_df.get("watchlist_hits")
        watch_total = int(watch_series.sum()) if isinstance(watch_series, pd.Series) else 0

        try:
            due_soon = int(
                pd.to_datetime(kyc_df.get("next_refresh_due"), errors="coerce")
                .lt(datetime.datetime.now() + datetime.timedelta(days=30))
                .sum()
            )
        except Exception:
            due_soon = 0

        badge_high = "kyc-badge kyc-badge--alert" if high_risk else "kyc-badge"
        badge_pep = "kyc-badge kyc-badge--warning" if pep_matches else "kyc-badge"
        badge_docs = "kyc-badge kyc-badge--warning" if pending_docs else "kyc-badge"

        st.markdown(
            f"""
            <div class='kyc-panel'>
                <div class='kyc-panel__title'>KYC Control Center</div>
                <div class='kyc-panel__subtitle'>Synthetic dossier ready for collateral and credit review · Last refresh {generated_at}</div>
                <div class='kyc-grid'>
                    <div class='kyc-card'>
                        <div class='kyc-card__label'>Profiles in scope</div>
                        <div class='kyc-card__value'>{total_profiles}</div>
                        <div class='kyc-card__note'>Cleared {cleared} · Enhanced DD {enhanced}</div>
                    </div>
                    <div class='kyc-card'>
                        <div class='kyc-card__label'>AML risk</div>
                        <div class='kyc-card__value'>{high_risk}</div>
                        <div class='kyc-card__note'>High or critical AML profiles</div>
                    </div>
                    <div class='kyc-card'>
                        <div class='kyc-card__label'>PEP matches</div>
                        <div class='kyc-card__value'>{pep_matches}</div>
                        <div class='kyc-card__note'>Politically exposed persons flagged</div>
                    </div>
                    <div class='kyc-card'>
                        <div class='kyc-card__label'>Watchlist hits</div>
                        <div class='kyc-card__value'>{watch_total}</div>
                        <div class='kyc-card__note'>Matches across sanctions datasets</div>
                    </div>
                </div>
                <div class='kyc-panel__metrics'>
                    <span class='{badge_high}'>High AML risk: {high_risk}</span>
                    <span class='{badge_pep}'>PEP matches: {pep_matches}</span>
                    <span class='{badge_docs}'>Pending documentation: {pending_docs}</span>
                    <span class='kyc-badge'>Refresh due ≤30d: {due_soon}</span>
                </div>
            </div>
            """,
            unsafe_allow_html=True,
        )

        st.markdown("#### 📄 Synthetic KYC Registry Preview")
        st.dataframe(kyc_df.head(15), use_container_width=True)

        if isinstance(ready_df, pd.DataFrame) and not ready_df.empty:
            st.markdown("#### 📥 Anonymized KYC (credit-ready)")
            st.dataframe(ready_df.head(15), use_container_width=True)
            ready_path = st.session_state.get("kyc_registry_ready_path")
            if ready_path:
                st.download_button(
                    "⬇️ Download anonymized KYC CSV",
                    ready_df.to_csv(index=False).encode("utf-8"),
                    os.path.basename(ready_path),
                    "text/csv",
                )
        else:
            st.info("Refresh the synthetic KYC dossier to generate anonymized records for downstream stages.")
    else:
        st.warning("Generate or refresh the KYC dossier to move collateral assets into review.")

    st.stop()

if workflow_stage == "asset":
    render_pipeline_hero("asset")

    st.title("🏛️ Collateral Asset Platform")
    st.caption("Verify collateral assets in batch before running the credit appraisal agent.")

    nav_cols = st.columns([1, 1, 1, 1])
    with nav_cols[0]:
        if st.button("⬅️ Back to KYC", key="btn_back_to_kyc_from_asset"):
            st.session_state.workflow_stage = "kyc"
            st.rerun()
    with nav_cols[1]:
        if st.button("🏠 Home", key="btn_home_asset"):
            go_to_public_home(clear_user=False)
            st.rerun()
    with nav_cols[2]:
        if st.button("➡️ Continue to Credit", key="btn_to_credit_stage"):
            collateral_df = st.session_state.get("asset_collateral_df")
            if collateral_df is None or getattr(collateral_df, "empty", True):
                st.warning("Generate a collateral verification report before continuing to credit decisions.")
            else:
                st.session_state.workflow_stage = "credit"
                st.rerun()
    with nav_cols[3]:
        if st.button("🚪 Logout", key="btn_logout_asset"):
            logout_user()
            st.rerun()

    st.markdown(f"👤 **User:** {user_name or 'Unknown'} · ✉️ {user_email or '—'}")

    collateral_df = st.session_state.get("asset_collateral_df")
    collateral_path = st.session_state.get("asset_collateral_path")
    if isinstance(collateral_df, pd.DataFrame) and not collateral_df.empty:
        verified_count = int(collateral_df.get("collateral_verified", pd.Series(dtype=bool)).fillna(False).sum())
        total_loans = len(collateral_df)
        waiting = total_loans - verified_count
        saved_name = os.path.basename(collateral_path) if collateral_path else None
        msg = f"Latest collateral report: **{verified_count} verified** / {waiting} waiting (total {total_loans})."
        if saved_name:
            msg += f" Saved as `{saved_name}`."
        credit_saved = st.session_state.get("asset_collateral_credit_path")
        if credit_saved:
            msg += f" Credit-ready CSV `{os.path.basename(credit_saved)}` prepared."
        st.success(msg)
        with st.expander("View latest collateral verification", expanded=False):
            st.dataframe(collateral_df.head(25), use_container_width=True)
    else:
        st.info("Run the asset appraisal agent across your loan book to unlock the credit stage.", icon="ℹ️")

    st.markdown("### 🔍 Batch collateral verification")
    st.caption("Select a dataset, call the asset appraisal agent for each collateral, and export a verification CSV.")

    data_options = [
        "Use synthetic (ANON)",
        "Use synthetic (RAW – auto-sanitize)",
        "Use anonymized dataset",
        "Upload manually",
    ]
    data_choice = st.selectbox("Collateral data source", data_options, key="asset_data_choice")

    if data_choice == "Upload manually":
        uploaded = st.file_uploader(
            "Upload CSV for collateral verification",
            type=["csv"],
            key="asset_manual_upload",
        )
        if uploaded is not None:
            st.session_state["manual_upload_name"] = uploaded.name
            st.session_state["manual_upload_bytes"] = uploaded.getvalue()
            st.success(f"Staged `{uploaded.name}` for collateral verification.")

    dataset_preview = resolve_dataset_choice(data_choice)
    if dataset_preview is not None and not dataset_preview.empty:
        with st.expander("Preview selected dataset", expanded=False):
            st.dataframe(dataset_preview.head(10), use_container_width=True)
    else:
        st.info("Select or generate a dataset to begin collateral verification.", icon="ℹ️")

    col_conf, col_ratio = st.columns(2)
    with col_conf:
        confidence_threshold = st.slider(
            "Minimum confidence from asset agent",
            0.50,
            1.00,
            0.88,
            0.01,
        )
    with col_ratio:
        value_ratio = st.slider(
            "Min estimated collateral vs. loan ratio",
            0.10,
            1.50,
            0.80,
            0.05,
            help="If loan amount is missing the threshold is applied to declared collateral value.",
        )

    run_report = st.button("🛡️ Generate collateral verification report", use_container_width=True)

    if run_report:
        dataset = dataset_preview
        if dataset is None or dataset.empty:
            st.warning("No dataset available. Generate synthetic data or upload a CSV first.")
        else:
            required_cols = {"application_id", "collateral_type", "collateral_value"}
            missing = [c for c in required_cols if c not in dataset.columns]
            if missing:
                st.error("Dataset is missing required columns: " + ", ".join(sorted(missing)))
            else:
                with st.spinner("Running asset appraisal agent across collateral records..."):
                    report_df, errors = build_collateral_report(
                        dataset,
                        confidence_threshold=confidence_threshold,
                        value_ratio=value_ratio,
                    )
                if report_df.empty:
                    st.warning("No collateral rows were processed. Check the dataset contents.")
                else:
                    st.session_state["asset_collateral_df"] = report_df
                    report_with_user = append_user_info(report_df)
                    path = save_to_runs(report_with_user, "collateral_verification")
                    st.session_state["asset_collateral_path"] = path
                    saved_name = os.path.basename(path)
                    st.success(
                        f"Collateral verification complete — {len(report_df)} loans processed. Saved to `{saved_name}`."
                    )
                    credit_ready = sanitize_dataset(report_df)
                    if {
                        "collateral_status",
                        "collateral_verified",
                    } <= set(credit_ready.columns):
                        verified_mask = credit_ready["collateral_verified"].fillna(False) == True
                        credit_ready.loc[verified_mask, "collateral_status"] = "Verified"
                        credit_ready.loc[~verified_mask, "collateral_status"] = "Failed"
                    credit_ready = dedupe_columns(credit_ready)
                    st.session_state["asset_verified_result"] = credit_ready
                    credit_with_user = append_user_info(credit_ready)
                    credit_path = save_to_runs(credit_with_user, "collateral_credit_ready")
                    st.session_state["asset_collateral_credit_path"] = credit_path
                    credit_name = os.path.basename(credit_path)
                    st.info(
                        "An anonymized credit-ready dataset with collateral status has been prepared for the next stage."
                    )
                    st.dataframe(report_df.head(25), use_container_width=True)
                    st.download_button(
                        "⬇️ Download collateral verification CSV",
                        report_df.to_csv(index=False).encode("utf-8"),
                        saved_name,
                        "text/csv",
                    )
                    st.download_button(
                        "⬇️ Download credit-ready (anonymized) CSV",
                        credit_ready.to_csv(index=False).encode("utf-8"),
                        credit_name,
                        "text/csv",
                    )
                    if errors:
                        st.warning(
                            "Some rows could not be fully verified by the asset agent. "
                            "See the reason column for details."
                        )

    st.stop()

if workflow_stage == "credit":
    render_pipeline_hero("credit")

    user_display = f"👤 {user_name or 'Guest'} · ✉️ {user_email or '—'}"
    if flag_session:
        user_display += " · 🚩 Flagged"

    nav_cols = st.columns([1, 1, 1, 1])
    with nav_cols[0]:
        if st.button("⬅️ Back to Collateral", key="btn_back_to_asset_from_credit"):
            st.session_state.workflow_stage = "asset"
            st.rerun()
    with nav_cols[1]:
        if st.button("🏠 Home", key="btn_home_credit"):
            go_to_public_home(clear_user=False)
            st.rerun()
    with nav_cols[2]:
        if st.button("➡️ Continue to Human Review", key="btn_to_review_stage"):
            st.session_state.workflow_stage = "review"
            st.rerun()
    with nav_cols[3]:
        if st.button("🚪 Logout", key="btn_logout_credit"):
            logout_user()
            st.rerun()

    st.markdown(f"<div class='pipeline-user-tag'>{user_display}</div>", unsafe_allow_html=True)

    collateral_df = st.session_state.get("asset_collateral_df")
    collateral_ready_df = st.session_state.get("asset_verified_result")
    kyc_ready_df = st.session_state.get("kyc_registry_ready")

    if isinstance(collateral_df, pd.DataFrame) and not collateral_df.empty:
        verified_count = int(collateral_df.get("collateral_verified", pd.Series(dtype=bool)).fillna(False).sum())
        total_loans = len(collateral_df)
        waiting = total_loans - verified_count
        st.success(
            f"Collateral verification ready: {verified_count} verified / {waiting} waiting (total {total_loans}).",
            icon="🏦",
        )
        with st.expander("Collateral verification summary", expanded=False):
            status_breakdown = (
                collateral_df["collateral_status"].value_counts(dropna=False)
                .rename_axis("Status")
                .reset_index(name="Count")
            )
            st.dataframe(status_breakdown, use_container_width=True)
        if st.button("Update collateral verification", key="btn_edit_asset_stage"):
            st.session_state.workflow_stage = "asset"
            st.rerun()
    else:
        st.warning("No collateral verification data available yet.", icon="⚠️")
        if st.button("Go to Collateral Asset Stage", key="btn_to_asset_stage_from_credit"):
            st.session_state.workflow_stage = "asset"
            st.rerun()
=======
def strip_policy_banned(df: pd.DataFrame) -> pd.DataFrame:
    keep = []
    for c in df.columns:
        cl = c.lower()
        if cl in BANNED_NAMES:
            continue
        keep.append(c)
    return df[keep]

def ensure_application_ids(df: pd.DataFrame) -> pd.DataFrame:
    out = df.copy()
    if "application_id" not in out.columns:
        out["application_id"] = [f"APP_{i:04d}" for i in range(1, len(out) + 1)]
    out["application_id"] = out["application_id"].astype(str)
    return out

def sanitize_dataset(df: pd.DataFrame) -> pd.DataFrame:
    safe = dedupe_columns(df)
    safe, _ = drop_pii_columns(safe)
    safe = strip_policy_banned(safe)
    safe = dedupe_columns(safe)
    return ensure_application_ids(safe)

def resolve_dataset_choice(choice: str, *, sanitize: bool = True) -> Optional[pd.DataFrame]:
    df: Optional[pd.DataFrame] = None
    if choice == "Use synthetic (ANON)":
        df = st.session_state.get("synthetic_df")
    elif choice == "Use synthetic (RAW – auto-sanitize)":
        df = st.session_state.get("synthetic_raw_df")
    elif choice == "Use anonymized dataset":
        df = st.session_state.get("anonymized_df")
    elif choice == "Use collateral verification output":
        df = st.session_state.get("asset_verified_result") or st.session_state.get("asset_collateral_df")
    elif choice == "Use KYC registry (anonymized)":
        df = st.session_state.get("kyc_registry_ready")
    elif choice == "Upload manually":
        up_bytes = st.session_state.get("manual_upload_bytes")
        if up_bytes:
            try:
                df = pd.read_csv(io.BytesIO(up_bytes))
            except Exception:
                df = None

    if df is None:
        return None

    df = dedupe_columns(df)
    if sanitize:
        try:
            df = sanitize_dataset(df)
        except Exception:
            df = ensure_application_ids(df)
    else:
        df = ensure_application_ids(df)
    return df

def build_collateral_report(
    df: pd.DataFrame,
    *,
    confidence_threshold: float = 0.88,
    value_ratio: float = 0.8,
) -> tuple[pd.DataFrame, List[str]]:
    if df is None or df.empty:
        return pd.DataFrame(), []

    records = df.to_dict(orient="records")
    total = len(records)
    progress = st.progress(0.0) if total > 1 else None
    session = requests.Session()
    rows: List[Dict[str, Any]] = []
    errors: List[str] = []

    for idx, record in enumerate(records, start=1):
        asset_type = str(record.get("collateral_type") or "Collateral Asset")
        declared_value = _to_float(record.get("collateral_value"), 0.0)
        loan_amount = _to_float(record.get("loan_amount"), 0.0)
        metadata = {
            "application_id": record.get("application_id"),
            "declared_value": declared_value,
            "loan_amount": loan_amount,
            "currency_code": record.get("currency_code") or st.session_state.get("currency_code"),
        }

        payload = {"asset_type": asset_type, "metadata": json.dumps(metadata, default=str)}

        estimated_value = declared_value
        confidence = 0.0
        asset_result: Dict[str, Any] = {}
        error_message = ""

        try:
            response = session.post(
                f"{API_URL}/v1/agents/asset_appraisal/run",
                data=payload,
                timeout=30,
            )
            response.raise_for_status()
            asset_result = response.json().get("result", {}) or {}
            estimated_value = _to_float(asset_result.get("estimated_value"), declared_value)
            confidence = _to_float(asset_result.get("confidence"), 0.0)
        except Exception as exc:  # pragma: no cover - defensive
            error_message = str(exc)
            errors.append(error_message)

        value_threshold = 0.0
        if loan_amount:
            value_threshold = loan_amount * value_ratio
        elif declared_value:
            value_threshold = declared_value * value_ratio

        reasons: List[str] = []
        meets_confidence = confidence >= confidence_threshold
        meets_value = True if value_threshold == 0 else estimated_value >= value_threshold

        if not meets_confidence:
            reasons.append(
                f"Confidence {confidence:.2f} below threshold {confidence_threshold:.2f}"
            )
        if not meets_value:
            if loan_amount:
                reasons.append(
                    f"Estimated value {estimated_value:,.0f} below {value_ratio:.0%} of loan {loan_amount:,.0f}"
                )
            else:
                reasons.append(
                    f"Estimated value {estimated_value:,.0f} below threshold {value_threshold:,.0f}"
                )
        if error_message:
            reasons.append(f"Asset agent error: {error_message}")
        if not reasons:
            reasons.append("Confidence and value thresholds satisfied")

        verified = meets_confidence and meets_value and not error_message
        status_label = "Verified" if verified else "Failed"

        enriched = dict(record)
        enriched.update(
            {
                "collateral_estimated_value": round(estimated_value, 2),
                "collateral_confidence": round(confidence, 4),
                "collateral_verified": bool(verified),
                "collateral_status": status_label,
                "collateral_verification_reason": "; ".join(reasons),
                "collateral_agent_asset_id": asset_result.get("asset_id"),
                "collateral_agent_model": asset_result.get("model_name"),
                "collateral_agent_timestamp": asset_result.get("timestamp"),
                "collateral_value_threshold": round(value_threshold, 2),
                "collateral_checked_at": datetime.datetime.utcnow().isoformat(),
            }
        )
        rows.append(enriched)

        if progress is not None:
            progress.progress(idx / total)

    if progress is not None:
        progress.empty()

    return dedupe_columns(pd.DataFrame(rows)), errors

def append_user_info(df: pd.DataFrame) -> pd.DataFrame:
    if "user_info" not in st.session_state:
        st.session_state.user_info = {}
    meta = st.session_state.user_info
    timestamp = meta.get("timestamp") or datetime.datetime.now().strftime("%Y-%m-%d %H:%M:%S")
    meta["timestamp"] = timestamp

    out = df.copy()
    out["session_user_name"] = meta.get("name", "")
    out["session_user_email"] = meta.get("email", "")
    out["session_flagged"] = meta.get("flagged", False)
    out["created_at"] = timestamp
    return dedupe_columns(out)
>>>>>>> f9c8ab79

def save_to_runs(df: pd.DataFrame, prefix: str) -> str:
    ts = datetime.datetime.now().strftime("%Y-%m-%d_%H-%M")
    flagged = bool(st.session_state.get("user_info", {}).get("flagged", False))
    flag_suffix = "_FLAGGED" if flagged else ""
    fname = f"{prefix}_{ts}{flag_suffix}.csv"
    fpath = os.path.join(RUNS_DIR, fname)
    dedupe_columns(df).to_csv(fpath, index=False)
    return fpath

def try_json(x):
    if isinstance(x, (dict, list)):
        return x
    if not isinstance(x, str):
        return None
    try:
        return json.loads(x)
    except Exception:
        return None

<<<<<<< HEAD
    LLM_MODELS = [
        ("Phi-3 Mini (3.8B) — CPU OK", "phi3:3.8b", "CPU 8GB RAM (fast)"),
        ("Mistral 7B Instruct — CPU slow / GPU OK", "mistral:7b-instruct", "CPU 16GB (slow) or GPU ≥8GB"),
        ("Gemma-2 7B — CPU slow / GPU OK", "gemma2:7b", "CPU 16GB (slow) or GPU ≥8GB"),
        ("LLaMA-3 8B — GPU recommended", "llama3:8b-instruct", "GPU ≥12GB (CPU very slow)"),
        ("Qwen2 7B — GPU recommended", "qwen2:7b-instruct", "GPU ≥12GB (CPU very slow)"),
        ("Mixtral 8x7B — GPU only (big)", "mixtral:8x7b-instruct", "GPU 24–48GB"),
    ]
    LLM_LABELS = [l for (l, _, _) in LLM_MODELS]
    LLM_VALUE_BY_LABEL = {l: v for (l, v, _) in LLM_MODELS}
    LLM_HINT_BY_LABEL = {l: h for (l, _, h) in LLM_MODELS}

    OPENSTACK_FLAVORS = {
        "m4.medium": "4 vCPU / 8 GB RAM — CPU-only small",
        "m8.large": "8 vCPU / 16 GB RAM — CPU-only medium",
        "g1.a10.1": "8 vCPU / 32 GB RAM + 1×A10 24GB",
        "g1.l40.1": "16 vCPU / 64 GB RAM + 1×L40 48GB",
        "g2.a100.1": "24 vCPU / 128 GB RAM + 1×A100 80GB",
    }
=======
def _safe_json(x):
    if isinstance(x, dict):
        return x
    if isinstance(x, str) and x.strip():
        try:
            return json.loads(x)
        except Exception:
            return {}
    return {}

def _to_float(value: Any, default: float = 0.0) -> float:
    try:
        return float(value)
    except (TypeError, ValueError):
        return default
>>>>>>> f9c8ab79

def fmt_currency_label(base: str) -> str:
    sym = st.session_state.get("currency_symbol", "")
    return f"{base} ({sym})" if sym else base

# ─────────────────────────────────────────────
# CURRENCY CATALOG

CURRENCY_OPTIONS = {
    # code: (label, symbol, fx to apply on USD-like base generated numbers)
    "USD": ("USD $", "$", 1.0),
    "EUR": ("EUR €", "€", 0.93),
    "GBP": ("GBP £", "£", 0.80),
    "JPY": ("JPY ¥", "¥", 150.0),
    "VND": ("VND ₫", "₫", 24000.0),
}

def set_currency_defaults():
    if "currency_code" not in st.session_state:
        st.session_state["currency_code"] = "USD"
    label, symbol, fx = CURRENCY_OPTIONS[st.session_state["currency_code"]]
    st.session_state["currency_label"] = label
    st.session_state["currency_symbol"] = symbol
    st.session_state["currency_fx"] = fx

set_currency_defaults()

# ─────────────────────────────────────────────
# DASHBOARD HELPERS (Plotly, dark theme)

<<<<<<< HEAD
    data_options = [
        "Use synthetic (ANON)",
        "Use synthetic (RAW – auto-sanitize)",
        "Use anonymized dataset",
        "Use collateral verification output",
        "Use KYC registry (anonymized)",
        "Upload manually",
    ]
    data_choice = st.selectbox("Select Data Source", data_options)

    use_llm = st.checkbox("Use LLM narrative", value=False)
    agent_name = "credit_appraisal"
=======
def _kpi_card(label: str, value: str, sublabel: str | None = None):
    st.markdown(
        f"""
        <div style="background:#0e1117;border:1px solid #2a2f3e;border-radius:12px;padding:14px 16px;margin-bottom:10px;">
          <div style="font-size:12px;color:#9aa4b2;text-transform:uppercase;letter-spacing:.06em;">{label}</div>
          <div style="font-size:28px;font-weight:700;color:#e6edf3;line-height:1.1;margin-top:2px;">{value}</div>
          {f'<div style="font-size:12px;color:#9aa4b2;margin-top:6px;">{sublabel}</div>' if sublabel else ''}
        </div>
        """,
        unsafe_allow_html=True,
    )
>>>>>>> f9c8ab79

def render_credit_dashboard(df: pd.DataFrame, currency_symbol: str = ""):
    """
    Renders the whole dashboard (TOP-10s → Opportunities → KPIs & pies/bars → Mix table).
    Keeps decision filter in the table only.
    """
    if df is None or df.empty:
        st.info("No data to visualize yet.")
        return

    cols = df.columns

    # ─────────────── TOP 10s FIRST ───────────────
    st.markdown("## 🔝 Top 10 Snapshot")

    # Top 10 loans approved
    if {"decision", "loan_amount", "application_id"} <= set(cols):
        top_approved = df[df["decision"].astype(str).str.lower() == "approved"].copy()
        if not top_approved.empty:
            top_approved = top_approved.sort_values("loan_amount", ascending=False).head(10)
            fig = px.bar(
                top_approved,
                x="loan_amount",
                y="application_id",
                orientation="h",
                title="Top 10 Approved Loans",
                labels={"loan_amount": f"Loan Amount {currency_symbol}", "application_id": "Application"},
            )
            fig.update_layout(margin=dict(l=10, r=10, t=50, b=10), height=420, template="plotly_dark")
            st.plotly_chart(fig, use_container_width=True)
        else:
            st.info("No approved loans available to show top 10.")

    # Top 10 collateral types by average value
    if {"collateral_type", "collateral_value"} <= set(cols):
        cprof = df.groupby("collateral_type", dropna=False).agg(
            avg_value=("collateral_value", "mean"),
            cnt=("collateral_type", "count")
        ).reset_index()
        if not cprof.empty:
            cprof = cprof.sort_values("avg_value", ascending=False).head(10)
            fig = px.bar(
                cprof,
                x="avg_value",
                y="collateral_type",
                orientation="h",
                title="Top 10 Collateral Types (Avg Value)",
                labels={"avg_value": f"Avg Value {currency_symbol}", "collateral_type": "Collateral Type"},
                hover_data=["cnt"]
            )
            fig.update_layout(margin=dict(l=10, r=10, t=50, b=10), height=420, template="plotly_dark")
            st.plotly_chart(fig, use_container_width=True)

    # Top 10 reasons for denial (from rule_reasons False flags)
    if "rule_reasons" in cols and "decision" in cols:
        denied = df[df["decision"].astype(str).str.lower() == "denied"].copy()
        reasons_count = {}
        for _, r in denied.iterrows():
            rr = _safe_json(r.get("rule_reasons"))
            if isinstance(rr, dict):
                for k, v in rr.items():
                    if v is False:
                        reasons_count[k] = reasons_count.get(k, 0) + 1
        if reasons_count:
            items = pd.DataFrame(sorted(reasons_count.items(), key=lambda x: x[1], reverse=True),
                                 columns=["reason", "count"]).head(10)
            fig = px.bar(
                items, x="count", y="reason", orientation="h",
                title="Top 10 Reasons for Denial",
                labels={"count": "Count", "reason": "Rule"},
            )
            fig.update_layout(margin=dict(l=10, r=10, t=50, b=10), height=420, template="plotly_dark")
            st.plotly_chart(fig, use_container_width=True)
        else:
            st.info("No denial reasons detected.")

<<<<<<< HEAD
    st.markdown("### ⚙️ Decision Rule Set")
    rule_mode = st.radio(
        "Choose rule mode",
        ["Classic (bank-style metrics)", "NDI (Net Disposable Income) — simple"],
        index=0,
        help="NDI = income - all monthly obligations. Approve if NDI and NDI ratio pass thresholds.",
    )

    CLASSIC_DEFAULTS = {
        "max_dti": 0.45,
        "min_emp_years": 2,
        "min_credit_hist": 3,
        "salary_floor": 3000,
        "max_delinquencies": 2,
        "max_current_loans": 3,
        "req_min": 1000,
        "req_max": 200000,
        "loan_terms": [12, 24, 36, 48, 60],
        "threshold": 0.45,
        "target_rate": None,
        "random_band": True,
        "min_income_debt_ratio": 0.35,
        "compounded_debt_factor": 1.0,
        "monthly_debt_relief": 0.50,
    }
    NDI_DEFAULTS = {"ndi_value": 800.0, "ndi_ratio": 0.50, "threshold": 0.45, "target_rate": None, "random_band": True}
=======
    # Top 10 loan officer performance (approval rate) if officer column present
    officer_col = None
    for guess in ("loan_officer", "officer", "reviewed_by", "session_user_name"):
        if guess in cols:
            officer_col = guess
            break
    if officer_col and "decision" in cols:
        perf = (
            df.assign(is_approved=(df["decision"].astype(str).str.lower() == "approved").astype(int))
              .groupby(officer_col, dropna=False)["is_approved"]
              .agg(approved_rate="mean", n="count")
              .reset_index()
        )
        if not perf.empty:
            perf["approved_rate_pct"] = (perf["approved_rate"] * 100).round(1)
            perf = perf.sort_values(["approved_rate_pct", "n"], ascending=[False, False]).head(10)
            fig = px.bar(
                perf, x="approved_rate_pct", y=officer_col, orientation="h",
                title="Top 10 Loan Officer Approval Rate (this batch)",
                labels={"approved_rate_pct": "Approval Rate (%)", officer_col: "Officer"},
                hover_data=["n"]
            )
            fig.update_layout(margin=dict(l=10, r=10, t=50, b=10), height=420, template="plotly_dark")
            st.plotly_chart(fig, use_container_width=True)

    st.markdown("---")
>>>>>>> f9c8ab79

    # ─────────────── OPPORTUNITIES ───────────────
    st.markdown("## 💡 Opportunities")

<<<<<<< HEAD
    def reset_classic():
        st.session_state.classic_rules = CLASSIC_DEFAULTS.copy()

    def reset_ndi():
        st.session_state.ndi_rules = NDI_DEFAULTS.copy()

    if rule_mode.startswith("Classic"):
        with st.expander("Classic Metrics (with Reset)", expanded=True):
            rc = st.session_state.classic_rules
            r1, r2, r3 = st.columns(3)
            with r1:
                rc["max_dti"] = st.slider("Max Debt-to-Income (DTI)", 0.0, 1.0, rc["max_dti"], 0.01)
                rc["min_emp_years"] = st.number_input("Min Employment Years", 0, 40, rc["min_emp_years"])
                rc["min_credit_hist"] = st.number_input("Min Credit History (years)", 0, 40, rc["min_credit_hist"])
            with r2:
                rc["salary_floor"] = st.number_input(
                    "Minimum Monthly Salary",
                    0,
                    1_000_000_000,
                    rc["salary_floor"],
                    step=1000,
                    help=fmt_currency_label("in local currency"),
                )
                rc["max_delinquencies"] = st.number_input("Max Delinquencies", 0, 10, rc["max_delinquencies"])
                rc["max_current_loans"] = st.number_input("Max Current Loans", 0, 10, rc["max_current_loans"])
            with r3:
                rc["req_min"] = st.number_input(
                    fmt_currency_label("Requested Amount Min"),
                    0,
                    10_000_000_000,
                    rc["req_min"],
                    step=1000,
                )
                rc["req_max"] = st.number_input(
                    fmt_currency_label("Requested Amount Max"),
                    0,
                    10_000_000_000,
                    rc["req_max"],
                    step=1000,
                )
                rc["loan_terms"] = st.multiselect("Allowed Loan Terms (months)", [12, 24, 36, 48, 60, 72], default=rc["loan_terms"])

            st.markdown("#### 🧮 Debt Pressure Controls")
            d1, d2, d3 = st.columns(3)
            with d1:
                rc["min_income_debt_ratio"] = st.slider(
                    "Min Income / (Compounded Debt) Ratio", 0.10, 2.00, rc["min_income_debt_ratio"], 0.01
                )
            with d2:
                rc["compounded_debt_factor"] = st.slider(
                    "Compounded Debt Factor (× requested)", 0.5, 3.0, rc["compounded_debt_factor"], 0.1
                )
            with d3:
                rc["monthly_debt_relief"] = st.slider(
                    "Monthly Debt Relief Factor", 0.10, 1.00, rc["monthly_debt_relief"], 0.05
                )

            st.markdown("---")
            c1, c2, c3 = st.columns([1, 1, 1])
            with c1:
                use_target = st.toggle("🎯 Use target approval rate", value=(rc["target_rate"] is not None))
            with c2:
                rc["random_band"] = st.toggle("🎲 Randomize approval band (20–60%) when no target", value=rc["random_band"])
            with c3:
                if st.button("↩️ Reset to defaults"):
                    reset_classic()
                    st.rerun()

            if use_target:
                rc["target_rate"] = st.slider("Target approval rate", 0.05, 0.95, rc["target_rate"] or 0.40, 0.01)
                rc["threshold"] = None
            else:
                rc["threshold"] = st.slider("Model score threshold", 0.0, 1.0, rc["threshold"], 0.01)
                rc["target_rate"] = None
    else:
        with st.expander("NDI Metrics (with Reset)", expanded=True):
            rn = st.session_state.ndi_rules
            n1, n2 = st.columns(2)
            with n1:
                rn["ndi_value"] = st.number_input(
                    fmt_currency_label("Min NDI (Net Disposable Income) per month"),
                    0.0,
                    1e12,
                    float(rn["ndi_value"]),
                    step=50.0,
                )
            with n2:
                rn["ndi_ratio"] = st.slider("Min NDI / Income ratio", 0.0, 1.0, float(rn["ndi_ratio"]), 0.01)
            st.caption("NDI = income - all monthly obligations (rent, food, loans, cards, etc.).")

            st.markdown("---")
            c1, c2, c3 = st.columns([1, 1, 1])
            with c1:
                use_target = st.toggle("🎯 Use target approval rate", value=(rn["target_rate"] is not None))
            with c2:
                rn["random_band"] = st.toggle("🎲 Randomize approval band (20–60%) when no target", value=rn["random_band"])
            with c3:
                if st.button("↩️ Reset to defaults (NDI)"):
                    reset_ndi()
                    st.rerun()
=======
    # Short-term loan opportunities (simple heuristic)
    opp_rows = []
    if {"income", "loan_amount"}.issubset(cols):
        term_col = "loan_term_months" if "loan_term_months" in cols else ("loan_duration_months" if "loan_duration_months" in cols else None)
        if term_col:
            for _, r in df.iterrows():
                inc = float(r.get("income", 0) or 0)
                amt = float(r.get("loan_amount", 0) or 0)
                term = int(r.get(term_col, 0) or 0)
                dti = float(r.get("DTI", 0) or 0)
                if (term >= 36) and (amt <= inc * 0.8) and (dti <= 0.45):
                    opp_rows.append({
                        "application_id": r.get("application_id"),
                        "suggested_term": 24,
                        "loan_amount": amt,
                        "income": inc,
                        "DTI": dti,
                        "note": "Candidate for short-term plan (<=24m) based on affordability."
                    })
    if opp_rows:
        st.markdown("#### 📎 Short-Term Loan Candidates")
        st.dataframe(pd.DataFrame(opp_rows).head(25), use_container_width=True, height=320)
    else:
        st.info("No short-term loan candidates identified in this batch.")

    st.markdown("#### 🔁 Buyback / Consolidation Beneficiaries")
    candidates = []
    need = {"decision", "existing_debt", "loan_amount", "DTI"}
    if need <= set(cols):
        for _, r in df.iterrows():
            dec = str(r.get("decision", "")).lower()
            debt = float(r.get("existing_debt", 0) or 0)
            loan = float(r.get("loan_amount", 0) or 0)
            dti = float(r.get("DTI", 0) or 0)
            proposal = _safe_json(r.get("proposed_consolidation_loan", {}))
            has_bb = bool(proposal)

            if dec == "denied" or dti > 0.45 or debt > loan:
                benefit_score = round((debt / (loan + 1e-6)) * 0.4 + dti * 0.6, 2)
                candidates.append({
                    "application_id": r.get("application_id"),
                    "customer_type": r.get("customer_type"),
                    "existing_debt": debt,
                    "loan_amount": loan,
                    "DTI": dti,
                    "collateral_type": r.get("collateral_type"),
                    "buyback_proposed": has_bb,
                    "buyback_amount": proposal.get("buyback_amount") if has_bb else None,
                    "benefit_score": benefit_score,
                    "note": proposal.get("note") if has_bb else None
                })
    if candidates:
        cand_df = pd.DataFrame(candidates).sort_values("benefit_score", ascending=False)
        st.dataframe(cand_df.head(25), use_container_width=True, height=380)
    else:
        st.info("No additional buyback beneficiaries identified.")

    st.markdown("---")

    # ─────────────── PORTFOLIO KPIs ───────────────
    st.markdown("## 📈 Portfolio Snapshot")
    c1, c2, c3, c4 = st.columns(4)

    # Approval rate
    if "decision" in cols:
        total = len(df)
        approved = int((df["decision"].astype(str).str.lower() == "approved").sum())
        rate = (approved / total * 100) if total else 0.0
        with c1: _kpi_card("Approval Rate", f"{rate:.1f}%", f"{approved} of {total}")
>>>>>>> f9c8ab79

    # Avg approved loan amount
    if {"decision", "loan_amount"} <= set(cols):
        ap = df[df["decision"].astype(str).str.lower() == "approved"]["loan_amount"]
        avg_amt = ap.mean() if len(ap) else 0.0
        with c2: _kpi_card("Avg Approved Amount", f"{currency_symbol}{avg_amt:,.0f}")

<<<<<<< HEAD
    if st.button("🚀 Run Agent", use_container_width=True):
=======
    # Decision time (if present)
    if {"created_at", "decision_at"} <= set(cols):
>>>>>>> f9c8ab79
        try:
            t = (pd.to_datetime(df["decision_at"]) - pd.to_datetime(df["created_at"])).dt.total_seconds() / 60.0
            avg_min = float(t.mean())
            with c3: _kpi_card("Avg Decision Time", f"{avg_min:.1f} min")
        except Exception:
            with c3: _kpi_card("Avg Decision Time", "—")

    # Non-bank share
    if "customer_type" in cols:
        nb = int((df["customer_type"].astype(str).str.lower() == "non-bank").sum())
        total = len(df)
        share = (nb / total * 100) if total else 0.0
        with c4: _kpi_card("Non-bank Share", f"{share:.1f}%", f"{nb} of {total}")

<<<<<<< HEAD
            if data_choice == "Use synthetic (ANON)":
                if "synthetic_df" not in st.session_state:
                    st.warning("No ANON synthetic dataset found. Generate it in the data stage.")
                    st.stop()
                files = prep_and_pack(st.session_state.synthetic_df, "synthetic_anon.csv")
            elif data_choice == "Use synthetic (RAW – auto-sanitize)":
                if "synthetic_raw_df" not in st.session_state:
                    st.warning("No RAW synthetic dataset found. Generate it in the data stage.")
                    st.stop()
                files = prep_and_pack(st.session_state.synthetic_raw_df, "synthetic_raw_sanitized.csv")
            elif data_choice == "Use anonymized dataset":
                if "anonymized_df" not in st.session_state:
                    st.warning("No anonymized dataset found. Create it in the data stage.")
                    st.stop()
                files = prep_and_pack(st.session_state.anonymized_df, "anonymized.csv")
            elif data_choice == "Use collateral verification output":
                if "asset_verified_result" not in st.session_state or st.session_state["asset_verified_result"] is None:
                    st.warning("No collateral verification output found. Run the asset stage first.")
                    st.stop()
                files = prep_and_pack(st.session_state.get("asset_verified_result"), "collateral_credit_ready.csv")
            elif data_choice == "Use KYC registry (anonymized)":
                if "kyc_registry_ready" not in st.session_state or st.session_state["kyc_registry_ready"] is None:
                    st.warning("Generate the synthetic KYC dossier in the KYC stage first.")
                    st.stop()
                files = prep_and_pack(st.session_state.get("kyc_registry_ready"), "kyc_registry_ready.csv")
            elif data_choice == "Upload manually":
                up_name = st.session_state.get("manual_upload_name")
                up_bytes = st.session_state.get("manual_upload_bytes")
                if not up_name or not up_bytes:
                    st.warning("Please upload a CSV first.")
                    st.stop()
                try:
                    tmp_df = pd.read_csv(io.BytesIO(up_bytes))
                    files = prep_and_pack(tmp_df, up_name)
                except Exception:
                    files = {"file": (up_name, up_bytes, "text/csv")}
            else:
                st.error("Unknown data source selection.")
                st.stop()

            r = requests.post(f"{API_URL}/v1/agents/{agent_name}/run", data=data, files=files, timeout=180)
            if r.status_code != 200:
                st.error(f"Run failed ({r.status_code}): {r.text}")
                st.stop()
=======
    # ─────────────── COMPOSITION & RISK ───────────────
    st.markdown("## 🧭 Composition & Risk")

    # Approval vs Denial (pie)
    if "decision" in cols:
        pie_df = df["decision"].value_counts().rename_axis("Decision").reset_index(name="Count")
        fig = px.pie(pie_df, names="Decision", values="Count", title="Decision Mix")
        fig.update_layout(margin=dict(l=10, r=10, t=60, b=10), height=360, template="plotly_dark")
        st.plotly_chart(fig, use_container_width=True)

    # Avg DTI / LTV by decision (grouped bars)
    have_dti = "DTI" in cols
    have_ltv = "LTV" in cols
    if "decision" in cols and (have_dti or have_ltv):
        agg_map = {}
        if have_dti: agg_map["avg_DTI"] = ("DTI", "mean")
        if have_ltv: agg_map["avg_LTV"] = ("LTV", "mean")
        grp = df.groupby("decision").agg(**agg_map).reset_index()
        melted = grp.melt(id_vars=["decision"], var_name="metric", value_name="value")
        fig = px.bar(melted, x="decision", y="value", color="metric",
                     barmode="group", title="Average DTI / LTV by Decision")
        fig.update_layout(margin=dict(l=10, r=10, t=60, b=10), height=360, template="plotly_dark")
        st.plotly_chart(fig, use_container_width=True)

    # Loan term mix (stacked)
    term_col = "loan_term_months" if "loan_term_months" in cols else ("loan_duration_months" if "loan_duration_months" in cols else None)
    if term_col and "decision" in cols:
        mix = df.groupby([term_col, "decision"]).size().reset_index(name="count")
        fig = px.bar(
            mix, x=term_col, y="count", color="decision", title="Loan Term Mix",
            labels={term_col: "Term (months)", "count": "Count"}, barmode="stack"
        )
        fig.update_layout(margin=dict(l=10, r=10, t=60, b=10), height=360, template="plotly_dark")
        st.plotly_chart(fig, use_container_width=True)

    # Collateral avg value by type (bar)
    if {"collateral_type", "collateral_value"} <= set(cols):
        cprof = df.groupby("collateral_type").agg(
            avg_col=("collateral_value", "mean"),
            cnt=("collateral_type", "count")
        ).reset_index()
        fig = px.bar(
            cprof.sort_values("avg_col", ascending=False),
            x="collateral_type", y="avg_col",
            title=f"Avg Collateral Value by Type ({currency_symbol})",
            hover_data=["cnt"]
        )
        fig.update_layout(margin=dict(l=10, r=10, t=60, b=10), height=360, template="plotly_dark")
        st.plotly_chart(fig, use_container_width=True)

    # Top proposed plans (horizontal bar)
    if "proposed_loan_option" in cols:
        plans = df["proposed_loan_option"].dropna().astype(str)
        if len(plans) > 0:
            plan_types = []
            for s in plans:
                p = _safe_json(s)
                plan_types.append(p.get("type") if isinstance(p, dict) and "type" in p else s)
            plan_df = pd.Series(plan_types).value_counts().head(10).rename_axis("plan").reset_index(name="count")
            fig = px.bar(
                plan_df, x="count", y="plan", orientation="h",
                title="Top 10 Proposed Plans"
            )
            fig.update_layout(margin=dict(l=10, r=10, t=60, b=10), height=360, template="plotly_dark")
            st.plotly_chart(fig, use_container_width=True)

    # Customer mix table (bank vs non-bank)
    if "customer_type" in cols:
        mix = df["customer_type"].value_counts().rename_axis("Customer Type").reset_index(name="Count")
        mix["Ratio"] = (mix["Count"] / mix["Count"].sum()).round(3)
        st.markdown("### 👥 Customer Mix")
        st.dataframe(mix, use_container_width=True, height=220)
# ─────────────────────────────────────────────
# DATA GENERATORS
>>>>>>> f9c8ab79


<<<<<<< HEAD
            rid = st.session_state.last_run_id
            merged_url = f"{API_URL}/v1/runs/{rid}/report?format=csv"
            merged_bytes = requests.get(merged_url, timeout=30).content
            merged_df = pd.read_csv(io.BytesIO(merged_bytes))
            st.session_state["last_merged_df"] = merged_df

            ts = datetime.datetime.now().strftime("%Y%m%d-%H%M%S")
            out_name = f"ai-appraisal-outputs-{ts}-{st.session_state['currency_code']}.csv"
            st.download_button(
                "⬇️ Download AI outputs (CSV)",
                merged_df.to_csv(index=False).encode("utf-8"),
                out_name,
                "text/csv",
            )

            st.markdown("### 📄 Credit AI Agent Decisions Table (filtered)")
            uniq_dec = sorted([d for d in merged_df.get("decision", pd.Series(dtype=str)).dropna().unique()])
            chosen = st.multiselect("Filter decision", options=uniq_dec, default=uniq_dec, key="filter_decisions")
            df_view = merged_df.copy()
            if "decision" in df_view.columns and chosen:
                df_view = df_view[df_view["decision"].isin(chosen)]
            st.dataframe(df_view, use_container_width=True)

            st.markdown("## 📊 Dashboard")
            render_credit_dashboard(merged_df, st.session_state.get("currency_symbol", ""))

            if "rule_reasons" in df_view.columns:
                rr = df_view["rule_reasons"].apply(try_json)
                df_view["metrics_met"] = rr.apply(
                    lambda d: ", ".join(sorted([k for k, v in (d or {}).items() if v is True])) if isinstance(d, dict) else ""
                )
                df_view["metrics_unmet"] = rr.apply(
                    lambda d: ", ".join(sorted([k for k, v in (d or {}).items() if v is False])) if isinstance(d, dict) else ""
                )
            cols_show = [
                c
                for c in [
                    "application_id",
                    "customer_type",
                    "decision",
                    "score",
                    "loan_amount",
                    "income",
                    "metrics_met",
                    "metrics_unmet",
                    "proposed_loan_option",
                    "proposed_consolidation_loan",
                    "top_feature",
                    "explanation",
                ]
                if c in df_view.columns
            ]
            st.dataframe(df_view[cols_show].head(500), use_container_width=True)

            cdl1, cdl2, cdl3, cdl4, cdl5 = st.columns(5)
            with cdl1:
                st.markdown(f"[⬇️ PDF report]({API_URL}/v1/runs/{rid}/report?format=pdf)")
            with cdl2:
                st.markdown(f"[⬇️ Scores CSV]({API_URL}/v1/runs/{rid}/report?format=scores_csv)")
            with cdl3:
                st.markdown(f"[⬇️ Explanations CSV]({API_URL}/v1/runs/{rid}/report?format=explanations_csv)")
            with cdl4:
                st.markdown(f"[⬇️ Merged CSV]({API_URL}/v1/runs/{rid}/report?format=csv)")
            with cdl5:
                st.markdown(f"[⬇️ JSON]({API_URL}/v1/runs/{rid}/report?format=json)")

        except Exception as exc:
            st.exception(exc)

    if st.session_state.get("last_run_id"):
        st.markdown("---")
        st.subheader("📥 Download Latest Outputs")
        rid = st.session_state.last_run_id
        col1, col2, col3, col4, col5 = st.columns(5)
        with col1:
            st.markdown(f"[⬇️ PDF]({API_URL}/v1/runs/{rid}/report?format=pdf)")
        with col2:
            st.markdown(f"[⬇️ Scores CSV]({API_URL}/v1/runs/{rid}/report?format=scores_csv)")
        with col3:
            st.markdown(f"[⬇️ Explanations CSV]({API_URL}/v1/runs/{rid}/report?format=explanations_csv)")
        with col4:
            st.markdown(f"[⬇️ Merged CSV]({API_URL}/v1/runs/{rid}/report?format=csv)")
        with col5:
            st.markdown(f"[⬇️ JSON]({API_URL}/v1/runs/{rid}/report?format=json)")

    st.stop()

if workflow_stage == "review":
    render_pipeline_hero("review")

    st.title("🧑‍⚖️ Human Review")
    st.caption("Audit AI outputs, adjust verdicts, and capture agreement metrics.")

    nav_cols = st.columns([1, 1, 1, 1])
    with nav_cols[0]:
        if st.button("⬅️ Back to Credit", key="btn_back_to_credit_from_review"):
            st.session_state.workflow_stage = "credit"
            st.rerun()
    with nav_cols[1]:
        if st.button("🏠 Home", key="btn_home_review"):
            go_to_public_home(clear_user=False)
            st.rerun()
    with nav_cols[2]:
        if st.button("➡️ Continue to Training", key="btn_forward_training"):
            st.session_state.workflow_stage = "training"
            st.rerun()
    with nav_cols[3]:
        if st.button("🚪 Logout", key="btn_logout_review"):
            logout_user()
            st.rerun()

    uploaded_review = st.file_uploader(
        "Load AI outputs CSV for review (optional)", type=["csv"], key="review_csv_loader_stage"
    )
    if uploaded_review is not None:
        try:
            st.session_state["last_merged_df"] = pd.read_csv(uploaded_review)
            st.success("Loaded review dataset from uploaded CSV.")
        except Exception as exc:
            st.error(f"Could not read uploaded CSV: {exc}")

    if "last_merged_df" not in st.session_state:
        st.info("Run the agent (credit stage) or upload an AI outputs CSV to load results for review.")
        st.stop()

    dfm = st.session_state["last_merged_df"].copy()
    st.markdown("#### 1) Select rows to review and correct")

    editable_cols = []
    if "decision" in dfm.columns:
        editable_cols.append("decision")
    if "rule_reasons" in dfm.columns:
        editable_cols.append("rule_reasons")
    if "customer_type" in dfm.columns:
        editable_cols.append("customer_type")

    editable = dfm[["application_id"] + editable_cols].copy()
    editable.rename(columns={"decision": "ai_decision"}, inplace=True)
    editable["human_decision"] = editable.get("ai_decision", "approved")
    editable["human_rule_reasons"] = editable.get("rule_reasons", "")

    edited = st.data_editor(
        editable,
        num_rows="dynamic",
        use_container_width=True,
        key="review_editor_stage",
        column_config={
            "human_decision": st.column_config.SelectboxColumn(options=["approved", "denied"]),
            "customer_type": st.column_config.SelectboxColumn(options=["bank", "non-bank"], disabled=True),
        },
    )

    st.markdown("#### 2) Compute agreement score")
    if st.button("Compute agreement score", key="btn_agreement_score"):
        if "ai_decision" in edited.columns and "human_decision" in edited.columns:
            agree = (edited["ai_decision"] == edited["human_decision"]).astype(int)
            score = float(agree.mean()) if len(agree) else 0.0
            st.success(f"Agreement score (AI vs human): {score:.3f}")
            st.session_state["last_agreement_score"] = score
        else:
            st.warning("Missing decision columns to compute score.")

    st.markdown("#### 3) Export review CSV")
    model_used = "production"
    ts = datetime.datetime.now().strftime("%Y%m%d-%H%M%S")
    safe_user = st.session_state["user_info"]["name"].replace(" ", "").lower()
    review_name = f"creditappraisal.{safe_user}.{model_used}.{ts}.csv"
    csv_bytes = edited.to_csv(index=False).encode("utf-8")
    st.download_button("⬇️ Export review CSV", csv_bytes, review_name, "text/csv")
    st.caption(f"Saved file name pattern: **{review_name}**")

    st.stop()

if workflow_stage == "training":
    render_pipeline_hero("training")

    st.title("🔁 Training & Promotion")
    st.caption("Loop curated feedback into retraining jobs and promote production-ready models.")

    nav_cols = st.columns([1, 1, 1, 1])
    with nav_cols[0]:
        if st.button("⬅️ Back to Review", key="btn_back_to_review_from_training"):
            st.session_state.workflow_stage = "review"
            st.rerun()
    with nav_cols[1]:
        if st.button("🏠 Home", key="btn_home_training"):
            go_to_public_home(clear_user=False)
            st.rerun()
    with nav_cols[2]:
        if st.button("↩️ Back to Credit", key="btn_back_to_credit_loop"):
            st.session_state.workflow_stage = "credit"
            st.rerun()
    with nav_cols[3]:
        if st.button("🚪 Logout", key="btn_logout_training"):
            logout_user()
            st.rerun()

    st.markdown("**Drag & drop** one or more review CSVs exported from the Human Review stage.")
    up_list = st.file_uploader(
        "Upload feedback CSV(s)", type=["csv"], accept_multiple_files=True, key="train_feedback_uploader_stage"
    )

    staged_paths: List[str] = []
    if up_list:
        for up in up_list:
            dest = os.path.join(TMP_FEEDBACK_DIR, up.name)
            with open(dest, "wb") as f:
                f.write(up.getvalue())
            staged_paths.append(dest)
        st.success(f"Staged {len(staged_paths)} feedback file(s) to {TMP_FEEDBACK_DIR}")
        st.write(staged_paths)

    payload = {
        "feedback_csvs": staged_paths,
        "user_name": st.session_state["user_info"]["name"],
        "agent_name": "credit_appraisal",
        "algo_name": "credit_lr",
    }
    st.code(json.dumps(payload, indent=2), language="json")

    colA, colB = st.columns([1, 1])
    with colA:
        if st.button("🚀 Train candidate model"):
            try:
                r = requests.post(f"{API_URL}/v1/training/train", json=payload, timeout=90)
                if r.ok:
                    st.success(r.json())
                    st.session_state["last_train_job"] = r.json().get("job_id")
                else:
                    st.error(r.text)
            except Exception as exc:
                st.error(f"Train failed: {exc}")
    with colB:
        if st.button("⬆️ Promote last candidate to PRODUCTION"):
            try:
                r = requests.post(f"{API_URL}/v1/training/promote", timeout=30)
                st.write(r.json() if r.ok else r.text)
            except Exception as exc:
                st.error(f"Promote failed: {exc}")
=======
def _rng_choice(rng: np.random.Generator, items: List[Any], *, weights: Optional[List[float]] = None) -> Any:
    if weights is not None:
        return rng.choice(items, p=np.array(weights) / np.sum(weights))
    return rng.choice(items)


def generate_kyc_registry(base_df: Optional[pd.DataFrame], size: int = 8) -> pd.DataFrame:
    rng = np.random.default_rng()
    base = ensure_application_ids(base_df) if isinstance(base_df, pd.DataFrame) and not base_df.empty else None
    if base is not None:
        replace = len(base) < size
        sample = base.sample(n=size, replace=replace, random_state=int(rng.integers(0, 1_000_000)))
        sample = sample.reset_index(drop=True)
    else:
        sample = pd.DataFrame()

    names = [
        "Alice Nguyen",
        "Bao Tran",
        "Caroline Pham",
        "Daniel Ho",
        "Emma Vu",
        "Felix Lam",
        "Gia Le",
        "Huy Do",
        "Isabella Dang",
        "Julian Khang",
    ]
    countries = [
        "Vietnam",
        "Singapore",
        "United States",
        "United Kingdom",
        "France",
        "Germany",
        "Canada",
        "Australia",
        "Japan",
        "South Korea",
    ]
    owners = ["Alex Ho", "Mia Tran", "Duy Pham", "Laura Chen", "Oliver Nguyen"]
    pep_outcomes = ["No match", "Possible match", "Confirmed"]
    aml_risks = ["Low", "Medium", "High", "Critical"]
    aml_weights = [0.58, 0.26, 0.12, 0.04]
    kyc_statuses = ["Cleared", "Pending Docs", "Enhanced Due Diligence"]
    doc_statuses = ["Validated", "Expired", "Re-requested"]

    today = datetime.datetime.now()
    records: List[Dict[str, Any]] = []
    for idx in range(size):
        base_row = sample.iloc[idx] if not sample.empty else {}
        application_id = str(base_row.get("application_id", f"APP_{idx+1:04d}"))
        full_name = base_row.get("customer_name") or base_row.get("name") or rng.choice(names)
        alias = f"Client-{application_id[-4:]}"
        country = base_row.get("country") or _rng_choice(rng, countries)

        aml_risk = _rng_choice(rng, aml_risks, weights=aml_weights)
        pep_status = _rng_choice(rng, pep_outcomes, weights=[0.78, 0.17, 0.05])
        kyc_state = _rng_choice(rng, kyc_statuses, weights=[0.64, 0.23, 0.13])
        doc_state = _rng_choice(rng, doc_statuses, weights=[0.72, 0.18, 0.10])

        watch_hits = int(rng.integers(0, 2))
        if aml_risk in {"High", "Critical"}:
            watch_hits = int(rng.integers(1, 4))
        elif pep_status != "No match":
            watch_hits = int(rng.integers(1, 3))

        last_review = today - datetime.timedelta(days=int(rng.integers(2, 90)))
        next_refresh = last_review + datetime.timedelta(days=int(rng.integers(45, 150)))

        compliance_notes = {
            "Cleared": "Standard KYC completed. Continuous transaction monitoring in place.",
            "Pending Docs": "Awaiting updated proof of income and national ID renewal.",
            "Enhanced Due Diligence": "High exposure market. Manual review scheduled with compliance officer.",
        }[kyc_state]

        records.append(
            {
                "kyc_reference": f"KYC-{today.strftime('%y%m')}-{idx+1:03d}",
                "application_id": application_id,
                "customer_name": full_name,
                "customer_alias": alias,
                "country": country,
                "aml_risk": aml_risk,
                "pep_status": pep_status,
                "kyc_status": kyc_state,
                "document_status": doc_state,
                "document_score": round(float(rng.uniform(72.0, 98.0)), 1),
                "watchlist_hits": watch_hits,
                "kyc_owner": _rng_choice(rng, owners),
                "kyc_last_reviewed": last_review.strftime("%Y-%m-%d"),
                "next_refresh_due": next_refresh.strftime("%Y-%m-%d"),
                "compliance_notes": compliance_notes,
            }
        )

    df = pd.DataFrame(records)
    return dedupe_columns(df)


def build_session_kyc_registry(force: bool = False) -> Optional[pd.DataFrame]:
    existing = st.session_state.get("kyc_registry")
    if not force and isinstance(existing, pd.DataFrame) and not existing.empty:
        return existing

    base_candidate = (
        st.session_state.get("synthetic_raw_df")
        or st.session_state.get("synthetic_df")
        or st.session_state.get("anonymized_df")
    )

    generated_at = datetime.datetime.now().strftime("%Y-%m-%d %H:%M:%S")
    kyc_df = generate_kyc_registry(base_candidate, size=8)
    st.session_state["kyc_registry"] = kyc_df
    st.session_state["kyc_registry_generated_at"] = generated_at

    try:
        ready = sanitize_dataset(kyc_df)
    except Exception:
        ready = ensure_application_ids(kyc_df)

    st.session_state["kyc_registry_ready"] = ready

    try:
        raw_path = save_to_runs(append_user_info(kyc_df), "kyc_registry")
        st.session_state["kyc_registry_path"] = raw_path
    except Exception:  # pragma: no cover - filesystem access
        st.session_state["kyc_registry_path"] = ""

    try:
        ready_path = save_to_runs(append_user_info(ready), "kyc_registry_anonymized")
        st.session_state["kyc_registry_ready_path"] = ready_path
    except Exception:  # pragma: no cover - filesystem access
        st.session_state["kyc_registry_ready_path"] = ""

    return kyc_df


def generate_raw_synthetic(n: int, non_bank_ratio: float) -> pd.DataFrame:
    rng = np.random.default_rng(42)
    names = ["Alice Nguyen","Bao Tran","Chris Do","Duy Le","Emma Tran",
             "Felix Nguyen","Giang Ho","Hanh Vo","Ivan Pham","Julia Ngo"]
    emails = [f"{n.split()[0].lower()}.{n.split()[1].lower()}@gmail.com" for n in names]
    addrs = [
        "23 Elm St, Boston, MA","19 Pine Ave, San Jose, CA","14 High St, London, UK",
        "55 Nguyen Hue, Ho Chi Minh","78 Oak St, Chicago, IL","10 Broadway, New York, NY",
        "8 Rue Lafayette, Paris, FR","21 Königstr, Berlin, DE","44 Maple Dr, Los Angeles, CA","22 Bay St, Toronto, CA"
    ]
    is_non = rng.random(n) < non_bank_ratio
    cust_type = np.where(is_non, "non-bank", "bank")

    df = pd.DataFrame({
        "application_id": [f"APP_{i:04d}" for i in range(1, n + 1)],
        "customer_name": np.random.choice(names, n),
        "email": np.random.choice(emails, n),
        "phone": [f"+1-202-555-{1000+i:04d}" for i in range(n)],
        "address": np.random.choice(addrs, n),
        "national_id": rng.integers(10_000_000, 99_999_999, n),
        "age": rng.integers(21, 65, n),
        "income": rng.integers(25_000, 150_000, n),
        "employment_length": rng.integers(0, 30, n),
        "loan_amount": rng.integers(5_000, 100_000, n),
        "loan_duration_months": rng.choice([12, 24, 36, 48, 60, 72], n),
        "collateral_value": rng.integers(8_000, 200_000, n),
        "collateral_type": rng.choice(["real_estate","car","land","deposit"], n),
        "co_loaners": rng.choice([0,1,2], n, p=[0.7, 0.25, 0.05]),
        "credit_score": rng.integers(300, 850, n),
        "existing_debt": rng.integers(0, 50_000, n),
        "assets_owned": rng.integers(10_000, 300_000, n),
        "current_loans": rng.integers(0, 5, n),
        "customer_type": cust_type,
    })
    eps = 1e-9
    df["DTI"] = df["existing_debt"] / (df["income"] + eps)
    df["LTV"] = df["loan_amount"] / (df["collateral_value"] + eps)
    df["CCR"] = df["collateral_value"] / (df["loan_amount"] + eps)
    df["ITI"] = (df["loan_amount"] / (df["loan_duration_months"] + eps)) / (df["income"] + eps)
    df["CWI"] = ((1 - df["DTI"]).clip(0, 1)) * ((1 - df["LTV"]).clip(0, 1)) * (df["CCR"].clip(0, 3))

    fx = st.session_state["currency_fx"]
    for c in ("income", "loan_amount", "collateral_value", "assets_owned", "existing_debt"):
        df[c] = (df[c] * fx).round(2)
    df["currency_code"] = st.session_state["currency_code"]
    return dedupe_columns(df)

def generate_anon_synthetic(n: int, non_bank_ratio: float) -> pd.DataFrame:
    rng = np.random.default_rng(42)
    is_non = rng.random(n) < non_bank_ratio
    cust_type = np.where(is_non, "non-bank", "bank")

    df = pd.DataFrame({
        "application_id": [f"APP_{i:04d}" for i in range(1, n + 1)],
        "age": rng.integers(21, 65, n),
        "income": rng.integers(25_000, 150_000, n),
        "employment_length": rng.integers(0, 30, n),
        "loan_amount": rng.integers(5_000, 100_000, n),
        "loan_duration_months": rng.choice([12, 24, 36, 48, 60, 72], n),
        "collateral_value": rng.integers(8_000, 200_000, n),
        "collateral_type": rng.choice(["real_estate","car","land","deposit"], n),
        "co_loaners": rng.choice([0,1,2], n, p=[0.7, 0.25, 0.05]),
        "credit_score": rng.integers(300, 850, n),
        "existing_debt": rng.integers(0, 50_000, n),
        "assets_owned": rng.integers(10_000, 300_000, n),
        "current_loans": rng.integers(0, 5, n),
        "customer_type": cust_type,
    })
    eps = 1e-9
    df["DTI"] = df["existing_debt"] / (df["income"] + eps)
    df["LTV"] = df["loan_amount"] / (df["collateral_value"] + eps)
    df["CCR"] = df["collateral_value"] / (df["loan_amount"] + eps)
    df["ITI"] = (df["loan_amount"] / (df["loan_duration_months"] + eps)) / (df["income"] + eps)
    df["CWI"] = ((1 - df["DTI"]).clip(0, 1)) * ((1 - df["LTV"]).clip(0, 1)) * (df["CCR"].clip(0, 3))

    fx = st.session_state["currency_fx"]
    for c in ("income", "loan_amount", "collateral_value", "assets_owned", "existing_debt"):
        df[c] = (df[c] * fx).round(2)
    df["currency_code"] = st.session_state["currency_code"]
    return dedupe_columns(df)
>>>>>>> f9c8ab79

def to_agent_schema(df: pd.DataFrame) -> pd.DataFrame:
    """
    Harmonize to the server-side agent’s expected schema.
    """
    out = df.copy()
    n = len(out)
    if "employment_years" not in out.columns:
        out["employment_years"] = out.get("employment_length", 0)
    if "debt_to_income" not in out.columns:
        if "DTI" in out.columns:
            out["debt_to_income"] = out["DTI"].astype(float)
        elif "existing_debt" in out.columns and "income" in out.columns:
            denom = out["income"].replace(0, np.nan)
            dti = (out["existing_debt"] / denom).fillna(0.0)
            out["debt_to_income"] = dti.clip(0, 10)
        else:
<<<<<<< HEAD
            st.info("No production model yet.")
    except Exception as exc:
        st.warning(f"Could not load production meta: {exc}")

    st.stop()

=======
            out["debt_to_income"] = 0.0
    rng = np.random.default_rng(12345)
    if "credit_history_length" not in out.columns:
        out["credit_history_length"] = rng.integers(0, 30, n)
    if "num_delinquencies" not in out.columns:
        out["num_delinquencies"] = np.minimum(rng.poisson(0.2, n), 10)
    if "requested_amount" not in out.columns:
        out["requested_amount"] = out.get("loan_amount", 0)
    if "loan_term_months" not in out.columns:
        out["loan_term_months"] = out.get("loan_duration_months", 0)
    return dedupe_columns(out)
>>>>>>> f9c8ab79
<|MERGE_RESOLUTION|>--- conflicted
+++ resolved
@@ -43,101 +43,10 @@
 if "user_info" not in st.session_state:
     st.session_state.user_info = {}
 
-<<<<<<< HEAD
-
-def ensure_user_info_defaults() -> Dict[str, Any]:
-    info = st.session_state.setdefault("user_info", {})
-    info.setdefault("name", "")
-    info.setdefault("email", "")
-    info.setdefault("flagged", False)
-    info.setdefault("timestamp", datetime.datetime.now().strftime("%Y-%m-%d %H:%M:%S"))
-    return info
-
-
-def reset_collateral_session() -> None:
-    st.session_state["asset_appraisal_result"] = None
-    st.session_state["asset_verified_result"] = None
-    st.session_state["asset_collateral_df"] = None
-    st.session_state["asset_collateral_path"] = ""
-    st.session_state["asset_collateral_credit_path"] = ""
-
-
-def reset_kyc_registry() -> None:
-    st.session_state["kyc_registry"] = None
-    st.session_state["kyc_registry_ready"] = None
-    st.session_state["kyc_registry_path"] = ""
-    st.session_state["kyc_registry_ready_path"] = ""
-    st.session_state["kyc_registry_generated_at"] = ""
-
-
-def go_to_public_home(*, clear_user: bool = False) -> None:
-    reset_collateral_session()
-    reset_kyc_registry()
-    st.session_state.workflow_stage = "data"
-    st.session_state.public_stage = "landing"
-    st.session_state.selected_agent = None
-    st.session_state.logged_in = False
-    if clear_user:
-        st.session_state.user_info = {
-            "name": "",
-            "email": "",
-            "flagged": False,
-            "timestamp": datetime.datetime.now().strftime("%Y-%m-%d %H:%M:%S"),
-        }
-    else:
-        ensure_user_info_defaults()
-
-
-def logout_user() -> None:
-    go_to_public_home(clear_user=True)
-
-
-ensure_user_info_defaults()
-
-if "workflow_stage" not in st.session_state:
-    st.session_state.workflow_stage = "data"
-
-if "public_stage" not in st.session_state:
-    st.session_state.public_stage = "landing"
-
-if "selected_agent" not in st.session_state:
-    st.session_state.selected_agent = None
-
-if "asset_appraisal_result" not in st.session_state:
-    st.session_state["asset_appraisal_result"] = None
-
-if "asset_verified_result" not in st.session_state:
-    st.session_state["asset_verified_result"] = None
-
-if "asset_collateral_df" not in st.session_state:
-    st.session_state["asset_collateral_df"] = None
-
-if "asset_collateral_path" not in st.session_state:
-    st.session_state["asset_collateral_path"] = ""
-
-if "asset_collateral_credit_path" not in st.session_state:
-    st.session_state["asset_collateral_credit_path"] = ""
-
-if "kyc_registry" not in st.session_state:
-    st.session_state["kyc_registry"] = None
-
-if "kyc_registry_ready" not in st.session_state:
-    st.session_state["kyc_registry_ready"] = None
-
-if "kyc_registry_path" not in st.session_state:
-    st.session_state["kyc_registry_path"] = ""
-
-if "kyc_registry_ready_path" not in st.session_state:
-    st.session_state["kyc_registry_ready_path"] = ""
-
-if "kyc_registry_generated_at" not in st.session_state:
-    st.session_state["kyc_registry_generated_at"] = ""
-=======
 st.session_state.user_info.setdefault("flagged", False)
 st.session_state.user_info.setdefault(
     "timestamp", datetime.datetime.now().strftime("%Y-%m-%d %H:%M:%S")
 )
->>>>>>> f9c8ab79
 
 # ────────────────────────────────
 # HELPERS
@@ -449,48 +358,6 @@
 </style>
 """, unsafe_allow_html=True)
 
-<<<<<<< HEAD
-
-def render_pipeline_hero(active_stage: str) -> None:
-    step_blocks: List[str] = []
-    for idx, (key, title, desc) in enumerate(PIPELINE_STAGES, start=1):
-        is_active = key == active_stage
-        step_class = "pipeline-step" + (" pipeline-step--active" if is_active else "")
-        index_class = "pipeline-step__index" + (
-            " pipeline-step__index--active" if is_active else ""
-        )
-        step_blocks.append(
-            textwrap.dedent(
-                f"""
-                <div class='{step_class}'>
-                    <div class='{index_class}'>{idx}</div>
-                    <div class='pipeline-step__body'>
-                        <div class='pipeline-step__title'>{title}</div>
-                        <p>{desc}</p>
-                    </div>
-                </div>
-                """
-            ).strip()
-        )
-
-    steps_html = "\n".join(step_blocks)
-    hero_html = textwrap.dedent(
-        f"""
-        <div class='pipeline-hero'>
-            <div class='pipeline-hero__header'>
-                <div class='pipeline-hero__eyebrow'>Agent Workflow</div>
-                <h1>💳 AI Credit Appraisal Platform</h1>
-                <p>Generate, sanitize, and appraise credit with AI agent power and human decisions.</p>
-            </div>
-            <div class='pipeline-steps'>
-                {steps_html}
-            </div>
-        </div>
-        """
-    ).strip()
-
-    st.markdown(hero_html, unsafe_allow_html=True)
-=======
 
 def render_pipeline_hero(active_stage: str) -> None:
     steps_html = "".join(
@@ -733,7 +600,6 @@
 
         st.write("📊 Original Data Preview:")
         st.dataframe(dedupe_columns(df.head(5)), use_container_width=True)
->>>>>>> f9c8ab79
 
         sanitized, dropped_cols = drop_pii_columns(df)
         sanitized = append_user_info(sanitized)
@@ -1166,17 +1032,6 @@
             unsafe_allow_html=True,
         )
 
-<<<<<<< HEAD
-def _to_float(value: Any, default: float = 0.0) -> float:
-    try:
-        return float(value)
-    except (TypeError, ValueError):
-        return default
-
-def fmt_currency_label(base: str) -> str:
-    sym = st.session_state.get("currency_symbol", "")
-    return f"{base} ({sym})" if sym else base
-=======
         st.markdown("#### 📄 Synthetic KYC Registry Preview")
         st.dataframe(kyc_df.head(15), use_container_width=True)
 
@@ -1195,7 +1050,6 @@
             st.info("Refresh the synthetic KYC dossier to generate anonymized records for downstream stages.")
     else:
         st.warning("Generate or refresh the KYC dossier to move collateral assets into review.")
->>>>>>> f9c8ab79
 
     st.stop()
 
@@ -1574,168 +1428,6 @@
                     "Monthly Debt Relief Factor", 0.10, 1.00, rc["monthly_debt_relief"], 0.05
                 )
 
-<<<<<<< HEAD
-    # Customer mix table (bank vs non-bank)
-    if "customer_type" in cols:
-        mix = df["customer_type"].value_counts().rename_axis("Customer Type").reset_index(name="Count")
-        mix["Ratio"] = (mix["Count"] / mix["Count"].sum()).round(3)
-        st.markdown("### 👥 Customer Mix")
-        st.dataframe(mix, use_container_width=True, height=220)
-# ─────────────────────────────────────────────
-# DATA GENERATORS
-
-
-def _rng_choice(rng: np.random.Generator, items: List[Any], *, weights: Optional[List[float]] = None) -> Any:
-    if weights is not None:
-        return rng.choice(items, p=np.array(weights) / np.sum(weights))
-    return rng.choice(items)
-
-
-def generate_kyc_registry(base_df: Optional[pd.DataFrame], size: int = 8) -> pd.DataFrame:
-    rng = np.random.default_rng()
-    base = ensure_application_ids(base_df) if isinstance(base_df, pd.DataFrame) and not base_df.empty else None
-    if base is not None:
-        replace = len(base) < size
-        sample = base.sample(n=size, replace=replace, random_state=int(rng.integers(0, 1_000_000)))
-        sample = sample.reset_index(drop=True)
-    else:
-        sample = pd.DataFrame()
-
-    names = [
-        "Alice Nguyen",
-        "Bao Tran",
-        "Caroline Pham",
-        "Daniel Ho",
-        "Emma Vu",
-        "Felix Lam",
-        "Gia Le",
-        "Huy Do",
-        "Isabella Dang",
-        "Julian Khang",
-    ]
-    countries = [
-        "Vietnam",
-        "Singapore",
-        "United States",
-        "United Kingdom",
-        "France",
-        "Germany",
-        "Canada",
-        "Australia",
-        "Japan",
-        "South Korea",
-    ]
-    owners = ["Alex Ho", "Mia Tran", "Duy Pham", "Laura Chen", "Oliver Nguyen"]
-    pep_outcomes = ["No match", "Possible match", "Confirmed"]
-    aml_risks = ["Low", "Medium", "High", "Critical"]
-    aml_weights = [0.58, 0.26, 0.12, 0.04]
-    kyc_statuses = ["Cleared", "Pending Docs", "Enhanced Due Diligence"]
-    doc_statuses = ["Validated", "Expired", "Re-requested"]
-
-    today = datetime.datetime.now()
-    records: List[Dict[str, Any]] = []
-    for idx in range(size):
-        base_row = sample.iloc[idx] if not sample.empty else {}
-        application_id = str(base_row.get("application_id", f"APP_{idx+1:04d}"))
-        full_name = base_row.get("customer_name") or base_row.get("name") or rng.choice(names)
-        alias = f"Client-{application_id[-4:]}"
-        country = base_row.get("country") or _rng_choice(rng, countries)
-
-        aml_risk = _rng_choice(rng, aml_risks, weights=aml_weights)
-        pep_status = _rng_choice(rng, pep_outcomes, weights=[0.78, 0.17, 0.05])
-        kyc_state = _rng_choice(rng, kyc_statuses, weights=[0.64, 0.23, 0.13])
-        doc_state = _rng_choice(rng, doc_statuses, weights=[0.72, 0.18, 0.10])
-
-        watch_hits = int(rng.integers(0, 2))
-        if aml_risk in {"High", "Critical"}:
-            watch_hits = int(rng.integers(1, 4))
-        elif pep_status != "No match":
-            watch_hits = int(rng.integers(1, 3))
-
-        last_review = today - datetime.timedelta(days=int(rng.integers(2, 90)))
-        next_refresh = last_review + datetime.timedelta(days=int(rng.integers(45, 150)))
-
-        compliance_notes = {
-            "Cleared": "Standard KYC completed. Continuous transaction monitoring in place.",
-            "Pending Docs": "Awaiting updated proof of income and national ID renewal.",
-            "Enhanced Due Diligence": "High exposure market. Manual review scheduled with compliance officer.",
-        }[kyc_state]
-
-        records.append(
-            {
-                "kyc_reference": f"KYC-{today.strftime('%y%m')}-{idx+1:03d}",
-                "application_id": application_id,
-                "customer_name": full_name,
-                "customer_alias": alias,
-                "country": country,
-                "aml_risk": aml_risk,
-                "pep_status": pep_status,
-                "kyc_status": kyc_state,
-                "document_status": doc_state,
-                "document_score": round(float(rng.uniform(72.0, 98.0)), 1),
-                "watchlist_hits": watch_hits,
-                "kyc_owner": _rng_choice(rng, owners),
-                "kyc_last_reviewed": last_review.strftime("%Y-%m-%d"),
-                "next_refresh_due": next_refresh.strftime("%Y-%m-%d"),
-                "compliance_notes": compliance_notes,
-            }
-        )
-
-    df = pd.DataFrame(records)
-    return dedupe_columns(df)
-
-
-def build_session_kyc_registry(force: bool = False) -> Optional[pd.DataFrame]:
-    existing = st.session_state.get("kyc_registry")
-    if not force and isinstance(existing, pd.DataFrame) and not existing.empty:
-        return existing
-
-    base_candidate = (
-        st.session_state.get("synthetic_raw_df")
-        or st.session_state.get("synthetic_df")
-        or st.session_state.get("anonymized_df")
-    )
-
-    generated_at = datetime.datetime.now().strftime("%Y-%m-%d %H:%M:%S")
-    kyc_df = generate_kyc_registry(base_candidate, size=8)
-    st.session_state["kyc_registry"] = kyc_df
-    st.session_state["kyc_registry_generated_at"] = generated_at
-
-    try:
-        ready = sanitize_dataset(kyc_df)
-    except Exception:
-        ready = ensure_application_ids(kyc_df)
-
-    st.session_state["kyc_registry_ready"] = ready
-
-    try:
-        raw_path = save_to_runs(append_user_info(kyc_df), "kyc_registry")
-        st.session_state["kyc_registry_path"] = raw_path
-    except Exception:  # pragma: no cover - filesystem access
-        st.session_state["kyc_registry_path"] = ""
-
-    try:
-        ready_path = save_to_runs(append_user_info(ready), "kyc_registry_anonymized")
-        st.session_state["kyc_registry_ready_path"] = ready_path
-    except Exception:  # pragma: no cover - filesystem access
-        st.session_state["kyc_registry_ready_path"] = ""
-
-    return kyc_df
-
-
-def generate_raw_synthetic(n: int, non_bank_ratio: float) -> pd.DataFrame:
-    rng = np.random.default_rng(42)
-    names = ["Alice Nguyen","Bao Tran","Chris Do","Duy Le","Emma Tran",
-             "Felix Nguyen","Giang Ho","Hanh Vo","Ivan Pham","Julia Ngo"]
-    emails = [f"{n.split()[0].lower()}.{n.split()[1].lower()}@gmail.com" for n in names]
-    addrs = [
-        "23 Elm St, Boston, MA","19 Pine Ave, San Jose, CA","14 High St, London, UK",
-        "55 Nguyen Hue, Ho Chi Minh","78 Oak St, Chicago, IL","10 Broadway, New York, NY",
-        "8 Rue Lafayette, Paris, FR","21 Königstr, Berlin, DE","44 Maple Dr, Los Angeles, CA","22 Bay St, Toronto, CA"
-    ]
-    is_non = rng.random(n) < non_bank_ratio
-    cust_type = np.where(is_non, "non-bank", "bank")
-=======
             st.markdown("---")
             c1, c2, c3 = st.columns([1, 1, 1])
             with c1:
@@ -1786,7 +1478,6 @@
             else:
                 rn["threshold"] = st.slider("Model score threshold", 0.0, 1.0, rn["threshold"], 0.01)
                 rn["target_rate"] = None
->>>>>>> f9c8ab79
 
     if st.button("🚀 Run Agent", use_container_width=True):
         try:
@@ -2050,228 +1741,6 @@
             st.success(f"Agreement score (AI vs human): {score:.3f}")
             st.session_state["last_agreement_score"] = score
         else:
-<<<<<<< HEAD
-            out["debt_to_income"] = 0.0
-    rng = np.random.default_rng(12345)
-    if "credit_history_length" not in out.columns:
-        out["credit_history_length"] = rng.integers(0, 30, n)
-    if "num_delinquencies" not in out.columns:
-        out["num_delinquencies"] = np.minimum(rng.poisson(0.2, n), 10)
-    if "requested_amount" not in out.columns:
-        out["requested_amount"] = out.get("loan_amount", 0)
-    if "loan_term_months" not in out.columns:
-        out["loan_term_months"] = out.get("loan_duration_months", 0)
-    return dedupe_columns(out)
-# ────────────────────────────────
-# LAYOUT
-# ────────────────────────────────
-if not st.session_state.logged_in:
-    st.session_state.workflow_stage = "data"
-    stage = st.session_state.public_stage
-
-    if stage == "landing":
-        col1, col2 = st.columns([1.1, 1.9], gap="large")
-
-        with col1:
-            st.markdown("<div class='left-box'>", unsafe_allow_html=True)
-            logo_path = load_image("people_logo")
-            if logo_path:
-                st.image(logo_path, width=160)
-            else:
-                logo_upload = st.file_uploader("Upload People Logo", type=["jpg", "png", "webp"], key="upload_logo")
-                if logo_upload:
-                    save_uploaded_image(logo_upload, "people_logo")
-                    st.success("✅ Logo uploaded successfully! Refreshing...")
-                    st.rerun()
-
-            st.markdown(
-                """
-                <h1>✊ Let’s Build an AI by the People, for the People</h1>
-                <h3>⚙️ Ready-to-Use AI Agent Sandbox — From Sandbox to Production</h3>
-                <p>
-                A world-class open innovation space where anyone can build, test, and deploy AI agents using open-source code, explainable models, and modular templates.<br><br>
-                For developers, startups, and enterprises — experiment, customize, and scale AI without barriers.<br><br>
-                <b>Privacy & Data Sovereignty:</b> Each agent runs under strict privacy controls and complies with GDPR & Vietnam Data Law 2025. Only anonymized or synthetic data is used — your data never leaves your environment.<br><br>
-                <b>From Sandbox to Production:</b> Start with ready-to-use agent templates, adapt, test, and deploy — all on GPU-as-a-Service Cloud with zero CAPEX.<br><br>
-                You dream it — now you can build it.
-                </p>
-                """,
-                unsafe_allow_html=True,
-            )
-
-            if st.button("🚀 Start Building Now", key="btn_start_building"):
-                st.session_state.public_stage = "agents"
-                st.rerun()
-
-            st.markdown("</div>", unsafe_allow_html=True)
-
-        with col2:
-            st.markdown("<div class='right-box'>", unsafe_allow_html=True)
-            st.markdown("<h2>📊 Global AI Agent Library</h2>", unsafe_allow_html=True)
-            st.caption("Explore sectors, industries, and ready-to-use AI agents across domains.")
-
-            rows = []
-            for sector, industry, agent, desc, status, emoji in AGENTS:
-                rating = round(random.uniform(3.5, 5.0), 1)
-                users = random.randint(800, 9000)
-                comments = random.randint(5, 120)
-                image_html = render_image_tag(agent, industry, emoji)
-                rows.append(
-                    {
-                        "🖼️": image_html,
-                        "🏭 Sector": sector,
-                        "🧩 Industry": industry,
-                        "🤖 Agent": agent,
-                        "🧠 Description": desc,
-                        "📶 Status": f'<span class="status-{status.replace(" ", "")}">{status}</span>',
-                        "⭐ Rating": "⭐" * int(rating) + "☆" * (5 - int(rating)),
-                        "👥 Users": users,
-                        "💬 Comments": comments,
-                    }
-                )
-            df = pd.DataFrame(rows)
-            st.write(df.to_html(escape=False, index=False), unsafe_allow_html=True)
-            st.markdown("</div>", unsafe_allow_html=True)
-
-        st.markdown("<footer>Made with ❤️ by Dzoan Nguyen— Open AI Sandbox Initiative</footer>", unsafe_allow_html=True)
-        st.stop()
-
-    if stage == "agents":
-        top_cols = st.columns([1, 4, 1])
-        with top_cols[0]:
-            if st.button("⬅️ Back", key="btn_back_to_landing"):
-                st.session_state.public_stage = "landing"
-                st.rerun()
-        with top_cols[1]:
-            st.title("🤖 Available AI Agents")
-            st.caption("Browse ready-to-launch agents. Click Launch to continue to login.")
-
-        for idx, (sector, industry, agent, desc, status, emoji) in enumerate(AGENTS):
-            row = st.container()
-            with row:
-                cols = st.columns([1.5, 1.5, 2.2, 2.8, 1.2])
-                cols[0].markdown(f"**{sector}**")
-                cols[1].markdown(f"{industry}")
-                cols[2].markdown(f"**{agent}**<br/><span style='color:#94a3b8'>{desc}</span>", unsafe_allow_html=True)
-                cols[3].markdown(
-                    "Status: "
-                    + ("✅ <span style='color:#22c55e'>Available</span>" if status == "Available" else "🕓 <span style='color:#f59e0b'>Coming Soon</span>"),
-                    unsafe_allow_html=True,
-                )
-                if status == "Available":
-                    if cols[4].button("Launch", key=f"launch_{idx}"):
-                        st.session_state.selected_agent = agent
-                        st.session_state.public_stage = "login"
-                        st.rerun()
-                else:
-                    cols[4].button("Coming Soon", key=f"launch_{idx}", disabled=True)
-
-            if idx < len(AGENTS) - 1:
-                st.divider()
-
-        st.markdown("<footer>Made with ❤️ by Dzoan Nguyen— Open AI Sandbox Initiative</footer>", unsafe_allow_html=True)
-        st.stop()
-
-    if stage == "login":
-        agent_label = st.session_state.selected_agent or "AI Agent"
-        top_cols = st.columns([1, 4, 1])
-        with top_cols[0]:
-            if st.button("⬅️ Back to Agents", key="btn_back_to_agents"):
-                st.session_state.public_stage = "agents"
-                st.rerun()
-        with top_cols[1]:
-            st.title(f"🔐 Login to {agent_label}")
-            st.caption("Enter demo credentials to access the workflow.")
-
-        col1, col2, col3 = st.columns([1, 1, 1])
-        with col1:
-            username = st.text_input("Username", value="", placeholder="e.g. dzoan")
-        with col2:
-            email = st.text_input("Email", value="", placeholder="e.g. dzoan@demo.local")
-        with col3:
-            password = st.text_input("Password", type="password", placeholder="Enter any password")
-
-        if st.button("Login", type="primary", use_container_width=True, key="btn_public_login"):
-            if username.strip() and email.strip():
-                st.session_state.user_info.update(
-                    {
-                        "name": username.strip(),
-                        "email": email.strip(),
-                        "flagged": False,
-                        "timestamp": datetime.datetime.now().strftime("%Y-%m-%d %H:%M:%S"),
-                    }
-                )
-                st.session_state.workflow_stage = "data"
-                st.session_state["asset_appraisal_result"] = None
-                st.session_state["asset_verified_result"] = None
-                st.session_state["asset_collateral_df"] = None
-                st.session_state["asset_collateral_path"] = ""
-                st.session_state["asset_collateral_credit_path"] = ""
-                st.session_state.logged_in = True
-                st.session_state["login_flash"] = username.strip()
-                st.session_state.public_stage = "landing"
-                st.session_state.selected_agent = None
-            else:
-                st.error("Please enter both username and email to continue.")
-
-        st.markdown("<footer>Made with ❤️ by Dzoan Nguyen— Open AI Sandbox Initiative</footer>", unsafe_allow_html=True)
-        st.stop()
-
-
-# ─────────────────────────────────────────────
-# HEADER — USER INFO + SECURITY
-
-flash_user = st.session_state.pop("login_flash", None)
-if flash_user:
-    st.success(f"✅ Logged in as {flash_user}")
-
-user_name = st.session_state.user_info.get("name", "")
-user_email = st.session_state.user_info.get("email", "")
-flag_session = st.session_state.user_info.get("flagged", False)
-
-workflow_stage = st.session_state.get("workflow_stage", "data")
-
-if workflow_stage == "data":
-    render_pipeline_hero("data")
-
-    st.title("🏦 Synthetic Data Factory")
-    st.caption("Generate localized loan books and prep sanitized datasets for downstream agents.")
-
-    nav_cols = st.columns([1, 1, 2, 1])
-    with nav_cols[0]:
-        if st.button("🏠 Back to Home", key="btn_home_data_stage"):
-            go_to_public_home(clear_user=False)
-            st.rerun()
-    with nav_cols[1]:
-        if st.button("🛂 Continue to KYC Stage", key="btn_to_kyc_stage"):
-            st.session_state.workflow_stage = "kyc"
-            st.rerun()
-    with nav_cols[3]:
-        if st.button("🚪 Logout", key="btn_logout_data_stage"):
-            logout_user()
-            st.rerun()
-
-    st.markdown(f"👤 **User:** {user_name or 'Unknown'} · ✉️ {user_email or '—'}")
-
-    st.subheader("🏦 Synthetic Credit Data Generator")
-
-    c1, c2 = st.columns([1, 2])
-    with c1:
-        code = st.selectbox(
-            "Currency",
-            list(CURRENCY_OPTIONS.keys()),
-            index=list(CURRENCY_OPTIONS.keys()).index(st.session_state["currency_code"]),
-            help="All monetary fields will be in this local currency.",
-        )
-        if code != st.session_state["currency_code"]:
-            st.session_state["currency_code"] = code
-            set_currency_defaults()
-    with c2:
-        st.info(
-            f"Amounts will be generated in **{st.session_state['currency_label']}**.",
-            icon="💰",
-        )
-=======
             st.warning("Missing decision columns to compute score.")
 
     st.markdown("#### 3) Export review CSV")
@@ -2284,29 +1753,10 @@
     st.caption(f"Saved file name pattern: **{review_name}**")
 
     st.stop()
->>>>>>> f9c8ab79
 
 if workflow_stage == "training":
     render_pipeline_hero("training")
 
-<<<<<<< HEAD
-    colA, colB = st.columns(2)
-    with colA:
-        if st.button("🔴 Generate RAW Synthetic Data (with PII)", use_container_width=True):
-            raw_df = append_user_info(generate_raw_synthetic(rows, non_bank_ratio))
-            st.session_state.synthetic_raw_df = raw_df
-            raw_path = save_to_runs(raw_df, "synthetic_raw")
-            st.success(
-                f"Generated RAW (PII) dataset with {rows} rows in {st.session_state['currency_label']}. Saved to {raw_path}"
-            )
-            st.dataframe(raw_df.head(10), use_container_width=True)
-            st.download_button(
-                "⬇️ Download RAW CSV",
-                raw_df.to_csv(index=False).encode("utf-8"),
-                os.path.basename(raw_path),
-                "text/csv",
-            )
-=======
     st.title("🔁 Training & Promotion")
     st.caption("Loop curated feedback into retraining jobs and promote production-ready models.")
 
@@ -2332,7 +1782,6 @@
     up_list = st.file_uploader(
         "Upload feedback CSV(s)", type=["csv"], accept_multiple_files=True, key="train_feedback_uploader_stage"
     )
->>>>>>> f9c8ab79
 
     staged_paths: List[str] = []
     if up_list:
@@ -2365,34 +1814,6 @@
             except Exception as exc:
                 st.error(f"Train failed: {exc}")
     with colB:
-<<<<<<< HEAD
-        if st.button("🟢 Generate ANON Synthetic Data (ready for agent)", use_container_width=True):
-            anon_df = append_user_info(generate_anon_synthetic(rows, non_bank_ratio))
-            st.session_state.synthetic_df = anon_df
-            anon_path = save_to_runs(anon_df, "synthetic_anon")
-            st.success(
-                f"Generated ANON dataset with {rows} rows in {st.session_state['currency_label']}. Saved to {anon_path}"
-            )
-            st.dataframe(anon_df.head(10), use_container_width=True)
-            st.download_button(
-                "⬇️ Download ANON CSV",
-                anon_df.to_csv(index=False).encode("utf-8"),
-                os.path.basename(anon_path),
-                "text/csv",
-            )
-
-    st.markdown("---")
-    st.subheader("🧹 Upload & Anonymize Customer Data")
-    st.markdown("Upload your **real CSV**. We drop PII columns and scrub emails/phones in text fields.")
-
-    uploaded = st.file_uploader("Upload CSV file", type=["csv"], key="data_stage_uploader")
-    if uploaded:
-        try:
-            df = pd.read_csv(uploaded)
-        except Exception as exc:
-            st.error(f"Could not read CSV: {exc}")
-            st.stop()
-=======
         if st.button("⬆️ Promote last candidate to PRODUCTION"):
             try:
                 r = requests.post(f"{API_URL}/v1/training/promote", timeout=30)
@@ -2425,7 +1846,6 @@
 
 def dedupe_columns(df: pd.DataFrame) -> pd.DataFrame:
     return df.loc[:, ~df.columns.duplicated(keep="last")]
->>>>>>> f9c8ab79
 
 def scrub_text_pii(s):
     if not isinstance(s, str):
@@ -2443,363 +1863,6 @@
         out[c] = out[c].apply(scrub_text_pii)
     return dedupe_columns(out), dropped
 
-<<<<<<< HEAD
-        st.success(f"Dropped PII columns: {sorted(dropped_cols) if dropped_cols else 'None'}")
-        st.write("✅ Sanitized Data Preview:")
-        st.dataframe(sanitized.head(5), use_container_width=True)
-
-        fpath = save_to_runs(sanitized, "anonymized")
-        st.success(f"Saved anonymized file: {fpath}")
-        st.download_button(
-            "⬇️ Download Clean Data",
-            sanitized.to_csv(index=False).encode("utf-8"),
-            os.path.basename(fpath),
-            "text/csv",
-        )
-    else:
-        st.info("Choose a CSV to see the sanitize flow.", icon="ℹ️")
-
-    st.stop()
-
-if workflow_stage == "kyc":
-    render_pipeline_hero("kyc")
-
-    st.title("🛂 KYC & Compliance Workbench")
-    st.caption("Capture applicant identity, perform sanctions checks, and feed compliance context downstream.")
-
-    nav_cols = st.columns([1, 1, 2, 1])
-    with nav_cols[0]:
-        if st.button("⬅️ Back to Data Stage", key="btn_back_data_from_kyc"):
-            st.session_state.workflow_stage = "data"
-            st.rerun()
-    with nav_cols[1]:
-        if st.button("🏛️ Continue to Asset Stage", key="btn_forward_asset_from_kyc"):
-            st.session_state.workflow_stage = "asset"
-            st.rerun()
-    with nav_cols[3]:
-        if st.button("🚪 Logout", key="btn_logout_kyc_stage"):
-            logout_user()
-            st.rerun()
-
-    st.text_input("Session User", value=user_name, disabled=True)
-    st.text_input("Session Email", value=user_email, disabled=True)
-
-    flagged = st.toggle("Flag this session for manual review", value=flag_session, key="kyc_flag_toggle_stage")
-    st.session_state.user_info["flagged"] = flagged
-    flag_session = flagged
-    st.session_state.user_info.setdefault("timestamp", datetime.datetime.now().strftime("%Y-%m-%d %H:%M:%S"))
-
-    if st.button("🔁 Refresh Synthetic KYC Dossier", key="btn_refresh_kyc_stage"):
-        build_session_kyc_registry(force=True)
-        st.success("Synthetic KYC dossier refreshed from the latest loan book inputs.")
-        st.rerun()
-
-    kyc_df = build_session_kyc_registry()
-    if isinstance(kyc_df, pd.DataFrame) and not kyc_df.empty:
-        ready_df = st.session_state.get("kyc_registry_ready")
-        generated_at = st.session_state.get("kyc_registry_generated_at") or datetime.datetime.now().strftime(
-            "%Y-%m-%d %H:%M:%S"
-        )
-        total_profiles = len(kyc_df)
-        cleared = int((kyc_df.get("kyc_status", pd.Series(dtype=str)).astype(str) == "Cleared").sum())
-        enhanced = int((kyc_df.get("kyc_status", pd.Series(dtype=str)).astype(str) == "Enhanced Due Diligence").sum())
-        pending_docs = int((kyc_df.get("kyc_status", pd.Series(dtype=str)).astype(str) == "Pending Docs").sum())
-        high_risk = int(kyc_df.get("aml_risk", pd.Series(dtype=str)).isin(["High", "Critical"]).sum())
-        pep_matches = int((kyc_df.get("pep_status", pd.Series(dtype=str)).astype(str) != "No match").sum())
-        watch_series = kyc_df.get("watchlist_hits")
-        watch_total = int(watch_series.sum()) if isinstance(watch_series, pd.Series) else 0
-
-        try:
-            due_soon = int(
-                pd.to_datetime(kyc_df.get("next_refresh_due"), errors="coerce")
-                .lt(datetime.datetime.now() + datetime.timedelta(days=30))
-                .sum()
-            )
-        except Exception:
-            due_soon = 0
-
-        badge_high = "kyc-badge kyc-badge--alert" if high_risk else "kyc-badge"
-        badge_pep = "kyc-badge kyc-badge--warning" if pep_matches else "kyc-badge"
-        badge_docs = "kyc-badge kyc-badge--warning" if pending_docs else "kyc-badge"
-
-        st.markdown(
-            f"""
-            <div class='kyc-panel'>
-                <div class='kyc-panel__title'>KYC Control Center</div>
-                <div class='kyc-panel__subtitle'>Synthetic dossier ready for collateral and credit review · Last refresh {generated_at}</div>
-                <div class='kyc-grid'>
-                    <div class='kyc-card'>
-                        <div class='kyc-card__label'>Profiles in scope</div>
-                        <div class='kyc-card__value'>{total_profiles}</div>
-                        <div class='kyc-card__note'>Cleared {cleared} · Enhanced DD {enhanced}</div>
-                    </div>
-                    <div class='kyc-card'>
-                        <div class='kyc-card__label'>AML risk</div>
-                        <div class='kyc-card__value'>{high_risk}</div>
-                        <div class='kyc-card__note'>High or critical AML profiles</div>
-                    </div>
-                    <div class='kyc-card'>
-                        <div class='kyc-card__label'>PEP matches</div>
-                        <div class='kyc-card__value'>{pep_matches}</div>
-                        <div class='kyc-card__note'>Politically exposed persons flagged</div>
-                    </div>
-                    <div class='kyc-card'>
-                        <div class='kyc-card__label'>Watchlist hits</div>
-                        <div class='kyc-card__value'>{watch_total}</div>
-                        <div class='kyc-card__note'>Matches across sanctions datasets</div>
-                    </div>
-                </div>
-                <div class='kyc-panel__metrics'>
-                    <span class='{badge_high}'>High AML risk: {high_risk}</span>
-                    <span class='{badge_pep}'>PEP matches: {pep_matches}</span>
-                    <span class='{badge_docs}'>Pending documentation: {pending_docs}</span>
-                    <span class='kyc-badge'>Refresh due ≤30d: {due_soon}</span>
-                </div>
-            </div>
-            """,
-            unsafe_allow_html=True,
-        )
-
-        st.markdown("#### 📄 Synthetic KYC Registry Preview")
-        st.dataframe(kyc_df.head(15), use_container_width=True)
-
-        if isinstance(ready_df, pd.DataFrame) and not ready_df.empty:
-            st.markdown("#### 📥 Anonymized KYC (credit-ready)")
-            st.dataframe(ready_df.head(15), use_container_width=True)
-            ready_path = st.session_state.get("kyc_registry_ready_path")
-            if ready_path:
-                st.download_button(
-                    "⬇️ Download anonymized KYC CSV",
-                    ready_df.to_csv(index=False).encode("utf-8"),
-                    os.path.basename(ready_path),
-                    "text/csv",
-                )
-        else:
-            st.info("Refresh the synthetic KYC dossier to generate anonymized records for downstream stages.")
-    else:
-        st.warning("Generate or refresh the KYC dossier to move collateral assets into review.")
-
-    st.stop()
-
-if workflow_stage == "asset":
-    render_pipeline_hero("asset")
-
-    st.title("🏛️ Collateral Asset Platform")
-    st.caption("Verify collateral assets in batch before running the credit appraisal agent.")
-
-    nav_cols = st.columns([1, 1, 1, 1])
-    with nav_cols[0]:
-        if st.button("⬅️ Back to KYC", key="btn_back_to_kyc_from_asset"):
-            st.session_state.workflow_stage = "kyc"
-            st.rerun()
-    with nav_cols[1]:
-        if st.button("🏠 Home", key="btn_home_asset"):
-            go_to_public_home(clear_user=False)
-            st.rerun()
-    with nav_cols[2]:
-        if st.button("➡️ Continue to Credit", key="btn_to_credit_stage"):
-            collateral_df = st.session_state.get("asset_collateral_df")
-            if collateral_df is None or getattr(collateral_df, "empty", True):
-                st.warning("Generate a collateral verification report before continuing to credit decisions.")
-            else:
-                st.session_state.workflow_stage = "credit"
-                st.rerun()
-    with nav_cols[3]:
-        if st.button("🚪 Logout", key="btn_logout_asset"):
-            logout_user()
-            st.rerun()
-
-    st.markdown(f"👤 **User:** {user_name or 'Unknown'} · ✉️ {user_email or '—'}")
-
-    collateral_df = st.session_state.get("asset_collateral_df")
-    collateral_path = st.session_state.get("asset_collateral_path")
-    if isinstance(collateral_df, pd.DataFrame) and not collateral_df.empty:
-        verified_count = int(collateral_df.get("collateral_verified", pd.Series(dtype=bool)).fillna(False).sum())
-        total_loans = len(collateral_df)
-        waiting = total_loans - verified_count
-        saved_name = os.path.basename(collateral_path) if collateral_path else None
-        msg = f"Latest collateral report: **{verified_count} verified** / {waiting} waiting (total {total_loans})."
-        if saved_name:
-            msg += f" Saved as `{saved_name}`."
-        credit_saved = st.session_state.get("asset_collateral_credit_path")
-        if credit_saved:
-            msg += f" Credit-ready CSV `{os.path.basename(credit_saved)}` prepared."
-        st.success(msg)
-        with st.expander("View latest collateral verification", expanded=False):
-            st.dataframe(collateral_df.head(25), use_container_width=True)
-    else:
-        st.info("Run the asset appraisal agent across your loan book to unlock the credit stage.", icon="ℹ️")
-
-    st.markdown("### 🔍 Batch collateral verification")
-    st.caption("Select a dataset, call the asset appraisal agent for each collateral, and export a verification CSV.")
-
-    data_options = [
-        "Use synthetic (ANON)",
-        "Use synthetic (RAW – auto-sanitize)",
-        "Use anonymized dataset",
-        "Upload manually",
-    ]
-    data_choice = st.selectbox("Collateral data source", data_options, key="asset_data_choice")
-
-    if data_choice == "Upload manually":
-        uploaded = st.file_uploader(
-            "Upload CSV for collateral verification",
-            type=["csv"],
-            key="asset_manual_upload",
-        )
-        if uploaded is not None:
-            st.session_state["manual_upload_name"] = uploaded.name
-            st.session_state["manual_upload_bytes"] = uploaded.getvalue()
-            st.success(f"Staged `{uploaded.name}` for collateral verification.")
-
-    dataset_preview = resolve_dataset_choice(data_choice)
-    if dataset_preview is not None and not dataset_preview.empty:
-        with st.expander("Preview selected dataset", expanded=False):
-            st.dataframe(dataset_preview.head(10), use_container_width=True)
-    else:
-        st.info("Select or generate a dataset to begin collateral verification.", icon="ℹ️")
-
-    col_conf, col_ratio = st.columns(2)
-    with col_conf:
-        confidence_threshold = st.slider(
-            "Minimum confidence from asset agent",
-            0.50,
-            1.00,
-            0.88,
-            0.01,
-        )
-    with col_ratio:
-        value_ratio = st.slider(
-            "Min estimated collateral vs. loan ratio",
-            0.10,
-            1.50,
-            0.80,
-            0.05,
-            help="If loan amount is missing the threshold is applied to declared collateral value.",
-        )
-
-    run_report = st.button("🛡️ Generate collateral verification report", use_container_width=True)
-
-    if run_report:
-        dataset = dataset_preview
-        if dataset is None or dataset.empty:
-            st.warning("No dataset available. Generate synthetic data or upload a CSV first.")
-        else:
-            required_cols = {"application_id", "collateral_type", "collateral_value"}
-            missing = [c for c in required_cols if c not in dataset.columns]
-            if missing:
-                st.error("Dataset is missing required columns: " + ", ".join(sorted(missing)))
-            else:
-                with st.spinner("Running asset appraisal agent across collateral records..."):
-                    report_df, errors = build_collateral_report(
-                        dataset,
-                        confidence_threshold=confidence_threshold,
-                        value_ratio=value_ratio,
-                    )
-                if report_df.empty:
-                    st.warning("No collateral rows were processed. Check the dataset contents.")
-                else:
-                    st.session_state["asset_collateral_df"] = report_df
-                    report_with_user = append_user_info(report_df)
-                    path = save_to_runs(report_with_user, "collateral_verification")
-                    st.session_state["asset_collateral_path"] = path
-                    saved_name = os.path.basename(path)
-                    st.success(
-                        f"Collateral verification complete — {len(report_df)} loans processed. Saved to `{saved_name}`."
-                    )
-                    credit_ready = sanitize_dataset(report_df)
-                    if {
-                        "collateral_status",
-                        "collateral_verified",
-                    } <= set(credit_ready.columns):
-                        verified_mask = credit_ready["collateral_verified"].fillna(False) == True
-                        credit_ready.loc[verified_mask, "collateral_status"] = "Verified"
-                        credit_ready.loc[~verified_mask, "collateral_status"] = "Failed"
-                    credit_ready = dedupe_columns(credit_ready)
-                    st.session_state["asset_verified_result"] = credit_ready
-                    credit_with_user = append_user_info(credit_ready)
-                    credit_path = save_to_runs(credit_with_user, "collateral_credit_ready")
-                    st.session_state["asset_collateral_credit_path"] = credit_path
-                    credit_name = os.path.basename(credit_path)
-                    st.info(
-                        "An anonymized credit-ready dataset with collateral status has been prepared for the next stage."
-                    )
-                    st.dataframe(report_df.head(25), use_container_width=True)
-                    st.download_button(
-                        "⬇️ Download collateral verification CSV",
-                        report_df.to_csv(index=False).encode("utf-8"),
-                        saved_name,
-                        "text/csv",
-                    )
-                    st.download_button(
-                        "⬇️ Download credit-ready (anonymized) CSV",
-                        credit_ready.to_csv(index=False).encode("utf-8"),
-                        credit_name,
-                        "text/csv",
-                    )
-                    if errors:
-                        st.warning(
-                            "Some rows could not be fully verified by the asset agent. "
-                            "See the reason column for details."
-                        )
-
-    st.stop()
-
-if workflow_stage == "credit":
-    render_pipeline_hero("credit")
-
-    user_display = f"👤 {user_name or 'Guest'} · ✉️ {user_email or '—'}"
-    if flag_session:
-        user_display += " · 🚩 Flagged"
-
-    nav_cols = st.columns([1, 1, 1, 1])
-    with nav_cols[0]:
-        if st.button("⬅️ Back to Collateral", key="btn_back_to_asset_from_credit"):
-            st.session_state.workflow_stage = "asset"
-            st.rerun()
-    with nav_cols[1]:
-        if st.button("🏠 Home", key="btn_home_credit"):
-            go_to_public_home(clear_user=False)
-            st.rerun()
-    with nav_cols[2]:
-        if st.button("➡️ Continue to Human Review", key="btn_to_review_stage"):
-            st.session_state.workflow_stage = "review"
-            st.rerun()
-    with nav_cols[3]:
-        if st.button("🚪 Logout", key="btn_logout_credit"):
-            logout_user()
-            st.rerun()
-
-    st.markdown(f"<div class='pipeline-user-tag'>{user_display}</div>", unsafe_allow_html=True)
-
-    collateral_df = st.session_state.get("asset_collateral_df")
-    collateral_ready_df = st.session_state.get("asset_verified_result")
-    kyc_ready_df = st.session_state.get("kyc_registry_ready")
-
-    if isinstance(collateral_df, pd.DataFrame) and not collateral_df.empty:
-        verified_count = int(collateral_df.get("collateral_verified", pd.Series(dtype=bool)).fillna(False).sum())
-        total_loans = len(collateral_df)
-        waiting = total_loans - verified_count
-        st.success(
-            f"Collateral verification ready: {verified_count} verified / {waiting} waiting (total {total_loans}).",
-            icon="🏦",
-        )
-        with st.expander("Collateral verification summary", expanded=False):
-            status_breakdown = (
-                collateral_df["collateral_status"].value_counts(dropna=False)
-                .rename_axis("Status")
-                .reset_index(name="Count")
-            )
-            st.dataframe(status_breakdown, use_container_width=True)
-        if st.button("Update collateral verification", key="btn_edit_asset_stage"):
-            st.session_state.workflow_stage = "asset"
-            st.rerun()
-    else:
-        st.warning("No collateral verification data available yet.", icon="⚠️")
-        if st.button("Go to Collateral Asset Stage", key="btn_to_asset_stage_from_credit"):
-            st.session_state.workflow_stage = "asset"
-            st.rerun()
-=======
 def strip_policy_banned(df: pd.DataFrame) -> pd.DataFrame:
     keep = []
     for c in df.columns:
@@ -2973,7 +2036,6 @@
     out["session_flagged"] = meta.get("flagged", False)
     out["created_at"] = timestamp
     return dedupe_columns(out)
->>>>>>> f9c8ab79
 
 def save_to_runs(df: pd.DataFrame, prefix: str) -> str:
     ts = datetime.datetime.now().strftime("%Y-%m-%d_%H-%M")
@@ -2994,27 +2056,6 @@
     except Exception:
         return None
 
-<<<<<<< HEAD
-    LLM_MODELS = [
-        ("Phi-3 Mini (3.8B) — CPU OK", "phi3:3.8b", "CPU 8GB RAM (fast)"),
-        ("Mistral 7B Instruct — CPU slow / GPU OK", "mistral:7b-instruct", "CPU 16GB (slow) or GPU ≥8GB"),
-        ("Gemma-2 7B — CPU slow / GPU OK", "gemma2:7b", "CPU 16GB (slow) or GPU ≥8GB"),
-        ("LLaMA-3 8B — GPU recommended", "llama3:8b-instruct", "GPU ≥12GB (CPU very slow)"),
-        ("Qwen2 7B — GPU recommended", "qwen2:7b-instruct", "GPU ≥12GB (CPU very slow)"),
-        ("Mixtral 8x7B — GPU only (big)", "mixtral:8x7b-instruct", "GPU 24–48GB"),
-    ]
-    LLM_LABELS = [l for (l, _, _) in LLM_MODELS]
-    LLM_VALUE_BY_LABEL = {l: v for (l, v, _) in LLM_MODELS}
-    LLM_HINT_BY_LABEL = {l: h for (l, _, h) in LLM_MODELS}
-
-    OPENSTACK_FLAVORS = {
-        "m4.medium": "4 vCPU / 8 GB RAM — CPU-only small",
-        "m8.large": "8 vCPU / 16 GB RAM — CPU-only medium",
-        "g1.a10.1": "8 vCPU / 32 GB RAM + 1×A10 24GB",
-        "g1.l40.1": "16 vCPU / 64 GB RAM + 1×L40 48GB",
-        "g2.a100.1": "24 vCPU / 128 GB RAM + 1×A100 80GB",
-    }
-=======
 def _safe_json(x):
     if isinstance(x, dict):
         return x
@@ -3030,7 +2071,6 @@
         return float(value)
     except (TypeError, ValueError):
         return default
->>>>>>> f9c8ab79
 
 def fmt_currency_label(base: str) -> str:
     sym = st.session_state.get("currency_symbol", "")
@@ -3061,20 +2101,6 @@
 # ─────────────────────────────────────────────
 # DASHBOARD HELPERS (Plotly, dark theme)
 
-<<<<<<< HEAD
-    data_options = [
-        "Use synthetic (ANON)",
-        "Use synthetic (RAW – auto-sanitize)",
-        "Use anonymized dataset",
-        "Use collateral verification output",
-        "Use KYC registry (anonymized)",
-        "Upload manually",
-    ]
-    data_choice = st.selectbox("Select Data Source", data_options)
-
-    use_llm = st.checkbox("Use LLM narrative", value=False)
-    agent_name = "credit_appraisal"
-=======
 def _kpi_card(label: str, value: str, sublabel: str | None = None):
     st.markdown(
         f"""
@@ -3086,7 +2112,6 @@
         """,
         unsafe_allow_html=True,
     )
->>>>>>> f9c8ab79
 
 def render_credit_dashboard(df: pd.DataFrame, currency_symbol: str = ""):
     """
@@ -3163,34 +2188,6 @@
         else:
             st.info("No denial reasons detected.")
 
-<<<<<<< HEAD
-    st.markdown("### ⚙️ Decision Rule Set")
-    rule_mode = st.radio(
-        "Choose rule mode",
-        ["Classic (bank-style metrics)", "NDI (Net Disposable Income) — simple"],
-        index=0,
-        help="NDI = income - all monthly obligations. Approve if NDI and NDI ratio pass thresholds.",
-    )
-
-    CLASSIC_DEFAULTS = {
-        "max_dti": 0.45,
-        "min_emp_years": 2,
-        "min_credit_hist": 3,
-        "salary_floor": 3000,
-        "max_delinquencies": 2,
-        "max_current_loans": 3,
-        "req_min": 1000,
-        "req_max": 200000,
-        "loan_terms": [12, 24, 36, 48, 60],
-        "threshold": 0.45,
-        "target_rate": None,
-        "random_band": True,
-        "min_income_debt_ratio": 0.35,
-        "compounded_debt_factor": 1.0,
-        "monthly_debt_relief": 0.50,
-    }
-    NDI_DEFAULTS = {"ndi_value": 800.0, "ndi_ratio": 0.50, "threshold": 0.45, "target_rate": None, "random_band": True}
-=======
     # Top 10 loan officer performance (approval rate) if officer column present
     officer_col = None
     for guess in ("loan_officer", "officer", "reviewed_by", "session_user_name"):
@@ -3217,113 +2214,10 @@
             st.plotly_chart(fig, use_container_width=True)
 
     st.markdown("---")
->>>>>>> f9c8ab79
 
     # ─────────────── OPPORTUNITIES ───────────────
     st.markdown("## 💡 Opportunities")
 
-<<<<<<< HEAD
-    def reset_classic():
-        st.session_state.classic_rules = CLASSIC_DEFAULTS.copy()
-
-    def reset_ndi():
-        st.session_state.ndi_rules = NDI_DEFAULTS.copy()
-
-    if rule_mode.startswith("Classic"):
-        with st.expander("Classic Metrics (with Reset)", expanded=True):
-            rc = st.session_state.classic_rules
-            r1, r2, r3 = st.columns(3)
-            with r1:
-                rc["max_dti"] = st.slider("Max Debt-to-Income (DTI)", 0.0, 1.0, rc["max_dti"], 0.01)
-                rc["min_emp_years"] = st.number_input("Min Employment Years", 0, 40, rc["min_emp_years"])
-                rc["min_credit_hist"] = st.number_input("Min Credit History (years)", 0, 40, rc["min_credit_hist"])
-            with r2:
-                rc["salary_floor"] = st.number_input(
-                    "Minimum Monthly Salary",
-                    0,
-                    1_000_000_000,
-                    rc["salary_floor"],
-                    step=1000,
-                    help=fmt_currency_label("in local currency"),
-                )
-                rc["max_delinquencies"] = st.number_input("Max Delinquencies", 0, 10, rc["max_delinquencies"])
-                rc["max_current_loans"] = st.number_input("Max Current Loans", 0, 10, rc["max_current_loans"])
-            with r3:
-                rc["req_min"] = st.number_input(
-                    fmt_currency_label("Requested Amount Min"),
-                    0,
-                    10_000_000_000,
-                    rc["req_min"],
-                    step=1000,
-                )
-                rc["req_max"] = st.number_input(
-                    fmt_currency_label("Requested Amount Max"),
-                    0,
-                    10_000_000_000,
-                    rc["req_max"],
-                    step=1000,
-                )
-                rc["loan_terms"] = st.multiselect("Allowed Loan Terms (months)", [12, 24, 36, 48, 60, 72], default=rc["loan_terms"])
-
-            st.markdown("#### 🧮 Debt Pressure Controls")
-            d1, d2, d3 = st.columns(3)
-            with d1:
-                rc["min_income_debt_ratio"] = st.slider(
-                    "Min Income / (Compounded Debt) Ratio", 0.10, 2.00, rc["min_income_debt_ratio"], 0.01
-                )
-            with d2:
-                rc["compounded_debt_factor"] = st.slider(
-                    "Compounded Debt Factor (× requested)", 0.5, 3.0, rc["compounded_debt_factor"], 0.1
-                )
-            with d3:
-                rc["monthly_debt_relief"] = st.slider(
-                    "Monthly Debt Relief Factor", 0.10, 1.00, rc["monthly_debt_relief"], 0.05
-                )
-
-            st.markdown("---")
-            c1, c2, c3 = st.columns([1, 1, 1])
-            with c1:
-                use_target = st.toggle("🎯 Use target approval rate", value=(rc["target_rate"] is not None))
-            with c2:
-                rc["random_band"] = st.toggle("🎲 Randomize approval band (20–60%) when no target", value=rc["random_band"])
-            with c3:
-                if st.button("↩️ Reset to defaults"):
-                    reset_classic()
-                    st.rerun()
-
-            if use_target:
-                rc["target_rate"] = st.slider("Target approval rate", 0.05, 0.95, rc["target_rate"] or 0.40, 0.01)
-                rc["threshold"] = None
-            else:
-                rc["threshold"] = st.slider("Model score threshold", 0.0, 1.0, rc["threshold"], 0.01)
-                rc["target_rate"] = None
-    else:
-        with st.expander("NDI Metrics (with Reset)", expanded=True):
-            rn = st.session_state.ndi_rules
-            n1, n2 = st.columns(2)
-            with n1:
-                rn["ndi_value"] = st.number_input(
-                    fmt_currency_label("Min NDI (Net Disposable Income) per month"),
-                    0.0,
-                    1e12,
-                    float(rn["ndi_value"]),
-                    step=50.0,
-                )
-            with n2:
-                rn["ndi_ratio"] = st.slider("Min NDI / Income ratio", 0.0, 1.0, float(rn["ndi_ratio"]), 0.01)
-            st.caption("NDI = income - all monthly obligations (rent, food, loans, cards, etc.).")
-
-            st.markdown("---")
-            c1, c2, c3 = st.columns([1, 1, 1])
-            with c1:
-                use_target = st.toggle("🎯 Use target approval rate", value=(rn["target_rate"] is not None))
-            with c2:
-                rn["random_band"] = st.toggle("🎲 Randomize approval band (20–60%) when no target", value=rn["random_band"])
-            with c3:
-                if st.button("↩️ Reset to defaults (NDI)"):
-                    reset_ndi()
-                    st.rerun()
-=======
     # Short-term loan opportunities (simple heuristic)
     opp_rows = []
     if {"income", "loan_amount"}.issubset(cols):
@@ -3393,7 +2287,6 @@
         approved = int((df["decision"].astype(str).str.lower() == "approved").sum())
         rate = (approved / total * 100) if total else 0.0
         with c1: _kpi_card("Approval Rate", f"{rate:.1f}%", f"{approved} of {total}")
->>>>>>> f9c8ab79
 
     # Avg approved loan amount
     if {"decision", "loan_amount"} <= set(cols):
@@ -3401,12 +2294,8 @@
         avg_amt = ap.mean() if len(ap) else 0.0
         with c2: _kpi_card("Avg Approved Amount", f"{currency_symbol}{avg_amt:,.0f}")
 
-<<<<<<< HEAD
-    if st.button("🚀 Run Agent", use_container_width=True):
-=======
     # Decision time (if present)
     if {"created_at", "decision_at"} <= set(cols):
->>>>>>> f9c8ab79
         try:
             t = (pd.to_datetime(df["decision_at"]) - pd.to_datetime(df["created_at"])).dt.total_seconds() / 60.0
             avg_min = float(t.mean())
@@ -3421,52 +2310,6 @@
         share = (nb / total * 100) if total else 0.0
         with c4: _kpi_card("Non-bank Share", f"{share:.1f}%", f"{nb} of {total}")
 
-<<<<<<< HEAD
-            if data_choice == "Use synthetic (ANON)":
-                if "synthetic_df" not in st.session_state:
-                    st.warning("No ANON synthetic dataset found. Generate it in the data stage.")
-                    st.stop()
-                files = prep_and_pack(st.session_state.synthetic_df, "synthetic_anon.csv")
-            elif data_choice == "Use synthetic (RAW – auto-sanitize)":
-                if "synthetic_raw_df" not in st.session_state:
-                    st.warning("No RAW synthetic dataset found. Generate it in the data stage.")
-                    st.stop()
-                files = prep_and_pack(st.session_state.synthetic_raw_df, "synthetic_raw_sanitized.csv")
-            elif data_choice == "Use anonymized dataset":
-                if "anonymized_df" not in st.session_state:
-                    st.warning("No anonymized dataset found. Create it in the data stage.")
-                    st.stop()
-                files = prep_and_pack(st.session_state.anonymized_df, "anonymized.csv")
-            elif data_choice == "Use collateral verification output":
-                if "asset_verified_result" not in st.session_state or st.session_state["asset_verified_result"] is None:
-                    st.warning("No collateral verification output found. Run the asset stage first.")
-                    st.stop()
-                files = prep_and_pack(st.session_state.get("asset_verified_result"), "collateral_credit_ready.csv")
-            elif data_choice == "Use KYC registry (anonymized)":
-                if "kyc_registry_ready" not in st.session_state or st.session_state["kyc_registry_ready"] is None:
-                    st.warning("Generate the synthetic KYC dossier in the KYC stage first.")
-                    st.stop()
-                files = prep_and_pack(st.session_state.get("kyc_registry_ready"), "kyc_registry_ready.csv")
-            elif data_choice == "Upload manually":
-                up_name = st.session_state.get("manual_upload_name")
-                up_bytes = st.session_state.get("manual_upload_bytes")
-                if not up_name or not up_bytes:
-                    st.warning("Please upload a CSV first.")
-                    st.stop()
-                try:
-                    tmp_df = pd.read_csv(io.BytesIO(up_bytes))
-                    files = prep_and_pack(tmp_df, up_name)
-                except Exception:
-                    files = {"file": (up_name, up_bytes, "text/csv")}
-            else:
-                st.error("Unknown data source selection.")
-                st.stop()
-
-            r = requests.post(f"{API_URL}/v1/agents/{agent_name}/run", data=data, files=files, timeout=180)
-            if r.status_code != 200:
-                st.error(f"Run failed ({r.status_code}): {r.text}")
-                st.stop()
-=======
     # ─────────────── COMPOSITION & RISK ───────────────
     st.markdown("## 🧭 Composition & Risk")
 
@@ -3541,250 +2384,8 @@
         st.dataframe(mix, use_container_width=True, height=220)
 # ─────────────────────────────────────────────
 # DATA GENERATORS
->>>>>>> f9c8ab79
-
-
-<<<<<<< HEAD
-            rid = st.session_state.last_run_id
-            merged_url = f"{API_URL}/v1/runs/{rid}/report?format=csv"
-            merged_bytes = requests.get(merged_url, timeout=30).content
-            merged_df = pd.read_csv(io.BytesIO(merged_bytes))
-            st.session_state["last_merged_df"] = merged_df
-
-            ts = datetime.datetime.now().strftime("%Y%m%d-%H%M%S")
-            out_name = f"ai-appraisal-outputs-{ts}-{st.session_state['currency_code']}.csv"
-            st.download_button(
-                "⬇️ Download AI outputs (CSV)",
-                merged_df.to_csv(index=False).encode("utf-8"),
-                out_name,
-                "text/csv",
-            )
-
-            st.markdown("### 📄 Credit AI Agent Decisions Table (filtered)")
-            uniq_dec = sorted([d for d in merged_df.get("decision", pd.Series(dtype=str)).dropna().unique()])
-            chosen = st.multiselect("Filter decision", options=uniq_dec, default=uniq_dec, key="filter_decisions")
-            df_view = merged_df.copy()
-            if "decision" in df_view.columns and chosen:
-                df_view = df_view[df_view["decision"].isin(chosen)]
-            st.dataframe(df_view, use_container_width=True)
-
-            st.markdown("## 📊 Dashboard")
-            render_credit_dashboard(merged_df, st.session_state.get("currency_symbol", ""))
-
-            if "rule_reasons" in df_view.columns:
-                rr = df_view["rule_reasons"].apply(try_json)
-                df_view["metrics_met"] = rr.apply(
-                    lambda d: ", ".join(sorted([k for k, v in (d or {}).items() if v is True])) if isinstance(d, dict) else ""
-                )
-                df_view["metrics_unmet"] = rr.apply(
-                    lambda d: ", ".join(sorted([k for k, v in (d or {}).items() if v is False])) if isinstance(d, dict) else ""
-                )
-            cols_show = [
-                c
-                for c in [
-                    "application_id",
-                    "customer_type",
-                    "decision",
-                    "score",
-                    "loan_amount",
-                    "income",
-                    "metrics_met",
-                    "metrics_unmet",
-                    "proposed_loan_option",
-                    "proposed_consolidation_loan",
-                    "top_feature",
-                    "explanation",
-                ]
-                if c in df_view.columns
-            ]
-            st.dataframe(df_view[cols_show].head(500), use_container_width=True)
-
-            cdl1, cdl2, cdl3, cdl4, cdl5 = st.columns(5)
-            with cdl1:
-                st.markdown(f"[⬇️ PDF report]({API_URL}/v1/runs/{rid}/report?format=pdf)")
-            with cdl2:
-                st.markdown(f"[⬇️ Scores CSV]({API_URL}/v1/runs/{rid}/report?format=scores_csv)")
-            with cdl3:
-                st.markdown(f"[⬇️ Explanations CSV]({API_URL}/v1/runs/{rid}/report?format=explanations_csv)")
-            with cdl4:
-                st.markdown(f"[⬇️ Merged CSV]({API_URL}/v1/runs/{rid}/report?format=csv)")
-            with cdl5:
-                st.markdown(f"[⬇️ JSON]({API_URL}/v1/runs/{rid}/report?format=json)")
-
-        except Exception as exc:
-            st.exception(exc)
-
-    if st.session_state.get("last_run_id"):
-        st.markdown("---")
-        st.subheader("📥 Download Latest Outputs")
-        rid = st.session_state.last_run_id
-        col1, col2, col3, col4, col5 = st.columns(5)
-        with col1:
-            st.markdown(f"[⬇️ PDF]({API_URL}/v1/runs/{rid}/report?format=pdf)")
-        with col2:
-            st.markdown(f"[⬇️ Scores CSV]({API_URL}/v1/runs/{rid}/report?format=scores_csv)")
-        with col3:
-            st.markdown(f"[⬇️ Explanations CSV]({API_URL}/v1/runs/{rid}/report?format=explanations_csv)")
-        with col4:
-            st.markdown(f"[⬇️ Merged CSV]({API_URL}/v1/runs/{rid}/report?format=csv)")
-        with col5:
-            st.markdown(f"[⬇️ JSON]({API_URL}/v1/runs/{rid}/report?format=json)")
-
-    st.stop()
-
-if workflow_stage == "review":
-    render_pipeline_hero("review")
-
-    st.title("🧑‍⚖️ Human Review")
-    st.caption("Audit AI outputs, adjust verdicts, and capture agreement metrics.")
-
-    nav_cols = st.columns([1, 1, 1, 1])
-    with nav_cols[0]:
-        if st.button("⬅️ Back to Credit", key="btn_back_to_credit_from_review"):
-            st.session_state.workflow_stage = "credit"
-            st.rerun()
-    with nav_cols[1]:
-        if st.button("🏠 Home", key="btn_home_review"):
-            go_to_public_home(clear_user=False)
-            st.rerun()
-    with nav_cols[2]:
-        if st.button("➡️ Continue to Training", key="btn_forward_training"):
-            st.session_state.workflow_stage = "training"
-            st.rerun()
-    with nav_cols[3]:
-        if st.button("🚪 Logout", key="btn_logout_review"):
-            logout_user()
-            st.rerun()
-
-    uploaded_review = st.file_uploader(
-        "Load AI outputs CSV for review (optional)", type=["csv"], key="review_csv_loader_stage"
-    )
-    if uploaded_review is not None:
-        try:
-            st.session_state["last_merged_df"] = pd.read_csv(uploaded_review)
-            st.success("Loaded review dataset from uploaded CSV.")
-        except Exception as exc:
-            st.error(f"Could not read uploaded CSV: {exc}")
-
-    if "last_merged_df" not in st.session_state:
-        st.info("Run the agent (credit stage) or upload an AI outputs CSV to load results for review.")
-        st.stop()
-
-    dfm = st.session_state["last_merged_df"].copy()
-    st.markdown("#### 1) Select rows to review and correct")
-
-    editable_cols = []
-    if "decision" in dfm.columns:
-        editable_cols.append("decision")
-    if "rule_reasons" in dfm.columns:
-        editable_cols.append("rule_reasons")
-    if "customer_type" in dfm.columns:
-        editable_cols.append("customer_type")
-
-    editable = dfm[["application_id"] + editable_cols].copy()
-    editable.rename(columns={"decision": "ai_decision"}, inplace=True)
-    editable["human_decision"] = editable.get("ai_decision", "approved")
-    editable["human_rule_reasons"] = editable.get("rule_reasons", "")
-
-    edited = st.data_editor(
-        editable,
-        num_rows="dynamic",
-        use_container_width=True,
-        key="review_editor_stage",
-        column_config={
-            "human_decision": st.column_config.SelectboxColumn(options=["approved", "denied"]),
-            "customer_type": st.column_config.SelectboxColumn(options=["bank", "non-bank"], disabled=True),
-        },
-    )
-
-    st.markdown("#### 2) Compute agreement score")
-    if st.button("Compute agreement score", key="btn_agreement_score"):
-        if "ai_decision" in edited.columns and "human_decision" in edited.columns:
-            agree = (edited["ai_decision"] == edited["human_decision"]).astype(int)
-            score = float(agree.mean()) if len(agree) else 0.0
-            st.success(f"Agreement score (AI vs human): {score:.3f}")
-            st.session_state["last_agreement_score"] = score
-        else:
-            st.warning("Missing decision columns to compute score.")
-
-    st.markdown("#### 3) Export review CSV")
-    model_used = "production"
-    ts = datetime.datetime.now().strftime("%Y%m%d-%H%M%S")
-    safe_user = st.session_state["user_info"]["name"].replace(" ", "").lower()
-    review_name = f"creditappraisal.{safe_user}.{model_used}.{ts}.csv"
-    csv_bytes = edited.to_csv(index=False).encode("utf-8")
-    st.download_button("⬇️ Export review CSV", csv_bytes, review_name, "text/csv")
-    st.caption(f"Saved file name pattern: **{review_name}**")
-
-    st.stop()
-
-if workflow_stage == "training":
-    render_pipeline_hero("training")
-
-    st.title("🔁 Training & Promotion")
-    st.caption("Loop curated feedback into retraining jobs and promote production-ready models.")
-
-    nav_cols = st.columns([1, 1, 1, 1])
-    with nav_cols[0]:
-        if st.button("⬅️ Back to Review", key="btn_back_to_review_from_training"):
-            st.session_state.workflow_stage = "review"
-            st.rerun()
-    with nav_cols[1]:
-        if st.button("🏠 Home", key="btn_home_training"):
-            go_to_public_home(clear_user=False)
-            st.rerun()
-    with nav_cols[2]:
-        if st.button("↩️ Back to Credit", key="btn_back_to_credit_loop"):
-            st.session_state.workflow_stage = "credit"
-            st.rerun()
-    with nav_cols[3]:
-        if st.button("🚪 Logout", key="btn_logout_training"):
-            logout_user()
-            st.rerun()
-
-    st.markdown("**Drag & drop** one or more review CSVs exported from the Human Review stage.")
-    up_list = st.file_uploader(
-        "Upload feedback CSV(s)", type=["csv"], accept_multiple_files=True, key="train_feedback_uploader_stage"
-    )
-
-    staged_paths: List[str] = []
-    if up_list:
-        for up in up_list:
-            dest = os.path.join(TMP_FEEDBACK_DIR, up.name)
-            with open(dest, "wb") as f:
-                f.write(up.getvalue())
-            staged_paths.append(dest)
-        st.success(f"Staged {len(staged_paths)} feedback file(s) to {TMP_FEEDBACK_DIR}")
-        st.write(staged_paths)
-
-    payload = {
-        "feedback_csvs": staged_paths,
-        "user_name": st.session_state["user_info"]["name"],
-        "agent_name": "credit_appraisal",
-        "algo_name": "credit_lr",
-    }
-    st.code(json.dumps(payload, indent=2), language="json")
-
-    colA, colB = st.columns([1, 1])
-    with colA:
-        if st.button("🚀 Train candidate model"):
-            try:
-                r = requests.post(f"{API_URL}/v1/training/train", json=payload, timeout=90)
-                if r.ok:
-                    st.success(r.json())
-                    st.session_state["last_train_job"] = r.json().get("job_id")
-                else:
-                    st.error(r.text)
-            except Exception as exc:
-                st.error(f"Train failed: {exc}")
-    with colB:
-        if st.button("⬆️ Promote last candidate to PRODUCTION"):
-            try:
-                r = requests.post(f"{API_URL}/v1/training/promote", timeout=30)
-                st.write(r.json() if r.ok else r.text)
-            except Exception as exc:
-                st.error(f"Promote failed: {exc}")
-=======
+
+
 def _rng_choice(rng: np.random.Generator, items: List[Any], *, weights: Optional[List[float]] = None) -> Any:
     if weights is not None:
         return rng.choice(items, p=np.array(weights) / np.sum(weights))
@@ -4003,7 +2604,6 @@
         df[c] = (df[c] * fx).round(2)
     df["currency_code"] = st.session_state["currency_code"]
     return dedupe_columns(df)
->>>>>>> f9c8ab79
 
 def to_agent_schema(df: pd.DataFrame) -> pd.DataFrame:
     """
@@ -4021,14 +2621,6 @@
             dti = (out["existing_debt"] / denom).fillna(0.0)
             out["debt_to_income"] = dti.clip(0, 10)
         else:
-<<<<<<< HEAD
-            st.info("No production model yet.")
-    except Exception as exc:
-        st.warning(f"Could not load production meta: {exc}")
-
-    st.stop()
-
-=======
             out["debt_to_income"] = 0.0
     rng = np.random.default_rng(12345)
     if "credit_history_length" not in out.columns:
@@ -4039,5 +2631,4 @@
         out["requested_amount"] = out.get("loan_amount", 0)
     if "loan_term_months" not in out.columns:
         out["loan_term_months"] = out.get("loan_duration_months", 0)
-    return dedupe_columns(out)
->>>>>>> f9c8ab79
+    return dedupe_columns(out)