# services/ui/app.py — Fixed, self-contained version
# ─────────────────────────────────────────────
# 🌐 OpenSource AI Agent Library + Credit Appraisal PoC by Dzoan (fixed skeleton)
# ─────────────────────────────────────────────
from __future__ import annotations
import os
import io
import json
<<<<<<< HEAD
import os
import random
import datetime
from typing import Optional, Dict, List, Any, Tuple
=======
import datetime
from typing import Optional, Dict, List, Any
>>>>>>> 8ad6996f

import numpy as np
import pandas as pd
import streamlit as st
import requests
import plotly.express as px
<<<<<<< HEAD

# ────────────────────────────────
# CONSTANTS / PATHS
# ────────────────────────────────
st.set_page_config(
    page_title="AI Agent Sandbox — By the People, For the People",
    layout="wide",
)

API_URL = os.getenv("API_URL", "http://localhost:8090")
RUNS_DIR = os.path.expanduser("~/credit-appraisal-agent-poc/services/api/.runs")
TMP_FEEDBACK_DIR = os.path.join(RUNS_DIR, "tmp_feedback")
LANDING_IMG_DIR = os.path.expanduser("~/credit-appraisal-agent-poc/services/ui/landing_images")
=======
import plotly.graph_objects as go

# ────────────────────────────────
# GLOBAL CONFIG
# ────────────────────────────────
BASE_DIR = os.path.expanduser("~/credit-appraisal-agent-poc/services/ui")
LANDING_IMG_DIR = os.path.join(BASE_DIR, "landing_images")
RUNS_DIR = os.path.join(BASE_DIR, ".runs")
TMP_FEEDBACK_DIR = os.path.join(BASE_DIR, ".tmp_feedback")
>>>>>>> 8ad6996f

for d in (LANDING_IMG_DIR, RUNS_DIR, TMP_FEEDBACK_DIR):
    os.makedirs(d, exist_ok=True)

<<<<<<< HEAD
st.set_page_config(page_title="AI Agent Sandbox — By the People, For the People", layout="wide")

# ────────────────────────────────
# CONSTANTS / DEFAULTS
# ────────────────────────────────
CURRENCY_OPTIONS = {
    "VND (₫)": ("VND", "₫"),
    "USD ($)": ("USD", "$"),
    "EUR (€)": ("EUR", "€"),
}
DEFAULT_CURRENCY = "VND (₫)"

PIPELINE_STAGES: List[tuple[str, str, str]] = [
    ("data",   "🏦 Synthetic Data Generator", "Create localized loan books and seed downstream stages with consistent datasets."),
    ("kyc",    "🛂 KYC Agent", "Prepare compliance dossiers, sanctions screening, and risk signals before underwriting."),
    ("asset",  "🏛️ Asset Appraisal AI Agent", "Verify collateral valuations, appraisal confidence, and eligibility for credit decisions."),
    ("credit", "🤖 Credit Appraisal AI Assistant", "Score applications with explainable AI narratives and policy-aligned decisioning."),
    ("review", "🧑‍⚖️ Human Review", "Audit AI outputs, adjust verdicts, and capture agreement plus remediation notes."),
    ("training","🔁 Training (Feedback → Retrain)", "Loop curated feedback into retraining jobs and promote production-ready models."),
]

AGENTS = [
    ("🏦 Banking & Finance", "💰 Retail Banking", "💳 Credit Appraisal Agent", "Explainable AI for loan decisioning", "Available", "💳"),
    ("🏦 Banking & Finance", "💰 Retail Banking", "🏦 Asset Appraisal Agent", "Market-driven collateral valuation", "Coming Soon", "🏦"),
    ("🏦 Banking & Finance", "🩺 Insurance", "🩺 Claims Triage Agent", "Automated claims prioritization", "Coming Soon", "🩺"),
    ("⚡ Energy & Sustainability", "🔋 EV & Charging", "⚡ EV Charger Optimizer", "Optimize charger deployment via AI", "Coming Soon", "⚡"),
    ("⚡ Energy & Sustainability", "☀️ Solar", "☀️ Solar Yield Estimator", "Estimate solar ROI and efficiency", "Coming Soon", "☀️"),
    ("🚗 Automobile & Transport", "🚙 Automobile", "🚗 Predictive Maintenance", "Prevent downtime via sensor analytics", "Coming Soon", "🚗"),
    ("🚗 Automobile & Transport", "🔋 EV", "🔋 EV Battery Health Agent", "Monitor EV battery health cycles", "Coming Soon", "🔋"),
    ("🚗 Automobile & Transport", "🚚 Ride-hailing / Logistics", "🛻 Fleet Route Optimizer", "Dynamic route optimization for fleets", "Coming Soon", "🛻"),
    ("💻 Information Technology", "🧰 Support & Security", "🧩 IT Ticket Triage", "Auto-prioritize support tickets", "Coming Soon", "🧩"),
    ("💻 Information Technology", "🛡️ Security", "🔐 SecOps Log Triage", "Detect anomalies & summarize alerts", "Coming Soon", "🔐"),
    ("⚖️ Legal & Government", "⚖️ Law Firms", "⚖️ Contract Analyzer", "Extract clauses and compliance risks", "Coming Soon", "⚖️"),
    ("⚖️ Legal & Government", "🏛️ Public Services", "🏛️ Citizen Service Agent", "Smart assistant for citizen services", "Coming Soon", "🏛️"),
    ("🛍️ Retail / SMB / Creative", "🏬 Retail & eCommerce", "📈 Sales Forecast Agent", "Predict demand & inventory trends", "Coming Soon", "📈"),
    ("🎬 Retail / SMB / Creative", "🎨 Media & Film", "🎬 Budget Cost Assistant", "Estimate, optimize, and track film & production costs using AI", "Coming Soon", "🎬"),
]

=======
API_URL = os.getenv("API_URL", "http://localhost:8090")

# ────────────────────────────────
# SESSION STATE INIT
# ────────────────────────────────
if "stage" not in st.session_state:
    st.session_state.stage = "landing"
if "user_info" not in st.session_state:
    st.session_state.user_info = {"name": "", "email": "", "flagged": False}
if "logged_in" not in st.session_state:
    st.session_state.logged_in = False
if "flagged" not in st.session_state.user_info:
    st.session_state.user_info["flagged"] = False
if "timestamp" not in st.session_state.user_info:
    st.session_state.user_info["timestamp"] = datetime.datetime.utcnow().isoformat()

# ────────────────────────────────
# PAGE CONFIG
# ────────────────────────────────
st.set_page_config(
    page_title="AI Agent Sandbox — By the People, For the People",
    layout="wide",
)

>>>>>>> 8ad6996f
# ────────────────────────────────
# UTILITIES & STUBS (safe fallbacks)
# ────────────────────────────────
<<<<<<< HEAD
=======
def _clear_qp():
    """Clear query params (modern Streamlit API)."""
    try:
        st.query_params.clear()
    except Exception:
        pass

>>>>>>> 8ad6996f

def load_image(base: str) -> Optional[str]:
    for ext in [".png", ".jpg", ".jpeg", ".webp", ".gif", ".svg"]:
        p = os.path.join(LANDING_IMG_DIR, f"{base}{ext}")
        if os.path.exists(p):
            return p
    return None

<<<<<<< HEAD
def save_uploaded_image(uploaded_file, base: str) -> Optional[str]:
=======

def save_uploaded_image(uploaded_file, base: str):
>>>>>>> 8ad6996f
    if not uploaded_file:
        return None
    ext = os.path.splitext(uploaded_file.name)[1].lower() or ".png"
    dest = os.path.join(LANDING_IMG_DIR, f"{base}{ext}")
    with open(dest, "wb") as fh:
        fh.write(uploaded_file.getvalue())
    return dest

def render_image_tag(agent_id: str, industry: str, emoji_fallback: str) -> str:
    base = agent_id.lower().replace(" ", "_")
    img_path = load_image(base) or load_image(industry.replace(" ", "_"))
    if img_path:
<<<<<<< HEAD
        return f'<img src="file://{img_path}" style="width:48px;height:48px;border-radius:10px;object-fit:cover;">'
    else:
        return f'<div style="font-size:32px;">{emoji_fallback}</div>'

def dedupe_columns(df: pd.DataFrame) -> pd.DataFrame:
    # Ensure columns are unique (append suffix for duplicates)
    cols = []
    seen = {}
    for c in df.columns:
        if c not in seen:
            seen[c] = 0
            cols.append(c)
        else:
            seen[c] += 1
            cols.append(f"{c}.{seen[c]}")
    df = df.copy()
    df.columns = cols
    return df

def drop_pii_columns(df: pd.DataFrame) -> Tuple[pd.DataFrame, List[str]]:
    # Basic PII dropper (simple heuristic)
    pii_like = {"name", "email", "phone", "ssn", "address", "dob", "national_id"}
    to_drop = [c for c in df.columns if any(x in c.lower() for x in pii_like)]
    out = df.drop(columns=to_drop, errors="ignore")
    return out, to_drop

def strip_policy_banned(df: pd.DataFrame) -> pd.DataFrame:
    # No-op placeholder for policy scrubbing; keep structure
    return df

def to_agent_schema(df: pd.DataFrame) -> pd.DataFrame:
    # Optionally remap to expected columns; here we just pass-through
    return df

def generate_raw_synthetic(n: int = 200, non_bank_ratio: float = 0.30) -> pd.DataFrame:
    rng = np.random.default_rng(123)
    ids = [f"APP_{i:04d}" for i in range(1, n + 1)]
    income = rng.integers(5_000_000, 90_000_000, size=n)
    loan_amount = (income * rng.uniform(0.5, 3.0, size=n)).astype(int)
    collateral_value = (loan_amount * rng.uniform(0.6, 1.5, size=n)).astype(int)
    customer_type = rng.choice(["Bank", "Non-bank"], p=[1 - non_bank_ratio, non_bank_ratio], size=n)
    df = pd.DataFrame(
        {
            "application_id": ids,
            "customer_name": [f"Name{i}" for i in range(n)],
            "email": [f"user{i}@mail.local" for i in range(n)],
            "phone": [f"+84-09{rng.integers(1000000, 9999999)}" for _ in range(n)],
            "income": income,
            "loan_amount": loan_amount,
            "collateral_type": rng.choice(["House", "Car", "Gold", "Land"], size=n),
            "collateral_value": collateral_value,
            "customer_type": customer_type,
            "currency_code": st.session_state.get("currency_code", "VND"),
        }
    )
    fx = st.session_state.get("currency_fx", 1.0)
    if fx != 1.0:
        for column in ("income", "loan_amount", "collateral_value"):
            if column in df.columns:
                df[column] = (df[column] * fx).round(2)
    return df

def try_json(s: Any) -> Optional[Dict[str, Any]]:
    if isinstance(s, dict):
        return s
    if not isinstance(s, str):
=======
        return (
            f'<img src="file://{img_path}" '
            f'style="width:48px;height:48px;border-radius:10px;object-fit:cover;">'
        )
    return f'<div style="font-size:32px;">{emoji_fallback}</div>'


# ────────────────────────────────
# DATA
# ────────────────────────────────
AGENTS = [
    ("🏦 Banking & Finance", "💰 Retail Banking", "💳 Credit Appraisal Agent",
     "Explainable AI for loan decisioning", "Available", "💳"),
    ("🏦 Banking & Finance", "💰 Retail Banking", "🏦 Asset Appraisal Agent",
     "Market-driven collateral valuation", "Coming Soon", "🏦"),
    ("🏦 Banking & Finance", "🩺 Insurance", "🩺 Claims Triage Agent",
     "Automated claims prioritization", "Coming Soon", "🩺"),
    ("⚡ Energy & Sustainability", "🔋 EV & Charging", "⚡ EV Charger Optimizer",
     "Optimize charger deployment via AI", "Coming Soon", "⚡"),
    ("⚡ Energy & Sustainability", "☀️ Solar", "☀️ Solar Yield Estimator",
     "Estimate solar ROI and efficiency", "Coming Soon", "☀️"),
    ("🚗 Automobile & Transport", "🚙 Automobile", "🚗 Predictive Maintenance",
     "Prevent downtime via sensor analytics", "Coming Soon", "🚗"),
    ("🚗 Automobile & Transport", "🔋 EV", "🔋 EV Battery Health Agent",
     "Monitor EV battery health cycles", "Coming Soon", "🔋"),
    ("🚗 Automobile & Transport", "🚚 Ride-hailing / Logistics", "🛻 Fleet Route Optimizer",
     "Dynamic route optimization for fleets", "Coming Soon", "🛻"),
    ("💻 Information Technology", "🧰 Support & Security", "🧩 IT Ticket Triage",
     "Auto-prioritize support tickets", "Coming Soon", "🧩"),
    ("💻 Information Technology", "🛡️ Security", "🔐 SecOps Log Triage",
     "Detect anomalies & summarize alerts", "Coming Soon", "🔐"),
    ("⚖️ Legal & Government", "⚖️ Law Firms", "⚖️ Contract Analyzer",
     "Extract clauses and compliance risks", "Coming Soon", "⚖️"),
    ("⚖️ Legal & Government", "🏛️ Public Services", "🏛️ Citizen Service Agent",
     "Smart assistant for citizen services", "Coming Soon", "🏛️"),
    ("🛍️ Retail / SMB / Creative", "🏬 Retail & eCommerce", "📈 Sales Forecast Agent",
     "Predict demand & inventory trends", "Coming Soon", "📈"),
    ("🎬 Retail / SMB / Creative", "🎨 Media & Film", "🎬 Budget Cost Assistant",
     "Estimate, optimize, and track film & production costs using AI", "Coming Soon", "🎬"),
]

# ────────────────────────────────
# STYLES
# ────────────────────────────────
st.markdown(
    """
    <style>
    html, body, .block-container { background-color:#0f172a !important; color:#e2e8f0 !important; }
    footer { text-align:center; padding:2rem; color:#aab3c2; font-size:1.2rem; font-weight:600; margin-top:2rem; }
    .left-box {
        background: radial-gradient(circle at top left, #0f172a, #1e293b);
        border-radius:20px; padding:3rem 2rem; color:#f1f5f9; box-shadow:6px 0 24px rgba(0,0,0,0.4);
    }
    .right-box {
        background:linear-gradient(180deg,#1e293b,#0f172a);
        border-radius:20px; padding:2rem; box-shadow:-6px 0 24px rgba(0,0,0,0.35);
    }
    .stButton > button {
        border:none !important; cursor:pointer;
        padding:14px 28px !important; font-size:18px !important; font-weight:700 !important;
        border-radius:14px !important; color:#fff !important;
        background:linear-gradient(180deg,#4ea3ff 0%,#2f86ff 60%,#0f6fff 100%) !important;
        box-shadow:0 8px 24px rgba(15,111,255,0.35);
    }
    a.macbtn {
        display:inline-block; text-decoration:none !important; color:#fff !important;
        padding:10px 22px; font-weight:700; border-radius:12px;
        background:linear-gradient(180deg,#4ea3ff 0%,#2f86ff 60%,#0f6fff 100%);
    }
    /* Larger workflow tabs */
    [data-testid="stTabs"] [data-baseweb="tab"] {
        font-size: 28px !important;
        font-weight: 800 !important;
        padding: 20px 40px !important;
        border-radius: 12px !important;
        background-color: #1e293b !important;
        color: #f8fafc !important;
    }
    [data-testid="stTabs"] [data-baseweb="tab"][aria-selected="true"] {
        background: linear-gradient(90deg, #2563eb, #1d4ed8) !important;
        color: white !important;
        border-bottom: 6px solid #60a5fa !important;
        box-shadow: 0 4px 14px rgba(37,99,235,0.5);
    }
    </style>
    """,
    unsafe_allow_html=True,
)

# ────────────────────────────────
# QUERY PARAM ROUTING (modern API)
# ────────────────────────────────
try:
    qp = st.query_params
except Exception:
    qp = {}

if "stage" in qp:
    target = qp["stage"]
    if target in {"landing", "agents", "login", "credit_agent"} and st.session_state.stage != target:
        st.session_state.stage = target
        _clear_qp()
        st.rerun()

if "launch" in qp or ("agent" in qp and qp.get("agent") == ["credit"]):
    st.session_state.stage = "login"
    _clear_qp()
    st.rerun()

# ────────────────────────────────
# STAGE: LANDING
# ────────────────────────────────
if st.session_state.stage == "landing":
    c1, c2 = st.columns([1.1, 1.9], gap="large")
    with c1:
        st.markdown("<div class='left-box'>", unsafe_allow_html=True)
        logo_path = load_image("people_logo")
        if logo_path:
            st.image(logo_path, width=160)
        else:
            up = st.file_uploader("Upload People Logo", type=["jpg", "png", "webp"], key="upload_logo")
            if up:
                save_uploaded_image(up, "people_logo")
                st.success("✅ Logo uploaded, refresh to view.")
        st.markdown(
            """
            <h1>✊ Let’s Build an AI by the People, for the People</h1>
            <h3>⚙️ Ready-to-Use AI Agent Sandbox — From Sandbox to Production</h3>
            <p>Build, test, and deploy AI agents using open-source explainable models.<br><br>
            <b>Privacy:</b> Synthetic & anonymized data only.<br>
            <b>Deployment:</b> GPU-as-a-Service Cloud, zero CAPEX.</p>
            """,
            unsafe_allow_html=True,
        )
        if st.button("🚀 Start Building Now", key="btn_start_build_now"):
            st.session_state.stage = "agents"
            st.rerun()
        st.markdown("</div>", unsafe_allow_html=True)
    with c2:
        st.markdown("<div class='right-box'>", unsafe_allow_html=True)
        st.markdown("<h2>📊 Global AI Agent Library</h2>", unsafe_allow_html=True)
        rows = []
        for sector, industry, agent, desc, status, emoji in AGENTS:
            rows.append({
                "🖼️": render_image_tag(agent, industry, emoji),
                "🏭 Sector": sector,
                "🧩 Industry": industry,
                "🤖 Agent": agent,
                "🧠 Description": desc,
                "📶 Status": f'<span style="color:{"#22c55e" if status=="Available" else "#f59e0b"};">{status}</span>'
            })
        st.write(pd.DataFrame(rows).to_html(escape=False, index=False), unsafe_allow_html=True)
        st.markdown("</div>", unsafe_allow_html=True)
    st.markdown("<footer>Made with ❤️ by Dzoan Nguyen — Open AI Sandbox Initiative</footer>", unsafe_allow_html=True)
    st.stop()

# ────────────────────────────────
# STAGE: AGENTS
# ────────────────────────────────
if st.session_state.stage == "agents":
    top = st.columns([1, 4, 1])
    with top[0]:
        if st.button("⬅️ Back to Home", key="btn_back_home_from_agents"):
            st.session_state.stage = "landing"
            st.rerun()
    with top[1]:
        st.title("🤖 Available AI Agents")

    df = pd.DataFrame([
        {"Agent": "💳 Credit Appraisal Agent",
         "Description": "Explainable AI for retail loan decisioning",
         "Status": "✅ Available",
         "Action": '<a class="macbtn" href="?agent=credit&stage=login">🚀 Launch</a>'},
        {"Agent": "🏦 Asset Appraisal Agent",
         "Description": "Market-driven collateral valuation",
         "Status": "🕓 Coming Soon", "Action": "—"},
    ])
    st.write(df.to_html(escape=False, index=False), unsafe_allow_html=True)
    st.markdown("<footer>Made with ❤️ by Dzoan Nguyen — Open AI Sandbox Initiative</footer>", unsafe_allow_html=True)
    st.stop()

# ────────────────────────────────
# STAGE: LOGIN
# ────────────────────────────────
if st.session_state.stage == "login":
    top = st.columns([1, 4, 1])
    with top[0]:
        if st.button("⬅️ Back to Agents", key="btn_back_agents_from_login"):
            st.session_state.stage = "agents"
            st.rerun()
    with top[1]:
        st.title("🔐 Login to AI Credit Appraisal Platform")
    c1, c2, c3 = st.columns([1, 1, 1])
    with c1:
        user = st.text_input("Username", placeholder="e.g. dzoan")
    with c2:
        email = st.text_input("Email", placeholder="e.g. dzoan@demo.local")
    with c3:
        pwd = st.text_input("Password", type="password", placeholder="Enter any password")
    if st.button("Login", key="btn_login_submit", use_container_width=True):
        if user.strip() and email.strip():
            st.session_state.user_info = {
                "name": user.strip(),
                "email": email.strip(),
                "flagged": False,
                "timestamp": datetime.datetime.utcnow().isoformat()
            }
            st.session_state.logged_in = True
            st.session_state.stage = "credit_agent"
            st.rerun()
        else:
            st.error("⚠️ Please fill all fields before continuing.")
    st.markdown("<footer>Made with ❤️ by Dzoan Nguyen — Open AI Sandbox Initiative</footer>", unsafe_allow_html=True)
    st.stop()

# ────────────────────────────────
# STAGE: CREDIT WORKFLOW
# ────────────────────────────────
if st.session_state.stage == "credit_agent":
    top = st.columns([1, 4, 1])
    with top[0]:
        if st.button("⬅️ Back to Agents", key="btn_back_agents_from_pipeline"):
            st.session_state.stage = "agents"
            st.rerun()
    with top[1]:
        st.title("💳 AI Credit Appraisal Platform")
        st.caption("Generate, sanitize, and appraise credit with AI agent power and human insight.")




# ────────────────────────────────
# GLOBAL UTILS
# ────────────────────────────────


BANNED_NAMES = {"race", "gender", "religion", "ethnicity", "ssn", "national_id"}
PII_COLS = {"customer_name", "name", "email", "phone", "address", "ssn", "national_id", "dob"}

EMAIL_RE = re.compile(r"[A-Za-z0-9._%+-]+@[A-Za-z0-9.-]+\.[A-Za-z]{2,}")
PHONE_RE = re.compile(r"\+?\d[\d\-\s]{6,}\d")

def dedupe_columns(df: pd.DataFrame) -> pd.DataFrame:
    return df.loc[:, ~df.columns.duplicated(keep="last")]

def scrub_text_pii(s):
    if not isinstance(s, str):
        return s
    s = EMAIL_RE.sub("", s)
    s = PHONE_RE.sub("", s)
    return s.strip()

def drop_pii_columns(df: pd.DataFrame):
    original_cols = list(df.columns)
    keep_cols = [c for c in original_cols if all(k not in c.lower() for k in PII_COLS)]
    dropped = [c for c in original_cols if c not in keep_cols]
    out = df[keep_cols].copy()
    for c in out.select_dtypes(include="object"):
        out[c] = out[c].apply(scrub_text_pii)
    return dedupe_columns(out), dropped

def strip_policy_banned(df: pd.DataFrame) -> pd.DataFrame:
    keep = []
    for c in df.columns:
        cl = c.lower()
        if cl in BANNED_NAMES:
            continue
        keep.append(c)
    return df[keep]

def append_user_info(df: pd.DataFrame) -> pd.DataFrame:
    meta = st.session_state["user_info"]
    out = df.copy()
    out["session_user_name"] = meta["name"]
    out["session_user_email"] = meta["email"]
    out["session_flagged"] = meta["flagged"]
    out["created_at"] = meta["timestamp"]
    return dedupe_columns(out)

def save_to_runs(df: pd.DataFrame, prefix: str) -> str:
    ts = datetime.datetime.now().strftime("%Y-%m-%d_%H-%M")
    flag_suffix = "_FLAGGED" if st.session_state["user_info"]["flagged"] else ""
    fname = f"{prefix}_{ts}{flag_suffix}.csv"
    fpath = os.path.join(RUNS_DIR, fname)
    dedupe_columns(df).to_csv(fpath, index=False)
    return fpath

def try_json(x):
    if isinstance(x, (dict, list)):
        return x
    if not isinstance(x, str):
>>>>>>> 8ad6996f
        return None
    try:
        return json.loads(s)
    except Exception:
        return None

<<<<<<< HEAD
def render_credit_dashboard(df: pd.DataFrame, currency_symbol: str = "") -> None:
=======
def _safe_json(x):
    if isinstance(x, dict):
        return x
    if isinstance(x, str) and x.strip():
        try:
            return json.loads(x)
        except Exception:
            return {}
    return {}

def fmt_currency_label(base: str) -> str:
    sym = st.session_state.get("currency_symbol", "")
    return f"{base} ({sym})" if sym else base

# ─────────────────────────────────────────────
# CURRENCY CATALOG

CURRENCY_OPTIONS = {
    # code: (label, symbol, fx to apply on USD-like base generated numbers)
    "USD": ("USD $", "$", 1.0),
    "EUR": ("EUR €", "€", 0.93),
    "GBP": ("GBP £", "£", 0.80),
    "JPY": ("JPY ¥", "¥", 150.0),
    "VND": ("VND ₫", "₫", 24000.0),
}

def set_currency_defaults():
    if "currency_code" not in st.session_state:
        st.session_state["currency_code"] = "USD"
    label, symbol, fx = CURRENCY_OPTIONS[st.session_state["currency_code"]]
    st.session_state["currency_label"] = label
    st.session_state["currency_symbol"] = symbol
    st.session_state["currency_fx"] = fx

set_currency_defaults()

# ─────────────────────────────────────────────
# DASHBOARD HELPERS (Plotly, dark theme)

def _kpi_card(label: str, value: str, sublabel: str | None = None):
    st.markdown(
        f"""
        <div style="background:#0e1117;border:1px solid #2a2f3e;border-radius:12px;padding:14px 16px;margin-bottom:10px;">
          <div style="font-size:12px;color:#9aa4b2;text-transform:uppercase;letter-spacing:.06em;">{label}</div>
          <div style="font-size:28px;font-weight:700;color:#e6edf3;line-height:1.1;margin-top:2px;">{value}</div>
          {f'<div style="font-size:12px;color:#9aa4b2;margin-top:6px;">{sublabel}</div>' if sublabel else ''}
        </div>
        """,
        unsafe_allow_html=True,
    )

def render_credit_dashboard(df: pd.DataFrame, currency_symbol: str = ""):
    """
    Renders the whole dashboard (TOP-10s → Opportunities → KPIs & pies/bars → Mix table).
    Keeps decision filter in the table only.
    """
>>>>>>> 8ad6996f
    if df is None or df.empty:
        st.info("No data to chart yet.")
        return
    # Basic charts: decision distribution and loan amount histogram
    if "decision" in df.columns:
        fig1 = px.histogram(df, x="decision", title="Decision Distribution")
        st.plotly_chart(fig1, use_container_width=True)
    if "loan_amount" in df.columns:
        fig2 = px.histogram(df, x="loan_amount", nbins=30, title=f"Loan Amounts {currency_symbol}".strip())
        st.plotly_chart(fig2, use_container_width=True)

def go_to_public_home(clear_user: bool = False) -> None:
    if clear_user:
        st.session_state.user_info = {"flagged": False}
        st.session_state.logged_in = False
    st.session_state.workflow_stage = "data"

def logout_user():
    st.session_state.clear()

def build_session_kyc_registry(force: bool = False) -> pd.DataFrame:
    # Synthetic KYC profiles — deterministic but simple
    n = 200
    rng = np.random.default_rng(42 if not force else None)
    df = pd.DataFrame({
        "profile_id": [f"KYC{i:04d}" for i in range(1, n+1)],
        "kyc_status": rng.choice(["Cleared", "Enhanced Due Diligence", "Pending Docs"], p=[0.65, 0.1, 0.25], size=n),
        "aml_risk": rng.choice(["Low", "Medium", "High", "Critical"], p=[0.6, 0.25, 0.1, 0.05], size=n),
        "pep_status": rng.choice(["No match", "Match"], p=[0.95, 0.05], size=n),
        "watchlist_hits": rng.integers(0, 3, size=n),
        "next_refresh_due": pd.Timestamp.today() + pd.to_timedelta(rng.integers(0, 180, size=n), unit="D"),
    })
    ready = df.copy()
    st.session_state["kyc_registry_ready"] = ready
    st.session_state["kyc_registry_generated_at"] = datetime.datetime.now().strftime("%Y-%m-%d %H:%M:%S")
    return df

<<<<<<< HEAD
def set_currency_defaults():
    code_label = st.session_state.get("currency_code_label", DEFAULT_CURRENCY)
    code, sym = CURRENCY_OPTIONS.get(code_label, CURRENCY_OPTIONS[DEFAULT_CURRENCY])
    st.session_state["currency_code_label"] = code_label
    st.session_state["currency_code"] = code
    st.session_state["currency_symbol"] = sym

def fmt_currency_label(text: str) -> str:
    return f"{text}"

def fmt_currency_label(text: str) -> str:
    sym = st.session_state.get("currency_symbol", "")
    return f"{text} ({sym})" if sym else text


set_currency_defaults()

def generate_raw_synthetic(n: int, non_bank_ratio: float) -> pd.DataFrame:
    rng = np.random.default_rng(42)
    names = [
        "Alice Nguyen",
        "Bao Tran",
        "Chris Do",
        "Duy Le",
        "Emma Tran",
        "Felix Nguyen",
        "Giang Ho",
        "Hanh Vo",
        "Ivan Pham",
        "Julia Ngo",
    ]
    emails = [f"{nm.split()[0].lower()}.{nm.split()[1].lower()}@gmail.com" for nm in names]
    addresses = [
        "23 Elm St, Boston, MA",
        "19 Pine Ave, San Jose, CA",
        "14 High St, London, UK",
        "55 Nguyen Hue, Ho Chi Minh",
        "78 Oak St, Chicago, IL",
        "10 Broadway, New York, NY",
        "8 Rue Lafayette, Paris, FR",
        "21 Königstr, Berlin, DE",
        "44 Maple Dr, Los Angeles, CA",
        "22 Bay St, Toronto, CA",
=======
    cols = df.columns

    # ─────────────── TOP 10s FIRST ───────────────
    st.markdown("## 🔝 Top 10 Snapshot")

    # Top 10 loans approved
    if {"decision", "loan_amount", "application_id"} <= set(cols):
        top_approved = df[df["decision"].astype(str).str.lower() == "approved"].copy()
        if not top_approved.empty:
            top_approved = top_approved.sort_values("loan_amount", ascending=False).head(10)
            fig = px.bar(
                top_approved,
                x="loan_amount",
                y="application_id",
                orientation="h",
                title="Top 10 Approved Loans",
                labels={"loan_amount": f"Loan Amount {currency_symbol}", "application_id": "Application"},
            )
            fig.update_layout(margin=dict(l=10, r=10, t=50, b=10), height=420, template="plotly_dark")
            st.plotly_chart(fig, use_container_width=True)
        else:
            st.info("No approved loans available to show top 10.")

    # Top 10 collateral types by average value
    if {"collateral_type", "collateral_value"} <= set(cols):
        cprof = df.groupby("collateral_type", dropna=False).agg(
            avg_value=("collateral_value", "mean"),
            cnt=("collateral_type", "count")
        ).reset_index()
        if not cprof.empty:
            cprof = cprof.sort_values("avg_value", ascending=False).head(10)
            fig = px.bar(
                cprof,
                x="avg_value",
                y="collateral_type",
                orientation="h",
                title="Top 10 Collateral Types (Avg Value)",
                labels={"avg_value": f"Avg Value {currency_symbol}", "collateral_type": "Collateral Type"},
                hover_data=["cnt"]
            )
            fig.update_layout(margin=dict(l=10, r=10, t=50, b=10), height=420, template="plotly_dark")
            st.plotly_chart(fig, use_container_width=True)

    # Top 10 reasons for denial (from rule_reasons False flags)
    if "rule_reasons" in cols and "decision" in cols:
        denied = df[df["decision"].astype(str).str.lower() == "denied"].copy()
        reasons_count = {}
        for _, r in denied.iterrows():
            rr = _safe_json(r.get("rule_reasons"))
            if isinstance(rr, dict):
                for k, v in rr.items():
                    if v is False:
                        reasons_count[k] = reasons_count.get(k, 0) + 1
        if reasons_count:
            items = pd.DataFrame(sorted(reasons_count.items(), key=lambda x: x[1], reverse=True),
                                 columns=["reason", "count"]).head(10)
            fig = px.bar(
                items, x="count", y="reason", orientation="h",
                title="Top 10 Reasons for Denial",
                labels={"count": "Count", "reason": "Rule"},
            )
            fig.update_layout(margin=dict(l=10, r=10, t=50, b=10), height=420, template="plotly_dark")
            st.plotly_chart(fig, use_container_width=True)
        else:
            st.info("No denial reasons detected.")

    # Top 10 loan officer performance (approval rate) if officer column present
    officer_col = None
    for guess in ("loan_officer", "officer", "reviewed_by", "session_user_name"):
        if guess in cols:
            officer_col = guess
            break
    if officer_col and "decision" in cols:
        perf = (
            df.assign(is_approved=(df["decision"].astype(str).str.lower() == "approved").astype(int))
              .groupby(officer_col, dropna=False)["is_approved"]
              .agg(approved_rate="mean", n="count")
              .reset_index()
        )
        if not perf.empty:
            perf["approved_rate_pct"] = (perf["approved_rate"] * 100).round(1)
            perf = perf.sort_values(["approved_rate_pct", "n"], ascending=[False, False]).head(10)
            fig = px.bar(
                perf, x="approved_rate_pct", y=officer_col, orientation="h",
                title="Top 10 Loan Officer Approval Rate (this batch)",
                labels={"approved_rate_pct": "Approval Rate (%)", officer_col: "Officer"},
                hover_data=["n"]
            )
            fig.update_layout(margin=dict(l=10, r=10, t=50, b=10), height=420, template="plotly_dark")
            st.plotly_chart(fig, use_container_width=True)

    st.markdown("---")

    # ─────────────── OPPORTUNITIES ───────────────
    st.markdown("## 💡 Opportunities")

    # Short-term loan opportunities (simple heuristic)
    opp_rows = []
    if {"income", "loan_amount"}.issubset(cols):
        term_col = "loan_term_months" if "loan_term_months" in cols else ("loan_duration_months" if "loan_duration_months" in cols else None)
        if term_col:
            for _, r in df.iterrows():
                inc = float(r.get("income", 0) or 0)
                amt = float(r.get("loan_amount", 0) or 0)
                term = int(r.get(term_col, 0) or 0)
                dti = float(r.get("DTI", 0) or 0)
                if (term >= 36) and (amt <= inc * 0.8) and (dti <= 0.45):
                    opp_rows.append({
                        "application_id": r.get("application_id"),
                        "suggested_term": 24,
                        "loan_amount": amt,
                        "income": inc,
                        "DTI": dti,
                        "note": "Candidate for short-term plan (<=24m) based on affordability."
                    })
    if opp_rows:
        st.markdown("#### 📎 Short-Term Loan Candidates")
        st.dataframe(pd.DataFrame(opp_rows).head(25), use_container_width=True, height=320)
    else:
        st.info("No short-term loan candidates identified in this batch.")

    st.markdown("#### 🔁 Buyback / Consolidation Beneficiaries")
    candidates = []
    need = {"decision", "existing_debt", "loan_amount", "DTI"}
    if need <= set(cols):
        for _, r in df.iterrows():
            dec = str(r.get("decision", "")).lower()
            debt = float(r.get("existing_debt", 0) or 0)
            loan = float(r.get("loan_amount", 0) or 0)
            dti = float(r.get("DTI", 0) or 0)
            proposal = _safe_json(r.get("proposed_consolidation_loan", {}))
            has_bb = bool(proposal)

            if dec == "denied" or dti > 0.45 or debt > loan:
                benefit_score = round((debt / (loan + 1e-6)) * 0.4 + dti * 0.6, 2)
                candidates.append({
                    "application_id": r.get("application_id"),
                    "customer_type": r.get("customer_type"),
                    "existing_debt": debt,
                    "loan_amount": loan,
                    "DTI": dti,
                    "collateral_type": r.get("collateral_type"),
                    "buyback_proposed": has_bb,
                    "buyback_amount": proposal.get("buyback_amount") if has_bb else None,
                    "benefit_score": benefit_score,
                    "note": proposal.get("note") if has_bb else None
                })
    if candidates:
        cand_df = pd.DataFrame(candidates).sort_values("benefit_score", ascending=False)
        st.dataframe(cand_df.head(25), use_container_width=True, height=380)
    else:
        st.info("No additional buyback beneficiaries identified.")

    st.markdown("---")

    # ─────────────── PORTFOLIO KPIs ───────────────
    st.markdown("## 📈 Portfolio Snapshot")
    c1, c2, c3, c4 = st.columns(4)

    # Approval rate
    if "decision" in cols:
        total = len(df)
        approved = int((df["decision"].astype(str).str.lower() == "approved").sum())
        rate = (approved / total * 100) if total else 0.0
        with c1: _kpi_card("Approval Rate", f"{rate:.1f}%", f"{approved} of {total}")

    # Avg approved loan amount
    if {"decision", "loan_amount"} <= set(cols):
        ap = df[df["decision"].astype(str).str.lower() == "approved"]["loan_amount"]
        avg_amt = ap.mean() if len(ap) else 0.0
        with c2: _kpi_card("Avg Approved Amount", f"{currency_symbol}{avg_amt:,.0f}")

    # Decision time (if present)
    if {"created_at", "decision_at"} <= set(cols):
        try:
            t = (pd.to_datetime(df["decision_at"]) - pd.to_datetime(df["created_at"])).dt.total_seconds() / 60.0
            avg_min = float(t.mean())
            with c3: _kpi_card("Avg Decision Time", f"{avg_min:.1f} min")
        except Exception:
            with c3: _kpi_card("Avg Decision Time", "—")

    # Non-bank share
    if "customer_type" in cols:
        nb = int((df["customer_type"].astype(str).str.lower() == "non-bank").sum())
        total = len(df)
        share = (nb / total * 100) if total else 0.0
        with c4: _kpi_card("Non-bank Share", f"{share:.1f}%", f"{nb} of {total}")

    # ─────────────── COMPOSITION & RISK ───────────────
    st.markdown("## 🧭 Composition & Risk")

    # Approval vs Denial (pie)
    if "decision" in cols:
        pie_df = df["decision"].value_counts().rename_axis("Decision").reset_index(name="Count")
        fig = px.pie(pie_df, names="Decision", values="Count", title="Decision Mix")
        fig.update_layout(margin=dict(l=10, r=10, t=60, b=10), height=360, template="plotly_dark")
        st.plotly_chart(fig, use_container_width=True)

    # Avg DTI / LTV by decision (grouped bars)
    have_dti = "DTI" in cols
    have_ltv = "LTV" in cols
    if "decision" in cols and (have_dti or have_ltv):
        agg_map = {}
        if have_dti: agg_map["avg_DTI"] = ("DTI", "mean")
        if have_ltv: agg_map["avg_LTV"] = ("LTV", "mean")
        grp = df.groupby("decision").agg(**agg_map).reset_index()
        melted = grp.melt(id_vars=["decision"], var_name="metric", value_name="value")
        fig = px.bar(melted, x="decision", y="value", color="metric",
                     barmode="group", title="Average DTI / LTV by Decision")
        fig.update_layout(margin=dict(l=10, r=10, t=60, b=10), height=360, template="plotly_dark")
        st.plotly_chart(fig, use_container_width=True)

    # Loan term mix (stacked)
    term_col = "loan_term_months" if "loan_term_months" in cols else ("loan_duration_months" if "loan_duration_months" in cols else None)
    if term_col and "decision" in cols:
        mix = df.groupby([term_col, "decision"]).size().reset_index(name="count")
        fig = px.bar(
            mix, x=term_col, y="count", color="decision", title="Loan Term Mix",
            labels={term_col: "Term (months)", "count": "Count"}, barmode="stack"
        )
        fig.update_layout(margin=dict(l=10, r=10, t=60, b=10), height=360, template="plotly_dark")
        st.plotly_chart(fig, use_container_width=True)

    # Collateral avg value by type (bar)
    if {"collateral_type", "collateral_value"} <= set(cols):
        cprof = df.groupby("collateral_type").agg(
            avg_col=("collateral_value", "mean"),
            cnt=("collateral_type", "count")
        ).reset_index()
        fig = px.bar(
            cprof.sort_values("avg_col", ascending=False),
            x="collateral_type", y="avg_col",
            title=f"Avg Collateral Value by Type ({currency_symbol})",
            hover_data=["cnt"]
        )
        fig.update_layout(margin=dict(l=10, r=10, t=60, b=10), height=360, template="plotly_dark")
        st.plotly_chart(fig, use_container_width=True)

    # Top proposed plans (horizontal bar)
    if "proposed_loan_option" in cols:
        plans = df["proposed_loan_option"].dropna().astype(str)
        if len(plans) > 0:
            plan_types = []
            for s in plans:
                p = _safe_json(s)
                plan_types.append(p.get("type") if isinstance(p, dict) and "type" in p else s)
            plan_df = pd.Series(plan_types).value_counts().head(10).rename_axis("plan").reset_index(name="count")
            fig = px.bar(
                plan_df, x="count", y="plan", orientation="h",
                title="Top 10 Proposed Plans"
            )
            fig.update_layout(margin=dict(l=10, r=10, t=60, b=10), height=360, template="plotly_dark")
            st.plotly_chart(fig, use_container_width=True)

    # Customer mix table (bank vs non-bank)
    if "customer_type" in cols:
        mix = df["customer_type"].value_counts().rename_axis("Customer Type").reset_index(name="Count")
        mix["Ratio"] = (mix["Count"] / mix["Count"].sum()).round(3)
        st.markdown("### 👥 Customer Mix")
        st.dataframe(mix, use_container_width=True, height=220)

# ─────────────────────────────────────────────
# TABS
tab_gen, tab_clean, tab_run, tab_review, tab_train = st.tabs([
    "🏦 Synthetic Data Generator",
    "🧹 Anonymize & Sanitize Data",
    "🤖 Credit appraisal by AI assistant",
    "🧑‍⚖️ Human Review",
    "🔁 Training (Feedback → Retrain)"
])

# ─────────────────────────────────────────────
# DATA GENERATORS

def generate_raw_synthetic(n: int, non_bank_ratio: float) -> pd.DataFrame:
    rng = np.random.default_rng(42)
    names = ["Alice Nguyen","Bao Tran","Chris Do","Duy Le","Emma Tran",
             "Felix Nguyen","Giang Ho","Hanh Vo","Ivan Pham","Julia Ngo"]
    emails = [f"{n.split()[0].lower()}.{n.split()[1].lower()}@gmail.com" for n in names]
    addrs = [
        "23 Elm St, Boston, MA","19 Pine Ave, San Jose, CA","14 High St, London, UK",
        "55 Nguyen Hue, Ho Chi Minh","78 Oak St, Chicago, IL","10 Broadway, New York, NY",
        "8 Rue Lafayette, Paris, FR","21 Königstr, Berlin, DE","44 Maple Dr, Los Angeles, CA","22 Bay St, Toronto, CA"
>>>>>>> 8ad6996f
    ]
    is_non_bank = rng.random(n) < non_bank_ratio
    customer_type = np.where(is_non_bank, "non-bank", "bank")

<<<<<<< HEAD
    df = pd.DataFrame(
        {
            "application_id": [f"APP_{i:04d}" for i in range(1, n + 1)],
            "customer_name": rng.choice(names, n),
            "email": rng.choice(emails, n),
            "phone": [f"+1-202-555-{1000 + i:04d}" for i in range(n)],
            "address": rng.choice(addresses, n),
            "national_id": rng.integers(10_000_000, 99_999_999, n),
            "age": rng.integers(21, 65, n),
            "income": rng.integers(25_000, 150_000, n),
            "employment_length": rng.integers(0, 30, n),
            "loan_amount": rng.integers(5_000, 100_000, n),
            "loan_duration_months": rng.choice([12, 24, 36, 48, 60, 72], n),
            "collateral_value": rng.integers(8_000, 200_000, n),
            "collateral_type": rng.choice(["real_estate", "car", "land", "deposit"], n),
            "co_loaners": rng.choice([0, 1, 2], n, p=[0.7, 0.25, 0.05]),
            "credit_score": rng.integers(300, 850, n),
            "existing_debt": rng.integers(0, 50_000, n),
            "assets_owned": rng.integers(10_000, 300_000, n),
            "current_loans": rng.integers(0, 5, n),
            "customer_type": customer_type,
        }
    )
=======
    df = pd.DataFrame({
        "application_id": [f"APP_{i:04d}" for i in range(1, n + 1)],
        "customer_name": np.random.choice(names, n),
        "email": np.random.choice(emails, n),
        "phone": [f"+1-202-555-{1000+i:04d}" for i in range(n)],
        "address": np.random.choice(addrs, n),
        "national_id": rng.integers(10_000_000, 99_999_999, n),
        "age": rng.integers(21, 65, n),
        "income": rng.integers(25_000, 150_000, n),
        "employment_length": rng.integers(0, 30, n),
        "loan_amount": rng.integers(5_000, 100_000, n),
        "loan_duration_months": rng.choice([12, 24, 36, 48, 60, 72], n),
        "collateral_value": rng.integers(8_000, 200_000, n),
        "collateral_type": rng.choice(["real_estate","car","land","deposit"], n),
        "co_loaners": rng.choice([0,1,2], n, p=[0.7, 0.25, 0.05]),
        "credit_score": rng.integers(300, 850, n),
        "existing_debt": rng.integers(0, 50_000, n),
        "assets_owned": rng.integers(10_000, 300_000, n),
        "current_loans": rng.integers(0, 5, n),
        "customer_type": cust_type,
    })
>>>>>>> 8ad6996f
    eps = 1e-9
    df["DTI"] = df["existing_debt"] / (df["income"] + eps)
    df["LTV"] = df["loan_amount"] / (df["collateral_value"] + eps)
    df["CCR"] = df["collateral_value"] / (df["loan_amount"] + eps)
    df["ITI"] = (df["loan_amount"] / (df["loan_duration_months"] + eps)) / (df["income"] + eps)
    df["CWI"] = (
        (1 - df["DTI"]).clip(0, 1) * (1 - df["LTV"]).clip(0, 1) * df["CCR"].clip(0, 3)
    )

    fx = st.session_state.currency_fx
    for col in ("income", "loan_amount", "collateral_value", "assets_owned", "existing_debt"):
        df[col] = (df[col] * fx).round(2)
    df["currency_code"] = st.session_state.currency_code
    return dedupe_columns(df)

def generate_anon_synthetic(n: int, non_bank_ratio: float) -> pd.DataFrame:
    rng = np.random.default_rng(42)
    is_non_bank = rng.random(n) < non_bank_ratio
    customer_type = np.where(is_non_bank, "non-bank", "bank")

<<<<<<< HEAD
    df = pd.DataFrame(
        {
            "application_id": [f"APP_{i:04d}" for i in range(1, n + 1)],
            "age": rng.integers(21, 65, n),
            "income": rng.integers(25_000, 150_000, n),
            "employment_length": rng.integers(0, 30, n),
            "loan_amount": rng.integers(5_000, 100_000, n),
            "loan_duration_months": rng.choice([12, 24, 36, 48, 60, 72], n),
            "collateral_value": rng.integers(8_000, 200_000, n),
            "collateral_type": rng.choice(["real_estate", "car", "land", "deposit"], n),
            "co_loaners": rng.choice([0, 1, 2], n, p=[0.7, 0.25, 0.05]),
            "credit_score": rng.integers(300, 850, n),
            "existing_debt": rng.integers(0, 50_000, n),
            "assets_owned": rng.integers(10_000, 300_000, n),
            "current_loans": rng.integers(0, 5, n),
            "customer_type": customer_type,
        }
    )
=======
    df = pd.DataFrame({
        "application_id": [f"APP_{i:04d}" for i in range(1, n + 1)],
        "age": rng.integers(21, 65, n),
        "income": rng.integers(25_000, 150_000, n),
        "employment_length": rng.integers(0, 30, n),
        "loan_amount": rng.integers(5_000, 100_000, n),
        "loan_duration_months": rng.choice([12, 24, 36, 48, 60, 72], n),
        "collateral_value": rng.integers(8_000, 200_000, n),
        "collateral_type": rng.choice(["real_estate","car","land","deposit"], n),
        "co_loaners": rng.choice([0,1,2], n, p=[0.7, 0.25, 0.05]),
        "credit_score": rng.integers(300, 850, n),
        "existing_debt": rng.integers(0, 50_000, n),
        "assets_owned": rng.integers(10_000, 300_000, n),
        "current_loans": rng.integers(0, 5, n),
        "customer_type": cust_type,
    })
>>>>>>> 8ad6996f
    eps = 1e-9
    df["DTI"] = df["existing_debt"] / (df["income"] + eps)
    df["LTV"] = df["loan_amount"] / (df["collateral_value"] + eps)
    df["CCR"] = df["collateral_value"] / (df["loan_amount"] + eps)
    df["ITI"] = (df["loan_amount"] / (df["loan_duration_months"] + eps)) / (df["income"] + eps)
    df["CWI"] = (
        (1 - df["DTI"]).clip(0, 1) * (1 - df["LTV"]).clip(0, 1) * df["CCR"].clip(0, 3)
    )

    fx = st.session_state.currency_fx
    for col in ("income", "loan_amount", "collateral_value", "assets_owned", "existing_debt"):
        df[col] = (df[col] * fx).round(2)
    df["currency_code"] = st.session_state.currency_code
    return dedupe_columns(df)

def to_agent_schema(df: pd.DataFrame) -> pd.DataFrame:
    """
    Harmonize to the server-side agent’s expected schema.
    """
    out = df.copy()
    if "application_id" not in out.columns:
        out["application_id"] = [f"APP_{i:04d}" for i in range(1, len(out) + 1)]
    out["application_id"] = out["application_id"].astype(str)
    return out

# ────────────────────────────────
# DARK MODE STYLES
# ────────────────────────────────
st.markdown("""
<style>
html, body, .block-container {
    background-color: #0f172a !important;
    color: #e2e8f0 !important;
}
.left-box {
    background: radial-gradient(circle at top left, #0f172a, #1e293b);
    color: #f1f5f9;
    border-radius: 20px;
    padding: 3rem 2rem;
    height: 100%;
    box-shadow: 6px 0 24px rgba(0,0,0,0.4);
}
.left-box h1 {font-size: 2.6rem; font-weight: 900; color: #fff; margin-bottom: 1rem;}
.left-box p, .left-box h3 {font-size: 1rem; color: #cbd5e1; line-height: 1.6;}

.right-box {
    background: linear-gradient(180deg, #1e293b, #0f172a);
    border-radius: 20px;
    padding: 2rem;
    color: #e2e8f0;
    box-shadow: -6px 0 24px rgba(0,0,0,0.35);
}
.dataframe {
    width: 100%;
    border-collapse: collapse;
    font-size: 15px;
    color: #f1f5f9;
    background-color: #0f172a;
}
.dataframe th {
    background-color: #1e293b;
    color: #f8fafc;
    padding: 12px;
    border-bottom: 2px solid #334155;
}
.dataframe td {
    padding: 10px 14px;
    border-bottom: 1px solid #334155;
}
.dataframe tr:hover {
    background-color: #1e293b;
    transition: background 0.3s ease-in-out;
}
.status-Available {color: #22c55e; font-weight:600;}
.status-ComingSoon {color: #f59e0b; font-weight:600;}
.pipeline-hero {
    background: linear-gradient(135deg, rgba(37,99,235,0.25), rgba(59,130,246,0.55));
    border-radius: 28px;
    padding: 32px 36px;
    margin-bottom: 32px;
    border: 1px solid rgba(148, 163, 184, 0.2);
    box-shadow: 0 20px 40px rgba(15, 23, 42, 0.45);
}
.pipeline-hero__eyebrow {
    text-transform: uppercase;
    letter-spacing: 0.14em;
    font-size: 0.75rem;
    color: rgba(226, 232, 240, 0.85);
}
.pipeline-hero__header h1 {
    font-size: 3rem;
    font-weight: 900;
    margin: 12px 0 8px;
    color: #ffffff;
}
.pipeline-hero__header p {
    font-size: 1.1rem;
    color: #e2e8f0;
    max-width: 720px;
    margin-bottom: 0;
}
.pipeline-steps {
    display: grid;
    grid-template-columns: repeat(auto-fit, minmax(240px, 1fr));
    gap: 18px;
    margin-top: 26px;
}
.pipeline-step {
    background: rgba(15, 23, 42, 0.75);
    border-radius: 20px;
    padding: 20px 22px;
    border: 1px solid rgba(148, 163, 184, 0.18);
    display: flex;
    gap: 16px;
    align-items: flex-start;
    min-height: 140px;
}
.pipeline-step--active {
    background: linear-gradient(160deg, rgba(59, 130, 246, 0.28), rgba(37, 99, 235, 0.42));
    border-color: rgba(96, 165, 250, 0.65);
    box-shadow: 0 18px 32px rgba(30, 64, 175, 0.35);
}
.pipeline-step__index {
    width: 42px;
    height: 42px;
    border-radius: 14px;
    background: linear-gradient(180deg,#38bdf8,#2563eb);
    display: flex;
    align-items: center;
    justify-content: center;
    font-weight: 800;
    color: #0f172a;
    font-size: 1.1rem;
    box-shadow: inset 0 1px 0 rgba(255,255,255,0.35);
}
.pipeline-step__index--active {
    background: linear-gradient(180deg,#facc15,#f59e0b);
    color: #1f2937;
}
.pipeline-step__body { flex: 1; }
.pipeline-step__title {
    font-weight: 700;
    font-size: 1.1rem;
    color: #f8fafc;
    margin-bottom: 6px;
}
.pipeline-step__body p {
    margin: 0;
    font-size: 0.95rem;
    color: rgba(226,232,240,0.85);
}
footer {
    text-align: center;
    padding: 2rem;
    color: #64748b;
    font-size: 0.9rem;
    margin-top: 3rem;
}
</style>
""", unsafe_allow_html=True)

# ────────────────────────────────
# SESSION DEFAULTS
# ────────────────────────────────
if "logged_in" not in st.session_state:
    st.session_state.logged_in = False
if "user_info" not in st.session_state:
    st.session_state.user_info = {"flagged": False}
st.session_state.user_info.setdefault("flagged", False)
st.session_state.user_info.setdefault("timestamp", datetime.datetime.now().strftime("%Y-%m-%d %H:%M:%S"))
if "workflow_stage" not in st.session_state:
    st.session_state.workflow_stage = "data"
if "currency_code_label" not in st.session_state:
    st.session_state.currency_code_label = DEFAULT_CURRENCY
set_currency_defaults()

# ────────────────────────────────
# HERO / PIPELINE
# ────────────────────────────────
def render_pipeline_hero(active_stage: str) -> None:
    steps_html = "".join(
        f"""
        <div class='pipeline-step{' pipeline-step--active' if key == active_stage else ''}'>
            <div class='pipeline-step__index{' pipeline-step__index--active' if key == active_stage else ''}'>{idx}</div>
            <div class='pipeline-step__body'>
                <div class='pipeline-step__title'>{title}</div>
                <p>{desc}</p>
            </div>
        </div>
        """
        for idx, (key, title, desc) in enumerate(PIPELINE_STAGES, start=1)
    )
    st.markdown(
        f"""
        <div class='pipeline-hero'>
            <div class='pipeline-hero__header'>
                <div class='pipeline-hero__eyebrow'>Agent Workflow</div>
                <h1>💳 AI Credit Appraisal Platform</h1>
                <p>Generate, sanitize, and appraise credit with AI agent power and human decisions.</p>
            </div>
            <div class='pipeline-steps'>
                {steps_html}
            </div>
        </div>
        """,
        unsafe_allow_html=True,
    )

# ────────────────────────────────
# LANDING / LOGIN
# ────────────────────────────────
def render_landing():
    col1, col2 = st.columns([1.1, 1.9], gap="large")
    with col1:
        st.markdown("<div class='left-box'>", unsafe_allow_html=True)
        logo_path = load_image("people_logo")
        if logo_path:
            st.image(logo_path, width=160)
        else:
<<<<<<< HEAD
            logo_upload = st.file_uploader("Upload People Logo", type=["jpg", "png", "webp"], key="upload_logo")
            if logo_upload:
                save_uploaded_image(logo_upload, "people_logo")
                st.success("✅ Logo uploaded successfully! Refreshing...")
                st.rerun()

        st.markdown("""
        <h1>✊ Let’s Build an AI by the People, for the People</h1>
        <h3>⚙️ Ready-to-Use AI Agent Sandbox — From Sandbox to Production</h3>
        <p>
        A world-class open innovation space where anyone can build, test, and deploy AI agents using open-source code, explainable models, and modular templates.<br><br>
        For developers, startups, and enterprises — experiment, customize, and scale AI without barriers.<br><br>
        <b>Privacy & Data Sovereignty:</b> Each agent runs under strict privacy controls and complies with GDPR & Vietnam Data Law 2025. Only anonymized or synthetic data is used — your data never leaves your environment.<br><br>
        <b>From Sandbox to Production:</b> Start with ready-to-use agent templates, adapt, test, and deploy — on your infra or GPU-as-a-Service.<br><br>
        You dream it — now you can build it.
        </p>
        <div style="text-align:center;margin-top:2rem;">
            <a href="#credit_poc" style="text-decoration:none;">
                <button style="background:linear-gradient(90deg,#2563eb,#1d4ed8);
                               border:none;border-radius:12px;color:white;
                               padding:16px 32px;font-size:18px;cursor:pointer;">
                    🚀 Start Building Now
                </button>
            </a>
        </div>
        """, unsafe_allow_html=True)
        st.markdown("</div>", unsafe_allow_html=True)

    with col2:
        st.markdown("<div class='right-box'>", unsafe_allow_html=True)
        st.markdown("<h2>📊 Global AI Agent Library</h2>", unsafe_allow_html=True)
        st.caption("Explore sectors, industries, and ready-to-use AI agents across domains.")

        rows = []
        for sector, industry, agent, desc, status, emoji in AGENTS:
            rating = round(random.uniform(3.5, 5.0), 1)
            users = random.randint(800, 9000)
            comments = random.randint(5, 120)
            image_html = render_image_tag(agent, industry, emoji)
            rows.append({
                "🖼️": image_html,
                "🏭 Sector": sector,
                "🧩 Industry": industry,
                "🤖 Agent": agent,
                "🧠 Description": desc,
                "📶 Status": f'<span class="status-{status.replace(" ", "")}">{status}</span>',
                "⭐ Rating": "⭐" * int(rating) + "☆" * (5 - int(rating)),
                "👥 Users": users,
                "💬 Comments": comments
            })
        df = pd.DataFrame(rows)
        st.write(df.to_html(escape=False, index=False), unsafe_allow_html=True)
        st.markdown("</div>", unsafe_allow_html=True)

    # Login area
    st.markdown("### 🔐 Login (Demo Mode)")
    col1, col2, col3 = st.columns([1, 1, 1])
    with col1:
        username = st.text_input("Username", placeholder="e.g. dzoan")
    with col2:
        email = st.text_input("Email", placeholder="e.g. dzoan@demo.local")
    with col3:
        password = st.text_input("Password", type="password", placeholder="Enter any password")

    if st.button("Login", type="primary", use_container_width=True):
        if username.strip() and email.strip():
            st.session_state.user_info.update(
                {
                    "name": username.strip(),
                    "email": email.strip(),
                    "flagged": False,
                    "timestamp": datetime.datetime.now().strftime("%Y-%m-%d %H:%M:%S"),
                }
            )
            st.session_state.logged_in = True
            st.session_state["login_flash"] = username.strip()
            st.rerun()
        else:
            st.error("Please enter both username and email to continue.")

# ────────────────────────────────
# DATA GENERATION
# ────────────────────────────────
def generate_raw_synthetic(n: int = 200, non_bank_ratio: float = 0.30) -> pd.DataFrame:
    rng = np.random.default_rng(123)
    ids = [f"APP_{i:04d}" for i in range(1, n+1)]
    income = rng.integers(5_000_000, 90_000_000, size=n)  # VND monthly
    loan_amount = (income * rng.uniform(0.5, 3.0, size=n)).astype(int)
    collateral_value = (loan_amount * rng.uniform(0.6, 1.5, size=n)).astype(int)
    customer_type = rng.choice(["Bank", "Non-bank"], p=[1-non_bank_ratio, non_bank_ratio], size=n)
    df = pd.DataFrame({
        "application_id": ids,
        "customer_name": [f"Name{i}" for i in range(n)],  # dropped later
        "email": [f"user{i}@mail.local" for i in range(n)],  # dropped later
        "phone": [f"+84-09{rng.integers(1000000,9999999)}" for _ in range(n)],  # dropped later
        "income": income,
        "loan_amount": loan_amount,
        "collateral_type": rng.choice(["House", "Car", "Gold", "Land"], size=n),
        "collateral_value": collateral_value,
        "customer_type": customer_type,
        "currency_code": st.session_state.get("currency_code", "VND"),
    })
    return df

def generate_anon_synthetic(n: int = 200, non_bank_ratio: float = 0.30) -> pd.DataFrame:
    raw = generate_raw_synthetic(n, non_bank_ratio)
    out, _ = drop_pii_columns(raw)
    return out

# ────────────────────────────────
# PAGES / STAGES
# ────────────────────────────────
def page_data():
    render_pipeline_hero("data")

    st.title("🏗️ Data Stage")
    st.caption("Generate or upload data, anonymize, and prepare for KYC/Asset/Credit stages.")

    # Currency controls
    c1, c2 = st.columns([1, 2])
    with c1:
        code_label = st.selectbox("Currency", list(CURRENCY_OPTIONS.keys()), index=list(CURRENCY_OPTIONS.keys()).index(st.session_state["currency_code_label"]))
        if code_label != st.session_state["currency_code_label"]:
            st.session_state["currency_code_label"] = code_label
            set_currency_defaults()
    with c2:
        st.info(f"Amounts will be generated in **{st.session_state['currency_code']}**.", icon="💰")
=======
            out["debt_to_income"] = 0.0
    rng = np.random.default_rng(12345)
    if "credit_history_length" not in out.columns:
        out["credit_history_length"] = rng.integers(0, 30, n)
    if "num_delinquencies" not in out.columns:
        out["num_delinquencies"] = np.minimum(rng.poisson(0.2, n), 10)
    if "requested_amount" not in out.columns:
        out["requested_amount"] = out.get("loan_amount", 0)
    if "loan_term_months" not in out.columns:
        out["loan_term_months"] = out.get("loan_duration_months", 0)
    return dedupe_columns(out)

# ─────────────────────────────────────────────
# 🏦 TAB 1 — Synthetic Data Generator
with tab_gen:
    st.subheader("🏦 Synthetic Credit Data Generator")

    # Currency selector (before generation)
    c1, c2 = st.columns([1, 2])
    with c1:
        code = st.selectbox(
            "Currency",
            list(CURRENCY_OPTIONS.keys()),
            index=list(CURRENCY_OPTIONS.keys()).index(st.session_state["currency_code"]),
            help="All monetary fields will be in this local currency."
        )
        if code != st.session_state["currency_code"]:
            st.session_state["currency_code"] = code
            set_currency_defaults()
    with c2:
        st.info(f"Amounts will be generated in **{st.session_state['currency_label']}**.", icon="💰")
>>>>>>> 8ad6996f

    rows = st.slider("Number of rows to generate", 50, 2000, 200, step=50)
    non_bank_ratio = st.slider("Share of non-bank customers", 0.0, 1.0, 0.30, 0.05)

    col_raw, col_anon = st.columns(2)
    with col_raw:
        if st.button("🔴 Generate RAW Synthetic Data (with PII)", use_container_width=True):
            raw_df = generate_raw_synthetic(rows, non_bank_ratio)
            st.session_state.synthetic_raw_df = raw_df
            raw_path = save_to_runs(raw_df, "synthetic_raw")
<<<<<<< HEAD
            st.success(f"Generated RAW (PII) dataset with {rows} rows. Saved to {raw_path}")
            st.dataframe(raw_df.head(10), use_container_width=True)
            st.download_button("⬇️ Download RAW CSV", raw_df.to_csv(index=False).encode("utf-8"), os.path.basename(raw_path), "text/csv")
=======
            st.success(f"Generated RAW (PII) dataset with {rows} rows in {st.session_state['currency_label']}. Saved to {raw_path}")
            st.dataframe(raw_df.head(10), use_container_width=True)
            st.download_button(
                "⬇️ Download RAW CSV",
                raw_df.to_csv(index=False).encode("utf-8"),
                os.path.basename(raw_path),
                "text/csv"
            )
>>>>>>> 8ad6996f

    with colB:
        if st.button("🟢 Generate ANON Synthetic Data (ready for agent)", use_container_width=True):
            anon_df = generate_anon_synthetic(rows, non_bank_ratio)
            st.session_state.synthetic_df = anon_df
            anon_path = save_to_runs(anon_df, "synthetic_anon")
<<<<<<< HEAD
            st.success(f"Generated ANON dataset with {rows} rows. Saved to {anon_path}")
            st.dataframe(anon_df.head(10), use_container_width=True)
            st.download_button("⬇️ Download ANON CSV", anon_df.to_csv(index=False).encode("utf-8"), os.path.basename(anon_path), "text/csv")

    st.markdown("---")
    st.subheader("🧹 Upload & Anonymize Customer Data")
    uploaded = st.file_uploader("Upload CSV file", type=["csv"], key="data_stage_uploader")
    if uploaded:
        try:
            df = pd.read_csv(uploaded)
        except Exception as exc:
            st.error(f"Could not read CSV: {exc}")
=======
            st.success(f"Generated ANON dataset with {rows} rows in {st.session_state['currency_label']}. Saved to {anon_path}")
            st.dataframe(anon_df.head(10), use_container_width=True)
            st.download_button(
                "⬇️ Download ANON CSV",
                anon_df.to_csv(index=False).encode("utf-8"),
                os.path.basename(anon_path),
                "text/csv"
            )

# ─────────────────────────────────────────────
# 🧹 TAB 2 — Anonymize & Sanitize Data
with tab_clean:
    st.subheader("🧹 Upload & Anonymize Customer Data (PII columns will be DROPPED)")
    st.markdown("Upload your **real CSV**. We drop PII columns and scrub emails/phones in text fields.")

    uploaded = st.file_uploader("Upload CSV file", type=["csv"])
    if uploaded:
        try:
            df = pd.read_csv(uploaded)
        except Exception as e:
            st.error(f"Could not read CSV: {e}")
>>>>>>> 8ad6996f
            st.stop()
        st.write("📊 Original Data Preview:")
        st.dataframe(dedupe_columns(df.head(5)), use_container_width=True)

        sanitized, dropped_cols = drop_pii_columns(df)
<<<<<<< HEAD
=======
        sanitized = append_user_info(sanitized)
        sanitized = dedupe_columns(sanitized)
>>>>>>> 8ad6996f
        st.session_state.anonymized_df = sanitized
        st.success(f"Dropped possible PII columns: {', '.join(dropped_cols) if dropped_cols else 'none'}")
        st.dataframe(sanitized.head(10), use_container_width=True)

    nav = st.columns([1,1,1])
    with nav[0]:
        if st.button("➡️ Continue to KYC"):
            st.session_state.workflow_stage = "kyc"
            st.rerun()

def page_kyc():
    render_pipeline_hero("kyc")
    st.title("🛂 KYC & Compliance Workbench")
    st.caption("Capture applicant identity, perform sanctions checks, and feed compliance context downstream.")

    st.session_state.user_info.setdefault("timestamp", datetime.datetime.now().strftime("%Y-%m-%d %H:%M:%S"))
    if st.button("🔁 Refresh Synthetic KYC Dossier"):
        build_session_kyc_registry(force=True)
        st.success("Synthetic KYC dossier refreshed.")
        st.rerun()

<<<<<<< HEAD
    kyc_df = build_session_kyc_registry()
    if isinstance(kyc_df, pd.DataFrame) and not kyc_df.empty:
        ready_df = st.session_state.get("kyc_registry_ready")
        generated_at = st.session_state.get("kyc_registry_generated_at")
        st.markdown(f"**Synthetic dossier ready · Last refresh {generated_at}**")
        st.dataframe(kyc_df.head(15), use_container_width=True)
        st.markdown("#### 📥 Anonymized KYC (credit-ready)")
        st.dataframe(ready_df.head(15), use_container_width=True)

    nav = st.columns([1,1,1])
    with nav[0]:
        if st.button("⬅️ Back to Data Stage"):
            st.session_state.workflow_stage = "data"
            st.rerun()
    with nav[1]:
        if st.button("🏛️ Continue to Asset Stage"):
            st.session_state.workflow_stage = "asset"
            st.rerun()

def build_collateral_report(df: pd.DataFrame, *, confidence_threshold: float = 0.88, value_ratio: float = 0.8) -> Tuple[pd.DataFrame, List[str]]:
    if df is None or df.empty:
        return pd.DataFrame(), []
    records = df.to_dict(orient="records")
    total = len(records)
    progress = st.progress(0.0) if total > 1 else None
    rows: List[Dict[str, Any]] = []
    errors: List[str] = []
    session = requests.Session()
    for idx, record in enumerate(records, start=1):
        asset_type = str(record.get("collateral_type") or "Collateral Asset")
        declared_value = _to_float(record.get("collateral_value"), 0.0)
        loan_amount = _to_float(record.get("loan_amount"), 0.0)
        metadata = {
            "application_id": record.get("application_id"),
            "declared_value": declared_value,
            "loan_amount": loan_amount,
            "currency_code": record.get("currency_code") or st.session_state.get("currency_code"),
        }
        payload = {"asset_type": asset_type, "metadata": json.dumps(metadata, default=str)}

        estimated_value = declared_value
        confidence = 0.0
        asset_result: Dict[str, Any] = {}
        error_message = ""

        try:
            # Try call API; if not available, we fallback to a synthetic estimate
            response = session.post(f"{API_URL}/v1/agents/asset_appraisal/run", data=payload, timeout=8)
            response.raise_for_status()
            asset_result = response.json().get("result", {}) or {}
            estimated_value = _to_float(asset_result.get("estimated_value"), declared_value)
            confidence = _to_float(asset_result.get("confidence"), 0.0)
        except Exception:
            # Fallback heuristic
            estimated_value = declared_value * random.uniform(0.75, 1.25)
            confidence = random.uniform(0.7, 0.98)

        value_threshold = loan_amount * value_ratio if loan_amount else declared_value * value_ratio if declared_value else 0.0

        reasons: List[str] = []
        meets_confidence = confidence >= confidence_threshold
        meets_value = True if value_threshold == 0 else estimated_value >= value_threshold

        if not meets_confidence:
            reasons.append(f"Confidence {confidence:.2f} below threshold {confidence_threshold:.2f}")
        if not meets_value:
            if loan_amount:
                reasons.append(f"Estimated value {estimated_value:,.0f} below {value_ratio:.0%} of loan {loan_amount:,.0f}")
            else:
                reasons.append(f"Estimated value {estimated_value:,.0f} below threshold {value_threshold:,.0f}")
        if not reasons:
            reasons.append("Confidence and value thresholds satisfied")

        verified = meets_confidence and meets_value
        status_label = "Verified" if verified else "Failed"

        enriched = dict(record)
        enriched.update({
            "collateral_estimated_value": round(estimated_value, 2),
            "collateral_confidence": round(confidence, 4),
            "collateral_verified": bool(verified),
            "collateral_status": status_label,
            "collateral_verification_reason": "; ".join(reasons),
            "collateral_checked_at": datetime.datetime.utcnow().isoformat(),
        })
        rows.append(enriched)

        if progress is not None:
            progress.progress(idx / total)

    if progress is not None:
        progress.empty()

    return dedupe_columns(pd.DataFrame(rows)), errors

def page_asset():
    render_pipeline_hero("asset")
    st.title("🏛️ Collateral Asset Platform")
    st.caption("Verify collateral assets in batch before running the credit appraisal agent.")

    data_options = [
        "Use synthetic (ANON)",
        "Use synthetic (RAW – auto-sanitize)",
        "Use anonymized dataset",
        "Upload manually",
    ]
    data_choice = st.selectbox("Collateral data source", data_options, key="asset_data_choice")

    if data_choice == "Upload manually":
        uploaded = st.file_uploader("Upload CSV for collateral verification", type=["csv"], key="asset_manual_upload")
        if uploaded is not None:
            st.session_state["manual_upload_name"] = uploaded.name
            st.session_state["manual_upload_bytes"] = uploaded.getvalue()
            st.success(f"Staged `{uploaded.name}` for collateral verification.")

    # Resolve dataset (uses session state from data page)
    dataset_preview = None
    if data_choice == "Use synthetic (ANON)":
        dataset_preview = st.session_state.get("synthetic_df")
    elif choice == "Use synthetic (RAW – auto-sanitize)":
        raw = st.session_state.get("synthetic_raw_df")
        if raw is not None:
            dataset_preview, _ = drop_pii_columns(raw)
    elif choice == "Use anonymized dataset":
        dataset_preview = st.session_state.get("anonymized_df")
    elif data_choice == "Upload manually":
        up_bytes = st.session_state.get("manual_upload_bytes")
        if up_bytes:
            try:
                dataset_preview = pd.read_csv(io.BytesIO(up_bytes))
            except Exception:
                dataset_preview = None

    if dataset is not None and not dataset.empty:
        with st.expander("Preview selected dataset", expanded=False):
            st.dataframe(ensure_application_ids(dataset).head(10), use_container_width=True)
    else:
        st.info("Generate or upload a dataset to begin collateral verification.", icon="ℹ️")

    col_conf, col_ratio = st.columns(2)
    with col_conf:
        confidence_threshold = st.slider(
            "Minimum confidence from asset agent",
            0.50,
            1.00,
            0.88,
            0.01,
        )
    with col_ratio:
        value_ratio = st.slider(
            "Min estimated collateral vs. loan ratio",
            0.10,
            1.50,
            0.80,
            0.05,
        )

    run_report = st.button("🛡️ Generate collateral verification report", use_container_width=True)
    if run_report:
        dataset = dataset_preview
        if dataset is None or dataset.empty:
            st.warning("No dataset available. Generate synthetic data or upload a CSV first.")
        else:
            required = {"application_id", "collateral_type", "collateral_value"}
            missing = [c for c in required if c not in dataset.columns]
            if missing:
                st.error("Dataset is missing required columns: " + ", ".join(sorted(missing)))
            else:
                with st.spinner("Running asset appraisal agent across collateral records..."):
                    report_df, errors = build_collateral_report(
                        ensure_application_ids(dataset),
                        confidence_threshold=confidence_threshold,
                        value_ratio=value_ratio,
                    )
                if report_df.empty:
                    st.warning("No collateral rows were processed. Check the dataset contents.")
                else:
                    st.session_state.asset_collateral_df = report_df
                    path = save_to_runs(report_df, "collateral_verification")
                    st.session_state["asset_collateral_path"] = path
                    saved_name = os.path.basename(path)
                    st.success(f"Collateral verification complete — {len(report_df)} loans processed. Saved to `{saved_name}`.")
                    st.dataframe(report_df.head(25), use_container_width=True)

    nav = st.columns([1,1,1])
    with nav[0]:
        if st.button("⬅️ Back to KYC"):
            st.session_state.workflow_stage = "kyc"
            st.rerun()
    with nav[1]:
        if st.button("➡️ Continue to Credit"):
            if st.session_state.get("asset_collateral_df") is None:
                st.warning("Run the asset appraisal first.")
            else:
                st.session_state.workflow_stage = "credit"
                st.rerun()

def page_credit():
    render_pipeline_hero("credit")
    st.title("🤖 Credit Appraisal")
    st.caption("Run the credit agent on your dataset and view dashboards.")

    # Pick dataset
    data_options = [
        "Use synthetic (ANON)",
        "Use synthetic (RAW – auto-sanitize)",
        "Use anonymized dataset",
        "Use collateral verification output",
        "Upload manually",
    ]
    data_choice = st.selectbox("Select Data Source", data_options)
=======
        st.success(f"Dropped PII columns: {sorted(dropped_cols) if dropped_cols else 'None'}")
        st.write("✅ Sanitized Data Preview:")
        st.dataframe(sanitized.head(5), use_container_width=True)

        fpath = save_to_runs(sanitized, "anonymized")
        st.success(f"Saved anonymized file: {fpath}")
        st.download_button(
            "⬇️ Download Clean Data",
            sanitized.to_csv(index=False).encode("utf-8"),
            os.path.basename(fpath),
            "text/csv"
        )
    else:
        st.info("Choose a CSV to see the sanitize flow.", icon="ℹ️")

# ─────────────────────────────────────────────
# 🤖 TAB 3 — Credit appraisal by AI assistant
with tab_run:
    st.subheader("🤖 Credit appraisal by AI assistant")

    # Production model banner (optional)
    try:
        resp = requests.get(f"{API_URL}/v1/training/production_meta", timeout=5)
        if resp.status_code == 200:
            meta = resp.json()
            if meta.get("has_production"):
                ver = (meta.get("meta") or {}).get("version", "1.x")
                src = (meta.get("meta") or {}).get("source", "production")
                st.success(f"🟢 Production model active — version: {ver} • source: {src}")
            else:
                st.warning("⚠️ No production model promoted yet — using baseline.")
        else:
            st.info("ℹ️ Could not fetch production model meta.")
    except Exception:
        st.info("ℹ️ Production meta unavailable.")

    # 1) Model + Hardware selection (UI hints)
    LLM_MODELS = [
        ("Phi-3 Mini (3.8B) — CPU OK", "phi3:3.8b", "CPU 8GB RAM (fast)"),
        ("Mistral 7B Instruct — CPU slow / GPU OK", "mistral:7b-instruct", "CPU 16GB (slow) or GPU ≥8GB"),
        ("Gemma-2 7B — CPU slow / GPU OK", "gemma2:7b", "CPU 16GB (slow) or GPU ≥8GB"),
        ("LLaMA-3 8B — GPU recommended", "llama3:8b-instruct", "GPU ≥12GB (CPU very slow)"),
        ("Qwen2 7B — GPU recommended", "qwen2:7b-instruct", "GPU ≥12GB (CPU very slow)"),
        ("Mixtral 8x7B — GPU only (big)", "mixtral:8x7b-instruct", "GPU 24–48GB"),
    ]
    LLM_LABELS = [l for (l, _, _) in LLM_MODELS]
    LLM_VALUE_BY_LABEL = {l: v for (l, v, _) in LLM_MODELS}
    LLM_HINT_BY_LABEL = {l: h for (l, _, h) in LLM_MODELS}

    OPENSTACK_FLAVORS = {
        "m4.medium":  "4 vCPU / 8 GB RAM — CPU-only small",
        "m8.large":   "8 vCPU / 16 GB RAM — CPU-only medium",
        "g1.a10.1":   "8 vCPU / 32 GB RAM + 1×A10 24GB",
        "g1.l40.1":   "16 vCPU / 64 GB RAM + 1×L40 48GB",
        "g2.a100.1":  "24 vCPU / 128 GB RAM + 1×A100 80GB",
    }

    with st.expander("🧠 Local LLM & Hardware Profile", expanded=True):
        c1, c2 = st.columns([1.2, 1])
        with c1:
            model_label = st.selectbox("Local LLM (used for narratives/explanations)", LLM_LABELS, index=1)
            llm_value = LLM_VALUE_BY_LABEL[model_label]
            st.caption(f"Hint: {LLM_HINT_BY_LABEL[model_label]}")
        with c2:
            flavor = st.selectbox("OpenStack flavor / host profile", list(OPENSTACK_FLAVORS.keys()), index=0)
            st.caption(OPENSTACK_FLAVORS[flavor])
        st.caption("These are passed to the API as hints; your API can choose Ollama/Flowise backends accordingly.")

    # 2) Data Source
    data_choice = st.selectbox(
        "Select Data Source",
        [
            "Use synthetic (ANON)",
            "Use synthetic (RAW – auto-sanitize)",
            "Use anonymized dataset",
            "Upload manually",
        ]
    )
    use_llm = st.checkbox("Use LLM narrative", value=False)
    agent_name = "credit_appraisal"
>>>>>>> 8ad6996f

    if data_choice == "Upload manually":
        up = st.file_uploader("Upload your CSV", type=["csv"], key="manual_upload_run_file")
        if up is not None:
            st.session_state["manual_upload_name"] = up.name
            st.session_state["manual_upload_bytes"] = up.getvalue()
<<<<<<< HEAD
            st.success(f"File staged: {up.name}")

    # Basic rule-toggle
    rule_mode = st.radio("Choose rule mode", ["Classic (bank-style metrics)", "NDI (Net Disposable Income) — simple"], index=0)

    if st.button("🚀 Run Agent", use_container_width=True):
        # For this fixed skeleton, we *simulate* agent outputs from the chosen dataset
        df = None
        if data_choice == "Use synthetic (ANON)":
            df = st.session_state.get("synthetic_df")
        elif data_choice == "Use synthetic (RAW – auto-sanitize)":
            raw = st.session_state.get("synthetic_raw_df")
            if raw is not None:
                df, _ = drop_pii_columns(raw)
        elif data_choice == "Use anonymized dataset":
            df = st.session_state.get("anonymized_df")
        elif data_choice == "Use collateral verification output":
            df = st.session_state.get("asset_collateral_df")
        elif data_choice == "Upload manually":
            up_bytes = st.session_state.get("manual_upload_bytes")
            if up_bytes:
                try:
                    df = pd.read_csv(io.BytesIO(up_bytes))
                except Exception as exc:
                    st.error(f"Could not read uploaded CSV: {exc}")
        if df is None or df.empty:
            st.warning("No dataset available to run.")
        else:
            df = ensure_application_ids(df)
            # Simulate a score/decision
            rng = np.random.default_rng(7)
            df_out = df.copy()
            df_out["score"] = rng.uniform(0, 1, size=len(df_out))
            df_out["decision"] = np.where(df_out["score"] >= 0.5, "Approve", "Reject")
            st.session_state["last_merged_df"] = df_out
            st.success("✅ Run succeeded (simulated).")
            st.dataframe(df_out.head(20), use_container_width=True)
            render_credit_dashboard(df_out, st.session_state.get("currency_symbol",""))

    if st.session_state.get("last_merged_df") is not None:
        st.markdown("---")
        st.subheader("📥 Download Latest Outputs")
        df_out = st.session_state["last_merged_df"]
        csv_bytes = df_out.to_csv(index=False).encode("utf-8")
        ts = datetime.datetime.now().strftime("%Y%m%d-%H%M%S")
        st.download_button("⬇️ Download CSV", csv_bytes, f"ai-appraisal-outputs-{ts}.csv", "text/csv")

    nav = st.columns([1,1,1])
    with nav[0]:
        if st.button("⬅️ Back to Asset"):
            st.session_state.workflow_stage = "asset"
            st.rerun()
    with nav[1]:
        if st.button("➡️ Continue to Human Review"):
            st.session_state.workflow_stage = "review"
            st.rerun()

def page_review():
    render_pipeline_hero("review")
    st.title("🧑‍⚖️ Human Review")
    st.caption("Audit AI outputs, adjust verdicts, and capture agreement metrics.")

    uploaded_review = st.file_uploader("Load AI outputs CSV for review (optional)", type=["csv"], key="review_csv_loader_stage")
=======
            st.success(f"File staged: {up.name} ({len(st.session_state['manual_upload_bytes'])} bytes)")

    # 3) Rules
    st.markdown("### ⚙️ Decision Rule Set")
    rule_mode = st.radio(
        "Choose rule mode",
        ["Classic (bank-style metrics)", "NDI (Net Disposable Income) — simple"],
        index=0,
        help="NDI = income - all monthly obligations. Approve if NDI and NDI ratio pass thresholds."
    )

    CLASSIC_DEFAULTS = {
        "max_dti": 0.45, "min_emp_years": 2, "min_credit_hist": 3, "salary_floor": 3000,
        "max_delinquencies": 2, "max_current_loans": 3, "req_min": 1000, "req_max": 200000,
        "loan_terms": [12, 24, 36, 48, 60], "threshold": 0.45, "target_rate": None, "random_band": True,
        "min_income_debt_ratio": 0.35, "compounded_debt_factor": 1.0, "monthly_debt_relief": 0.50,
    }
    NDI_DEFAULTS = {"ndi_value": 800.0, "ndi_ratio": 0.50, "threshold": 0.45, "target_rate": None, "random_band": True}

    if "classic_rules" not in st.session_state:
        st.session_state.classic_rules = CLASSIC_DEFAULTS.copy()
    if "ndi_rules" not in st.session_state:
        st.session_state.ndi_rules = NDI_DEFAULTS.copy()

    def reset_classic(): st.session_state.classic_rules = CLASSIC_DEFAULTS.copy()
    def reset_ndi():     st.session_state.ndi_rules = NDI_DEFAULTS.copy()

    if rule_mode.startswith("Classic"):
        with st.expander("Classic Metrics (with Reset)", expanded=True):
            rc = st.session_state.classic_rules
            r1, r2, r3 = st.columns(3)
            with r1:
                rc["max_dti"] = st.slider("Max Debt-to-Income (DTI)", 0.0, 1.0, rc["max_dti"], 0.01)
                rc["min_emp_years"] = st.number_input("Min Employment Years", 0, 40, rc["min_emp_years"])
                rc["min_credit_hist"] = st.number_input("Min Credit History (years)", 0, 40, rc["min_credit_hist"])
            with r2:
                rc["salary_floor"] = st.number_input("Minimum Monthly Salary", 0, 1_000_000_000, rc["salary_floor"], step=1000, help=fmt_currency_label("in local currency"))
                rc["max_delinquencies"] = st.number_input("Max Delinquencies", 0, 10, rc["max_delinquencies"])
                rc["max_current_loans"] = st.number_input("Max Current Loans", 0, 10, rc["max_current_loans"])
            with r3:
                rc["req_min"] = st.number_input(fmt_currency_label("Requested Amount Min"), 0, 10_000_000_000, rc["req_min"], step=1000)
                rc["req_max"] = st.number_input(fmt_currency_label("Requested Amount Max"), 0, 10_000_000_000, rc["req_max"], step=1000)
                rc["loan_terms"] = st.multiselect("Allowed Loan Terms (months)", [12,24,36,48,60,72], default=rc["loan_terms"])

            st.markdown("#### 🧮 Debt Pressure Controls")
            d1, d2, d3 = st.columns(3)
            with d1:
                rc["min_income_debt_ratio"] = st.slider("Min Income / (Compounded Debt) Ratio", 0.10, 2.00, rc["min_income_debt_ratio"], 0.01)
            with d2:
                rc["compounded_debt_factor"] = st.slider("Compounded Debt Factor (× requested)", 0.5, 3.0, rc["compounded_debt_factor"], 0.1)
            with d3:
                rc["monthly_debt_relief"] = st.slider("Monthly Debt Relief Factor", 0.10, 1.00, rc["monthly_debt_relief"], 0.05)

            st.markdown("---")
            c1, c2, c3 = st.columns([1,1,1])
            with c1:
                use_target = st.toggle("🎯 Use target approval rate", value=(rc["target_rate"] is not None))
            with c2:
                rc["random_band"] = st.toggle("🎲 Randomize approval band (20–60%) when no target", value=rc["random_band"])
            with c3:
                if st.button("↩️ Reset to defaults"):
                    reset_classic()
                    st.rerun()

            if use_target:
                rc["target_rate"] = st.slider("Target approval rate", 0.05, 0.95, rc["target_rate"] or 0.40, 0.01)
                rc["threshold"] = None
            else:
                rc["threshold"] = st.slider("Model score threshold", 0.0, 1.0, rc["threshold"], 0.01)
                rc["target_rate"] = None
    else:
        with st.expander("NDI Metrics (with Reset)", expanded=True):
            rn = st.session_state.ndi_rules
            n1, n2 = st.columns(2)
            with n1:
                rn["ndi_value"] = st.number_input(fmt_currency_label("Min NDI (Net Disposable Income) per month"), 0.0, 1e12, float(rn["ndi_value"]), step=50.0)
            with n2:
                rn["ndi_ratio"] = st.slider("Min NDI / Income ratio", 0.0, 1.0, float(rn["ndi_ratio"]), 0.01)
            st.caption("NDI = income - all monthly obligations (rent, food, loans, cards, etc.).")

            st.markdown("---")
            c1, c2, c3 = st.columns([1,1,1])
            with c1:
                use_target = st.toggle("🎯 Use target approval rate", value=(rn["target_rate"] is not None))
            with c2:
                rn["random_band"] = st.toggle("🎲 Randomize approval band (20–60%) when no target", value=rn["random_band"])
            with c3:
                if st.button("↩️ Reset to defaults (NDI)"):
                    reset_ndi()
                    st.rerun()

            if use_target:
                rn["target_rate"] = st.slider("Target approval rate", 0.05, 0.95, rn["target_rate"] or 0.40, 0.01)
                rn["threshold"] = None
            else:
                rn["threshold"] = st.slider("Model score threshold", 0.0, 1.0, rn["threshold"], 0.01)
                rn["target_rate"] = None

    # 4) Run
    if st.button("🚀 Run Agent", use_container_width=True):
        try:
            files = None
            data: Dict[str, Any] = {
                "use_llm_narrative": str(use_llm).lower(),
                "llm_model": llm_value,
                "hardware_flavor": flavor,
                "currency_code": st.session_state["currency_code"],
                "currency_symbol": st.session_state["currency_symbol"],
            }
            if rule_mode.startswith("Classic"):
                rc = st.session_state.classic_rules
                data.update({
                    "min_employment_years": str(rc["min_emp_years"]),
                    "max_debt_to_income": str(rc["max_dti"]),
                    "min_credit_history_length": str(rc["min_credit_hist"]),
                    "max_num_delinquencies": str(rc["max_delinquencies"]),
                    "max_current_loans": str(rc["max_current_loans"]),
                    "requested_amount_min": str(rc["req_min"]),
                    "requested_amount_max": str(rc["req_max"]),
                    "loan_term_months_allowed": ",".join(map(str, rc["loan_terms"])) if rc["loan_terms"] else "",
                    "min_income_debt_ratio": str(rc["min_income_debt_ratio"]),
                    "compounded_debt_factor": str(rc["compounded_debt_factor"]),
                    "monthly_debt_relief": str(rc["monthly_debt_relief"]),
                    "salary_floor": str(rc["salary_floor"]),
                    "threshold": "" if rc["threshold"] is None else str(rc["threshold"]),
                    "target_approval_rate": "" if rc["target_rate"] is None else str(rc["target_rate"]),
                    "random_band": str(rc["random_band"]).lower(),
                    "random_approval_band": str(rc["random_band"]).lower(),
                    "rule_mode": "classic",
                })
            else:
                rn = st.session_state.ndi_rules
                data.update({
                    "ndi_value": str(rn["ndi_value"]),
                    "ndi_ratio": str(rn["ndi_ratio"]),
                    "threshold": "" if rn["threshold"] is None else str(rn["threshold"]),
                    "target_approval_rate": "" if rn["target_rate"] is None else str(rn["target_rate"]),
                    "random_band": str(rn["random_band"]).lower(),
                    "random_approval_band": str(rn["random_band"]).lower(),
                    "rule_mode": "ndi",
                })

            def prep_and_pack(df: pd.DataFrame, filename: str):
                safe = dedupe_columns(df)
                safe, _ = drop_pii_columns(safe)
                safe = strip_policy_banned(safe)
                safe = to_agent_schema(safe)
                buf = io.StringIO()
                safe.to_csv(buf, index=False)
                return {"file": (filename, buf.getvalue().encode("utf-8"), "text/csv")}

            if data_choice == "Use synthetic (ANON)":
                if "synthetic_df" not in st.session_state:
                    st.warning("No ANON synthetic dataset found. Generate it in the first tab."); st.stop()
                files = prep_and_pack(st.session_state.synthetic_df, "synthetic_anon.csv")

            elif data_choice == "Use synthetic (RAW – auto-sanitize)":
                if "synthetic_raw_df" not in st.session_state:
                    st.warning("No RAW synthetic dataset found. Generate it in the first tab."); st.stop()
                files = prep_and_pack(st.session_state.synthetic_raw_df, "synthetic_raw_sanitized.csv")

            elif data_choice == "Use anonymized dataset":
                if "anonymized_df" not in st.session_state:
                    st.warning("No anonymized dataset found. Create it in the second tab."); st.stop()
                files = prep_and_pack(st.session_state.anonymized_df, "anonymized.csv")

            elif data_choice == "Upload manually":
                up_name = st.session_state.get("manual_upload_name")
                up_bytes = st.session_state.get("manual_upload_bytes")
                if not up_name or not up_bytes:
                    st.warning("Please upload a CSV first."); st.stop()
                try:
                    tmp_df = pd.read_csv(io.BytesIO(up_bytes))
                    files = prep_and_pack(tmp_df, up_name)
                except Exception:
                    files = {"file": (up_name, up_bytes, "text/csv")}
            else:
                st.error("Unknown data source selection."); st.stop()

            r = requests.post(f"{API_URL}/v1/agents/{agent_name}/run", data=data, files=files, timeout=180)
            if r.status_code != 200:
                st.error(f"Run failed ({r.status_code}): {r.text}"); st.stop()

            res = r.json()
            st.session_state.last_run_id = res.get("run_id")
            result = res.get("result", {}) or {}
            st.success(f"✅ Run succeeded! Run ID: {st.session_state.last_run_id}")

            # Pull merged.csv for dashboards/review
            rid = st.session_state.last_run_id
            merged_url = f"{API_URL}/v1/runs/{rid}/report?format=csv"
            merged_bytes = requests.get(merged_url, timeout=30).content
            merged_df = pd.read_csv(io.BytesIO(merged_bytes))
            st.session_state["last_merged_df"] = merged_df

            # Export AI outputs as csv with currency code (for Human Review dropdown)
            ts = datetime.datetime.now().strftime("%Y%m%d-%H%M%S")
            out_name = f"ai-appraisal-outputs-{ts}-{st.session_state['currency_code']}.csv"
            st.download_button("⬇️ Download AI outputs (CSV)", merged_df.to_csv(index=False).encode("utf-8"), out_name, "text/csv")

            # Decision filter IN TABLE (not hiding dashboard)
            st.markdown("### 📄 Credit Ai Agent  Decisions Table (filtered)")
            uniq_dec = sorted([d for d in merged_df.get("decision", pd.Series(dtype=str)).dropna().unique()])
            chosen = st.multiselect("Filter decision", options=uniq_dec, default=uniq_dec, key="filter_decisions")
            df_view = merged_df.copy()
            if "decision" in df_view.columns and chosen:
                df_view = df_view[df_view["decision"].isin(chosen)]
            st.dataframe(df_view, use_container_width=True)

            # ── DASHBOARD (always visible; filters apply in table below)
            st.markdown("## 📊 Dashboard")
            render_credit_dashboard(merged_df, st.session_state.get("currency_symbol", ""))

            # Per-row metrics met/not met
            if "rule_reasons" in df_view.columns:
                rr = df_view["rule_reasons"].apply(try_json)
                df_view["metrics_met"] = rr.apply(lambda d: ", ".join(sorted([k for k, v in (d or {}).items() if v is True])) if isinstance(d, dict) else "")
                df_view["metrics_unmet"] = rr.apply(lambda d: ", ".join(sorted([k for k, v in (d or {}).items() if v is False])) if isinstance(d, dict) else "")
            cols_show = [c for c in [
                "application_id","customer_type","decision","score","loan_amount","income","metrics_met","metrics_unmet",
                "proposed_loan_option","proposed_consolidation_loan","top_feature","explanation"
            ] if c in df_view.columns]
            st.dataframe(df_view[cols_show].head(500), use_container_width=True)

            # Downloads
            cdl1, cdl2, cdl3, cdl4, cdl5 = st.columns(5)
            with cdl1: st.markdown(f"[⬇️ PDF report]({API_URL}/v1/runs/{rid}/report?format=pdf)")
            with cdl2: st.markdown(f"[⬇️ Scores CSV]({API_URL}/v1/runs/{rid}/report?format=scores_csv)")
            with cdl3: st.markdown(f"[⬇️ Explanations CSV]({API_URL}/v1/runs/{rid}/report?format=explanations_csv)")
            with cdl4: st.markdown(f"[⬇️ Merged CSV]({API_URL}/v1/runs/{rid}/report?format=csv)")
            with cdl5: st.markdown(f"[⬇️ JSON]({API_URL}/v1/runs/{rid}/report?format=json)")

        except Exception as e:
            st.exception(e)

    # Re-download quick section
    if st.session_state.get("last_run_id"):
        st.markdown("---")
        st.subheader("📥 Download Latest Outputs")
        rid = st.session_state.last_run_id
        col1, col2, col3, col4, col5 = st.columns(5)
        with col1: st.markdown(f"[⬇️ PDF]({API_URL}/v1/runs/{rid}/report?format=pdf)")
        with col2: st.markdown(f"[⬇️ Scores CSV]({API_URL}/v1/runs/{rid}/report?format=scores_csv)")
        with col3: st.markdown(f"[⬇️ Explanations CSV]({API_URL}/v1/runs/{rid}/report?format=explanations_csv)")
        with col4: st.markdown(f"[⬇️ Merged CSV]({API_URL}/v1/runs/{rid}/report?format=csv)")
        with col5: st.markdown(f"[⬇️ JSON]({API_URL}/v1/runs/{rid}/report?format=json)")


# ─────────────────────────────────────────────
# 🧑‍⚖️ TAB 4 — Human Review
with tab_review:
    st.subheader("🧑‍⚖️ Human Review — Correct AI Decisions & Score Agreement")

    # Allow loading AI output CSV back into review via dropdown upload
    uploaded_review = st.file_uploader("Load AI outputs CSV for review (optional)", type=["csv"], key="review_csv_loader")
>>>>>>> 8ad6996f
    if uploaded_review is not None:
        try:
            st.session_state.last_merged_df = pd.read_csv(uploaded_review)
            st.success("Loaded review dataset from uploaded CSV.")
        except Exception as exc:
            st.error(f"Could not read uploaded CSV: {exc}")

    if "last_merged_df" not in st.session_state:
        st.info("Run the agent (credit stage) or upload an AI outputs CSV to load results for review.")
        return

    dfm = st.session_state["last_merged_df"].copy()
    if "decision" not in dfm.columns:
        st.warning("No decision column found. Nothing to review.")
        return

    st.markdown("#### 1) Select rows to review and correct")
    editable = dfm[["application_id", "decision"]].copy()
    editable.rename(columns={"decision": "ai_decision"}, inplace=True)
    editable["human_decision"] = editable["ai_decision"]
    editable = st.data_editor(editable, num_rows="dynamic", use_container_width=True, key="review_editor")

    if st.button("💾 Save corrections"):
        st.session_state["review_corrections"] = editable
        st.success("Corrections saved in session.")

    nav = st.columns([1,1,1])
    with nav[0]:
        if st.button("⬅️ Back to Credit"):
            st.session_state.workflow_stage = "credit"
            st.rerun()
    with nav[1]:
        if st.button("➡️ Continue to Training"):
            st.session_state.workflow_stage = "training"
            st.rerun()

def page_training():
    render_pipeline_hero("training")
    st.title("🔁 Training (Feedback → Retrain)")
    st.caption("Loop curated feedback into retraining jobs and promote production-ready models.")

    corr = st.session_state.get("review_corrections")
    if corr is not None:
        st.write("Recent corrections:")
        st.dataframe(corr, use_container_width=True)
    else:
<<<<<<< HEAD
        st.info("No corrections captured yet.")
=======
        dfm = st.session_state["last_merged_df"].copy()
        st.markdown("#### 1) Select rows to review and correct")

        editable_cols = []
        if "decision" in dfm.columns: editable_cols.append("decision")
        if "rule_reasons" in dfm.columns: editable_cols.append("rule_reasons")
        if "customer_type" in dfm.columns: editable_cols.append("customer_type")

        editable = dfm[["application_id"] + editable_cols].copy()
        editable.rename(columns={"decision": "ai_decision"}, inplace=True)
        editable["human_decision"] = editable.get("ai_decision", "approved")
        editable["human_rule_reasons"] = editable.get("rule_reasons", "")

        edited = st.data_editor(
            editable,
            num_rows="dynamic",
            use_container_width=True,
            key="review_editor",
            column_config={
                "human_decision": st.column_config.SelectboxColumn(options=["approved", "denied"]),
                "customer_type": st.column_config.SelectboxColumn(options=["bank", "non-bank"], disabled=True)
            }
        )
>>>>>>> 8ad6996f

    if st.button("📦 Export training dataset (CSV)"):
        # For now, export latest run merged with corrections if any
        base = st.session_state.get("last_merged_df")
        if base is None or base.empty:
            st.warning("No base run to export.")
        else:
            out = base.copy()
            if corr is not None and "application_id" in corr.columns and "human_decision" in corr.columns:
                out = out.merge(corr[["application_id", "human_decision"]], on="application_id", how="left")
            buf = io.StringIO()
            out.to_csv(buf, index=False)
            st.download_button("⬇️ Download Training CSV", buf.getvalue().encode("utf-8"), "training_dataset.csv", "text/csv")

    nav = st.columns([1,1,1])
    with nav[0]:
        if st.button("⬅️ Back to Review"):
            st.session_state.workflow_stage = "review"
            st.rerun()

<<<<<<< HEAD
# ────────────────────────────────
# SAVE UTILS
# ────────────────────────────────
def save_to_runs(df: pd.DataFrame, prefix: str) -> str:
    ts = datetime.datetime.now().strftime("%Y-%m-%d_%H-%M")
    flagged = bool(st.session_state.get("user_info", {}).get("flagged", False))
    flag_suffix = "_FLAGGED" if flagged else ""
    fname = f"{prefix}_{ts}{flag_suffix}.csv"
    fpath = os.path.join(RUNS_DIR, fname)
    dedupe_columns(df).to_csv(fpath, index=False)
    return fpath

# ────────────────────────────────
# ROUTER
# ────────────────────────────────
def main():
    st.markdown("<a name='credit_poc'></a>", unsafe_allow_html=True)
=======
        # Export review CSV (manual loop into training)
        st.markdown("#### 3) Export review CSV")
        model_used = "production"  # if you track specific model names, set it here
        ts = datetime.datetime.now().strftime("%Y%m%d-%H%M%S")
        safe_user = st.session_state["user_info"]["name"].replace(" ", "").lower()
        review_name = f"creditappraisal.{safe_user}.{model_used}.{ts}.csv"
        csv_bytes = edited.to_csv(index=False).encode("utf-8")
        st.download_button("⬇️ Export review CSV", csv_bytes, review_name, "text/csv")
        st.caption(f"Saved file name pattern: **{review_name}**")


# ─────────────────────────────────────────────
# 🔁 TAB 5 — Training (Feedback → Retrain)
with tab_train:
    st.subheader("🔁 Human Feedback → Retrain (new payload)")

    st.markdown("**Drag & drop** one or more review CSVs exported from the Human Review tab.")
    up_list = st.file_uploader("Upload feedback CSV(s)", type=["csv"], accept_multiple_files=True, key="train_feedback_uploader")

    staged_paths: List[str] = []
    if up_list:
        for up in up_list:
            # stage to tmp_feedback dir
            dest = os.path.join(TMP_FEEDBACK_DIR, up.name)
            with open(dest, "wb") as f:
                f.write(up.getvalue())
            staged_paths.append(dest)
        st.success(f"Staged {len(staged_paths)} feedback file(s) to {TMP_FEEDBACK_DIR}")
        st.write(staged_paths)

    st.markdown("#### Launch Retrain")
    payload = {
        "feedback_csvs": staged_paths,
        "user_name": st.session_state["user_info"]["name"],
        "agent_name": "credit_appraisal",
        "algo_name": "credit_lr",
    }
    st.code(json.dumps(payload, indent=2), language="json")

    colA, colB = st.columns([1,1])
    with colA:
        if st.button("🚀 Train candidate model"):
            try:
                r = requests.post(f"{API_URL}/v1/training/train", json=payload, timeout=90)
                if r.ok:
                    st.success(r.json())
                    st.session_state["last_train_job"] = r.json().get("job_id")
                else:
                    st.error(r.text)
            except Exception as e:
                st.error(f"Train failed: {e}")
    with colB:
        if st.button("⬆️ Promote last candidate to PRODUCTION"):
            try:
                r = requests.post(f"{API_URL}/v1/training/promote", timeout=30)
                st.write(r.json() if r.ok else r.text)
            except Exception as e:
                st.error(f"Promote failed: {e}")
>>>>>>> 8ad6996f

    if not st.session_state.logged_in:
        render_landing()
        st.stop()

    # Header & user flash
    flash_user = st.session_state.pop("login_flash", None)
    if flash_user:
        st.success(f"✅ Logged in as {flash_user}")

    # Main nav by workflow stage
    stage = st.session_state.get("workflow_stage", "data")
    if stage == "data":
        page_data()
    elif stage == "kyc":
        page_kyc()
    elif stage == "asset":
        page_asset()
    elif stage == "credit":
        page_credit()
    elif stage == "review":
        page_review()
    elif stage == "training":
        page_training()
    else:
        st.session_state.workflow_stage = "data"
        page_data()

if __name__ == "__main__":
    main()<|MERGE_RESOLUTION|>--- conflicted
+++ resolved
@@ -6,36 +6,14 @@
 import os
 import io
 import json
-<<<<<<< HEAD
-import os
-import random
-import datetime
-from typing import Optional, Dict, List, Any, Tuple
-=======
 import datetime
 from typing import Optional, Dict, List, Any
->>>>>>> 8ad6996f
 
 import numpy as np
 import pandas as pd
 import streamlit as st
 import requests
 import plotly.express as px
-<<<<<<< HEAD
-
-# ────────────────────────────────
-# CONSTANTS / PATHS
-# ────────────────────────────────
-st.set_page_config(
-    page_title="AI Agent Sandbox — By the People, For the People",
-    layout="wide",
-)
-
-API_URL = os.getenv("API_URL", "http://localhost:8090")
-RUNS_DIR = os.path.expanduser("~/credit-appraisal-agent-poc/services/api/.runs")
-TMP_FEEDBACK_DIR = os.path.join(RUNS_DIR, "tmp_feedback")
-LANDING_IMG_DIR = os.path.expanduser("~/credit-appraisal-agent-poc/services/ui/landing_images")
-=======
 import plotly.graph_objects as go
 
 # ────────────────────────────────
@@ -45,51 +23,10 @@
 LANDING_IMG_DIR = os.path.join(BASE_DIR, "landing_images")
 RUNS_DIR = os.path.join(BASE_DIR, ".runs")
 TMP_FEEDBACK_DIR = os.path.join(BASE_DIR, ".tmp_feedback")
->>>>>>> 8ad6996f
 
 for d in (LANDING_IMG_DIR, RUNS_DIR, TMP_FEEDBACK_DIR):
     os.makedirs(d, exist_ok=True)
 
-<<<<<<< HEAD
-st.set_page_config(page_title="AI Agent Sandbox — By the People, For the People", layout="wide")
-
-# ────────────────────────────────
-# CONSTANTS / DEFAULTS
-# ────────────────────────────────
-CURRENCY_OPTIONS = {
-    "VND (₫)": ("VND", "₫"),
-    "USD ($)": ("USD", "$"),
-    "EUR (€)": ("EUR", "€"),
-}
-DEFAULT_CURRENCY = "VND (₫)"
-
-PIPELINE_STAGES: List[tuple[str, str, str]] = [
-    ("data",   "🏦 Synthetic Data Generator", "Create localized loan books and seed downstream stages with consistent datasets."),
-    ("kyc",    "🛂 KYC Agent", "Prepare compliance dossiers, sanctions screening, and risk signals before underwriting."),
-    ("asset",  "🏛️ Asset Appraisal AI Agent", "Verify collateral valuations, appraisal confidence, and eligibility for credit decisions."),
-    ("credit", "🤖 Credit Appraisal AI Assistant", "Score applications with explainable AI narratives and policy-aligned decisioning."),
-    ("review", "🧑‍⚖️ Human Review", "Audit AI outputs, adjust verdicts, and capture agreement plus remediation notes."),
-    ("training","🔁 Training (Feedback → Retrain)", "Loop curated feedback into retraining jobs and promote production-ready models."),
-]
-
-AGENTS = [
-    ("🏦 Banking & Finance", "💰 Retail Banking", "💳 Credit Appraisal Agent", "Explainable AI for loan decisioning", "Available", "💳"),
-    ("🏦 Banking & Finance", "💰 Retail Banking", "🏦 Asset Appraisal Agent", "Market-driven collateral valuation", "Coming Soon", "🏦"),
-    ("🏦 Banking & Finance", "🩺 Insurance", "🩺 Claims Triage Agent", "Automated claims prioritization", "Coming Soon", "🩺"),
-    ("⚡ Energy & Sustainability", "🔋 EV & Charging", "⚡ EV Charger Optimizer", "Optimize charger deployment via AI", "Coming Soon", "⚡"),
-    ("⚡ Energy & Sustainability", "☀️ Solar", "☀️ Solar Yield Estimator", "Estimate solar ROI and efficiency", "Coming Soon", "☀️"),
-    ("🚗 Automobile & Transport", "🚙 Automobile", "🚗 Predictive Maintenance", "Prevent downtime via sensor analytics", "Coming Soon", "🚗"),
-    ("🚗 Automobile & Transport", "🔋 EV", "🔋 EV Battery Health Agent", "Monitor EV battery health cycles", "Coming Soon", "🔋"),
-    ("🚗 Automobile & Transport", "🚚 Ride-hailing / Logistics", "🛻 Fleet Route Optimizer", "Dynamic route optimization for fleets", "Coming Soon", "🛻"),
-    ("💻 Information Technology", "🧰 Support & Security", "🧩 IT Ticket Triage", "Auto-prioritize support tickets", "Coming Soon", "🧩"),
-    ("💻 Information Technology", "🛡️ Security", "🔐 SecOps Log Triage", "Detect anomalies & summarize alerts", "Coming Soon", "🔐"),
-    ("⚖️ Legal & Government", "⚖️ Law Firms", "⚖️ Contract Analyzer", "Extract clauses and compliance risks", "Coming Soon", "⚖️"),
-    ("⚖️ Legal & Government", "🏛️ Public Services", "🏛️ Citizen Service Agent", "Smart assistant for citizen services", "Coming Soon", "🏛️"),
-    ("🛍️ Retail / SMB / Creative", "🏬 Retail & eCommerce", "📈 Sales Forecast Agent", "Predict demand & inventory trends", "Coming Soon", "📈"),
-    ("🎬 Retail / SMB / Creative", "🎨 Media & Film", "🎬 Budget Cost Assistant", "Estimate, optimize, and track film & production costs using AI", "Coming Soon", "🎬"),
-]
-
-=======
 API_URL = os.getenv("API_URL", "http://localhost:8090")
 
 # ────────────────────────────────
@@ -114,12 +51,9 @@
     layout="wide",
 )
 
->>>>>>> 8ad6996f
 # ────────────────────────────────
 # UTILITIES & STUBS (safe fallbacks)
 # ────────────────────────────────
-<<<<<<< HEAD
-=======
 def _clear_qp():
     """Clear query params (modern Streamlit API)."""
     try:
@@ -127,7 +61,6 @@
     except Exception:
         pass
 
->>>>>>> 8ad6996f
 
 def load_image(base: str) -> Optional[str]:
     for ext in [".png", ".jpg", ".jpeg", ".webp", ".gif", ".svg"]:
@@ -136,12 +69,8 @@
             return p
     return None
 
-<<<<<<< HEAD
-def save_uploaded_image(uploaded_file, base: str) -> Optional[str]:
-=======
 
 def save_uploaded_image(uploaded_file, base: str):
->>>>>>> 8ad6996f
     if not uploaded_file:
         return None
     ext = os.path.splitext(uploaded_file.name)[1].lower() or ".png"
@@ -154,74 +83,6 @@
     base = agent_id.lower().replace(" ", "_")
     img_path = load_image(base) or load_image(industry.replace(" ", "_"))
     if img_path:
-<<<<<<< HEAD
-        return f'<img src="file://{img_path}" style="width:48px;height:48px;border-radius:10px;object-fit:cover;">'
-    else:
-        return f'<div style="font-size:32px;">{emoji_fallback}</div>'
-
-def dedupe_columns(df: pd.DataFrame) -> pd.DataFrame:
-    # Ensure columns are unique (append suffix for duplicates)
-    cols = []
-    seen = {}
-    for c in df.columns:
-        if c not in seen:
-            seen[c] = 0
-            cols.append(c)
-        else:
-            seen[c] += 1
-            cols.append(f"{c}.{seen[c]}")
-    df = df.copy()
-    df.columns = cols
-    return df
-
-def drop_pii_columns(df: pd.DataFrame) -> Tuple[pd.DataFrame, List[str]]:
-    # Basic PII dropper (simple heuristic)
-    pii_like = {"name", "email", "phone", "ssn", "address", "dob", "national_id"}
-    to_drop = [c for c in df.columns if any(x in c.lower() for x in pii_like)]
-    out = df.drop(columns=to_drop, errors="ignore")
-    return out, to_drop
-
-def strip_policy_banned(df: pd.DataFrame) -> pd.DataFrame:
-    # No-op placeholder for policy scrubbing; keep structure
-    return df
-
-def to_agent_schema(df: pd.DataFrame) -> pd.DataFrame:
-    # Optionally remap to expected columns; here we just pass-through
-    return df
-
-def generate_raw_synthetic(n: int = 200, non_bank_ratio: float = 0.30) -> pd.DataFrame:
-    rng = np.random.default_rng(123)
-    ids = [f"APP_{i:04d}" for i in range(1, n + 1)]
-    income = rng.integers(5_000_000, 90_000_000, size=n)
-    loan_amount = (income * rng.uniform(0.5, 3.0, size=n)).astype(int)
-    collateral_value = (loan_amount * rng.uniform(0.6, 1.5, size=n)).astype(int)
-    customer_type = rng.choice(["Bank", "Non-bank"], p=[1 - non_bank_ratio, non_bank_ratio], size=n)
-    df = pd.DataFrame(
-        {
-            "application_id": ids,
-            "customer_name": [f"Name{i}" for i in range(n)],
-            "email": [f"user{i}@mail.local" for i in range(n)],
-            "phone": [f"+84-09{rng.integers(1000000, 9999999)}" for _ in range(n)],
-            "income": income,
-            "loan_amount": loan_amount,
-            "collateral_type": rng.choice(["House", "Car", "Gold", "Land"], size=n),
-            "collateral_value": collateral_value,
-            "customer_type": customer_type,
-            "currency_code": st.session_state.get("currency_code", "VND"),
-        }
-    )
-    fx = st.session_state.get("currency_fx", 1.0)
-    if fx != 1.0:
-        for column in ("income", "loan_amount", "collateral_value"):
-            if column in df.columns:
-                df[column] = (df[column] * fx).round(2)
-    return df
-
-def try_json(s: Any) -> Optional[Dict[str, Any]]:
-    if isinstance(s, dict):
-        return s
-    if not isinstance(s, str):
-=======
         return (
             f'<img src="file://{img_path}" '
             f'style="width:48px;height:48px;border-radius:10px;object-fit:cover;">'
@@ -513,16 +374,12 @@
     if isinstance(x, (dict, list)):
         return x
     if not isinstance(x, str):
->>>>>>> 8ad6996f
         return None
     try:
         return json.loads(s)
     except Exception:
         return None
 
-<<<<<<< HEAD
-def render_credit_dashboard(df: pd.DataFrame, currency_symbol: str = "") -> None:
-=======
 def _safe_json(x):
     if isinstance(x, dict):
         return x
@@ -579,7 +436,6 @@
     Renders the whole dashboard (TOP-10s → Opportunities → KPIs & pies/bars → Mix table).
     Keeps decision filter in the table only.
     """
->>>>>>> 8ad6996f
     if df is None or df.empty:
         st.info("No data to chart yet.")
         return
@@ -617,51 +473,6 @@
     st.session_state["kyc_registry_generated_at"] = datetime.datetime.now().strftime("%Y-%m-%d %H:%M:%S")
     return df
 
-<<<<<<< HEAD
-def set_currency_defaults():
-    code_label = st.session_state.get("currency_code_label", DEFAULT_CURRENCY)
-    code, sym = CURRENCY_OPTIONS.get(code_label, CURRENCY_OPTIONS[DEFAULT_CURRENCY])
-    st.session_state["currency_code_label"] = code_label
-    st.session_state["currency_code"] = code
-    st.session_state["currency_symbol"] = sym
-
-def fmt_currency_label(text: str) -> str:
-    return f"{text}"
-
-def fmt_currency_label(text: str) -> str:
-    sym = st.session_state.get("currency_symbol", "")
-    return f"{text} ({sym})" if sym else text
-
-
-set_currency_defaults()
-
-def generate_raw_synthetic(n: int, non_bank_ratio: float) -> pd.DataFrame:
-    rng = np.random.default_rng(42)
-    names = [
-        "Alice Nguyen",
-        "Bao Tran",
-        "Chris Do",
-        "Duy Le",
-        "Emma Tran",
-        "Felix Nguyen",
-        "Giang Ho",
-        "Hanh Vo",
-        "Ivan Pham",
-        "Julia Ngo",
-    ]
-    emails = [f"{nm.split()[0].lower()}.{nm.split()[1].lower()}@gmail.com" for nm in names]
-    addresses = [
-        "23 Elm St, Boston, MA",
-        "19 Pine Ave, San Jose, CA",
-        "14 High St, London, UK",
-        "55 Nguyen Hue, Ho Chi Minh",
-        "78 Oak St, Chicago, IL",
-        "10 Broadway, New York, NY",
-        "8 Rue Lafayette, Paris, FR",
-        "21 Königstr, Berlin, DE",
-        "44 Maple Dr, Los Angeles, CA",
-        "22 Bay St, Toronto, CA",
-=======
     cols = df.columns
 
     # ─────────────── TOP 10s FIRST ───────────────
@@ -945,36 +756,10 @@
         "23 Elm St, Boston, MA","19 Pine Ave, San Jose, CA","14 High St, London, UK",
         "55 Nguyen Hue, Ho Chi Minh","78 Oak St, Chicago, IL","10 Broadway, New York, NY",
         "8 Rue Lafayette, Paris, FR","21 Königstr, Berlin, DE","44 Maple Dr, Los Angeles, CA","22 Bay St, Toronto, CA"
->>>>>>> 8ad6996f
     ]
     is_non_bank = rng.random(n) < non_bank_ratio
     customer_type = np.where(is_non_bank, "non-bank", "bank")
 
-<<<<<<< HEAD
-    df = pd.DataFrame(
-        {
-            "application_id": [f"APP_{i:04d}" for i in range(1, n + 1)],
-            "customer_name": rng.choice(names, n),
-            "email": rng.choice(emails, n),
-            "phone": [f"+1-202-555-{1000 + i:04d}" for i in range(n)],
-            "address": rng.choice(addresses, n),
-            "national_id": rng.integers(10_000_000, 99_999_999, n),
-            "age": rng.integers(21, 65, n),
-            "income": rng.integers(25_000, 150_000, n),
-            "employment_length": rng.integers(0, 30, n),
-            "loan_amount": rng.integers(5_000, 100_000, n),
-            "loan_duration_months": rng.choice([12, 24, 36, 48, 60, 72], n),
-            "collateral_value": rng.integers(8_000, 200_000, n),
-            "collateral_type": rng.choice(["real_estate", "car", "land", "deposit"], n),
-            "co_loaners": rng.choice([0, 1, 2], n, p=[0.7, 0.25, 0.05]),
-            "credit_score": rng.integers(300, 850, n),
-            "existing_debt": rng.integers(0, 50_000, n),
-            "assets_owned": rng.integers(10_000, 300_000, n),
-            "current_loans": rng.integers(0, 5, n),
-            "customer_type": customer_type,
-        }
-    )
-=======
     df = pd.DataFrame({
         "application_id": [f"APP_{i:04d}" for i in range(1, n + 1)],
         "customer_name": np.random.choice(names, n),
@@ -996,7 +781,6 @@
         "current_loans": rng.integers(0, 5, n),
         "customer_type": cust_type,
     })
->>>>>>> 8ad6996f
     eps = 1e-9
     df["DTI"] = df["existing_debt"] / (df["income"] + eps)
     df["LTV"] = df["loan_amount"] / (df["collateral_value"] + eps)
@@ -1017,26 +801,6 @@
     is_non_bank = rng.random(n) < non_bank_ratio
     customer_type = np.where(is_non_bank, "non-bank", "bank")
 
-<<<<<<< HEAD
-    df = pd.DataFrame(
-        {
-            "application_id": [f"APP_{i:04d}" for i in range(1, n + 1)],
-            "age": rng.integers(21, 65, n),
-            "income": rng.integers(25_000, 150_000, n),
-            "employment_length": rng.integers(0, 30, n),
-            "loan_amount": rng.integers(5_000, 100_000, n),
-            "loan_duration_months": rng.choice([12, 24, 36, 48, 60, 72], n),
-            "collateral_value": rng.integers(8_000, 200_000, n),
-            "collateral_type": rng.choice(["real_estate", "car", "land", "deposit"], n),
-            "co_loaners": rng.choice([0, 1, 2], n, p=[0.7, 0.25, 0.05]),
-            "credit_score": rng.integers(300, 850, n),
-            "existing_debt": rng.integers(0, 50_000, n),
-            "assets_owned": rng.integers(10_000, 300_000, n),
-            "current_loans": rng.integers(0, 5, n),
-            "customer_type": customer_type,
-        }
-    )
-=======
     df = pd.DataFrame({
         "application_id": [f"APP_{i:04d}" for i in range(1, n + 1)],
         "age": rng.integers(21, 65, n),
@@ -1053,7 +817,6 @@
         "current_loans": rng.integers(0, 5, n),
         "customer_type": cust_type,
     })
->>>>>>> 8ad6996f
     eps = 1e-9
     df["DTI"] = df["existing_debt"] / (df["income"] + eps)
     df["LTV"] = df["loan_amount"] / (df["collateral_value"] + eps)
@@ -1273,135 +1036,6 @@
         if logo_path:
             st.image(logo_path, width=160)
         else:
-<<<<<<< HEAD
-            logo_upload = st.file_uploader("Upload People Logo", type=["jpg", "png", "webp"], key="upload_logo")
-            if logo_upload:
-                save_uploaded_image(logo_upload, "people_logo")
-                st.success("✅ Logo uploaded successfully! Refreshing...")
-                st.rerun()
-
-        st.markdown("""
-        <h1>✊ Let’s Build an AI by the People, for the People</h1>
-        <h3>⚙️ Ready-to-Use AI Agent Sandbox — From Sandbox to Production</h3>
-        <p>
-        A world-class open innovation space where anyone can build, test, and deploy AI agents using open-source code, explainable models, and modular templates.<br><br>
-        For developers, startups, and enterprises — experiment, customize, and scale AI without barriers.<br><br>
-        <b>Privacy & Data Sovereignty:</b> Each agent runs under strict privacy controls and complies with GDPR & Vietnam Data Law 2025. Only anonymized or synthetic data is used — your data never leaves your environment.<br><br>
-        <b>From Sandbox to Production:</b> Start with ready-to-use agent templates, adapt, test, and deploy — on your infra or GPU-as-a-Service.<br><br>
-        You dream it — now you can build it.
-        </p>
-        <div style="text-align:center;margin-top:2rem;">
-            <a href="#credit_poc" style="text-decoration:none;">
-                <button style="background:linear-gradient(90deg,#2563eb,#1d4ed8);
-                               border:none;border-radius:12px;color:white;
-                               padding:16px 32px;font-size:18px;cursor:pointer;">
-                    🚀 Start Building Now
-                </button>
-            </a>
-        </div>
-        """, unsafe_allow_html=True)
-        st.markdown("</div>", unsafe_allow_html=True)
-
-    with col2:
-        st.markdown("<div class='right-box'>", unsafe_allow_html=True)
-        st.markdown("<h2>📊 Global AI Agent Library</h2>", unsafe_allow_html=True)
-        st.caption("Explore sectors, industries, and ready-to-use AI agents across domains.")
-
-        rows = []
-        for sector, industry, agent, desc, status, emoji in AGENTS:
-            rating = round(random.uniform(3.5, 5.0), 1)
-            users = random.randint(800, 9000)
-            comments = random.randint(5, 120)
-            image_html = render_image_tag(agent, industry, emoji)
-            rows.append({
-                "🖼️": image_html,
-                "🏭 Sector": sector,
-                "🧩 Industry": industry,
-                "🤖 Agent": agent,
-                "🧠 Description": desc,
-                "📶 Status": f'<span class="status-{status.replace(" ", "")}">{status}</span>',
-                "⭐ Rating": "⭐" * int(rating) + "☆" * (5 - int(rating)),
-                "👥 Users": users,
-                "💬 Comments": comments
-            })
-        df = pd.DataFrame(rows)
-        st.write(df.to_html(escape=False, index=False), unsafe_allow_html=True)
-        st.markdown("</div>", unsafe_allow_html=True)
-
-    # Login area
-    st.markdown("### 🔐 Login (Demo Mode)")
-    col1, col2, col3 = st.columns([1, 1, 1])
-    with col1:
-        username = st.text_input("Username", placeholder="e.g. dzoan")
-    with col2:
-        email = st.text_input("Email", placeholder="e.g. dzoan@demo.local")
-    with col3:
-        password = st.text_input("Password", type="password", placeholder="Enter any password")
-
-    if st.button("Login", type="primary", use_container_width=True):
-        if username.strip() and email.strip():
-            st.session_state.user_info.update(
-                {
-                    "name": username.strip(),
-                    "email": email.strip(),
-                    "flagged": False,
-                    "timestamp": datetime.datetime.now().strftime("%Y-%m-%d %H:%M:%S"),
-                }
-            )
-            st.session_state.logged_in = True
-            st.session_state["login_flash"] = username.strip()
-            st.rerun()
-        else:
-            st.error("Please enter both username and email to continue.")
-
-# ────────────────────────────────
-# DATA GENERATION
-# ────────────────────────────────
-def generate_raw_synthetic(n: int = 200, non_bank_ratio: float = 0.30) -> pd.DataFrame:
-    rng = np.random.default_rng(123)
-    ids = [f"APP_{i:04d}" for i in range(1, n+1)]
-    income = rng.integers(5_000_000, 90_000_000, size=n)  # VND monthly
-    loan_amount = (income * rng.uniform(0.5, 3.0, size=n)).astype(int)
-    collateral_value = (loan_amount * rng.uniform(0.6, 1.5, size=n)).astype(int)
-    customer_type = rng.choice(["Bank", "Non-bank"], p=[1-non_bank_ratio, non_bank_ratio], size=n)
-    df = pd.DataFrame({
-        "application_id": ids,
-        "customer_name": [f"Name{i}" for i in range(n)],  # dropped later
-        "email": [f"user{i}@mail.local" for i in range(n)],  # dropped later
-        "phone": [f"+84-09{rng.integers(1000000,9999999)}" for _ in range(n)],  # dropped later
-        "income": income,
-        "loan_amount": loan_amount,
-        "collateral_type": rng.choice(["House", "Car", "Gold", "Land"], size=n),
-        "collateral_value": collateral_value,
-        "customer_type": customer_type,
-        "currency_code": st.session_state.get("currency_code", "VND"),
-    })
-    return df
-
-def generate_anon_synthetic(n: int = 200, non_bank_ratio: float = 0.30) -> pd.DataFrame:
-    raw = generate_raw_synthetic(n, non_bank_ratio)
-    out, _ = drop_pii_columns(raw)
-    return out
-
-# ────────────────────────────────
-# PAGES / STAGES
-# ────────────────────────────────
-def page_data():
-    render_pipeline_hero("data")
-
-    st.title("🏗️ Data Stage")
-    st.caption("Generate or upload data, anonymize, and prepare for KYC/Asset/Credit stages.")
-
-    # Currency controls
-    c1, c2 = st.columns([1, 2])
-    with c1:
-        code_label = st.selectbox("Currency", list(CURRENCY_OPTIONS.keys()), index=list(CURRENCY_OPTIONS.keys()).index(st.session_state["currency_code_label"]))
-        if code_label != st.session_state["currency_code_label"]:
-            st.session_state["currency_code_label"] = code_label
-            set_currency_defaults()
-    with c2:
-        st.info(f"Amounts will be generated in **{st.session_state['currency_code']}**.", icon="💰")
-=======
             out["debt_to_income"] = 0.0
     rng = np.random.default_rng(12345)
     if "credit_history_length" not in out.columns:
@@ -1433,7 +1067,6 @@
             set_currency_defaults()
     with c2:
         st.info(f"Amounts will be generated in **{st.session_state['currency_label']}**.", icon="💰")
->>>>>>> 8ad6996f
 
     rows = st.slider("Number of rows to generate", 50, 2000, 200, step=50)
     non_bank_ratio = st.slider("Share of non-bank customers", 0.0, 1.0, 0.30, 0.05)
@@ -1444,11 +1077,6 @@
             raw_df = generate_raw_synthetic(rows, non_bank_ratio)
             st.session_state.synthetic_raw_df = raw_df
             raw_path = save_to_runs(raw_df, "synthetic_raw")
-<<<<<<< HEAD
-            st.success(f"Generated RAW (PII) dataset with {rows} rows. Saved to {raw_path}")
-            st.dataframe(raw_df.head(10), use_container_width=True)
-            st.download_button("⬇️ Download RAW CSV", raw_df.to_csv(index=False).encode("utf-8"), os.path.basename(raw_path), "text/csv")
-=======
             st.success(f"Generated RAW (PII) dataset with {rows} rows in {st.session_state['currency_label']}. Saved to {raw_path}")
             st.dataframe(raw_df.head(10), use_container_width=True)
             st.download_button(
@@ -1457,27 +1085,12 @@
                 os.path.basename(raw_path),
                 "text/csv"
             )
->>>>>>> 8ad6996f
 
     with colB:
         if st.button("🟢 Generate ANON Synthetic Data (ready for agent)", use_container_width=True):
             anon_df = generate_anon_synthetic(rows, non_bank_ratio)
             st.session_state.synthetic_df = anon_df
             anon_path = save_to_runs(anon_df, "synthetic_anon")
-<<<<<<< HEAD
-            st.success(f"Generated ANON dataset with {rows} rows. Saved to {anon_path}")
-            st.dataframe(anon_df.head(10), use_container_width=True)
-            st.download_button("⬇️ Download ANON CSV", anon_df.to_csv(index=False).encode("utf-8"), os.path.basename(anon_path), "text/csv")
-
-    st.markdown("---")
-    st.subheader("🧹 Upload & Anonymize Customer Data")
-    uploaded = st.file_uploader("Upload CSV file", type=["csv"], key="data_stage_uploader")
-    if uploaded:
-        try:
-            df = pd.read_csv(uploaded)
-        except Exception as exc:
-            st.error(f"Could not read CSV: {exc}")
-=======
             st.success(f"Generated ANON dataset with {rows} rows in {st.session_state['currency_label']}. Saved to {anon_path}")
             st.dataframe(anon_df.head(10), use_container_width=True)
             st.download_button(
@@ -1499,17 +1112,13 @@
             df = pd.read_csv(uploaded)
         except Exception as e:
             st.error(f"Could not read CSV: {e}")
->>>>>>> 8ad6996f
             st.stop()
         st.write("📊 Original Data Preview:")
         st.dataframe(dedupe_columns(df.head(5)), use_container_width=True)
 
         sanitized, dropped_cols = drop_pii_columns(df)
-<<<<<<< HEAD
-=======
         sanitized = append_user_info(sanitized)
         sanitized = dedupe_columns(sanitized)
->>>>>>> 8ad6996f
         st.session_state.anonymized_df = sanitized
         st.success(f"Dropped possible PII columns: {', '.join(dropped_cols) if dropped_cols else 'none'}")
         st.dataframe(sanitized.head(10), use_container_width=True)
@@ -1531,219 +1140,6 @@
         st.success("Synthetic KYC dossier refreshed.")
         st.rerun()
 
-<<<<<<< HEAD
-    kyc_df = build_session_kyc_registry()
-    if isinstance(kyc_df, pd.DataFrame) and not kyc_df.empty:
-        ready_df = st.session_state.get("kyc_registry_ready")
-        generated_at = st.session_state.get("kyc_registry_generated_at")
-        st.markdown(f"**Synthetic dossier ready · Last refresh {generated_at}**")
-        st.dataframe(kyc_df.head(15), use_container_width=True)
-        st.markdown("#### 📥 Anonymized KYC (credit-ready)")
-        st.dataframe(ready_df.head(15), use_container_width=True)
-
-    nav = st.columns([1,1,1])
-    with nav[0]:
-        if st.button("⬅️ Back to Data Stage"):
-            st.session_state.workflow_stage = "data"
-            st.rerun()
-    with nav[1]:
-        if st.button("🏛️ Continue to Asset Stage"):
-            st.session_state.workflow_stage = "asset"
-            st.rerun()
-
-def build_collateral_report(df: pd.DataFrame, *, confidence_threshold: float = 0.88, value_ratio: float = 0.8) -> Tuple[pd.DataFrame, List[str]]:
-    if df is None or df.empty:
-        return pd.DataFrame(), []
-    records = df.to_dict(orient="records")
-    total = len(records)
-    progress = st.progress(0.0) if total > 1 else None
-    rows: List[Dict[str, Any]] = []
-    errors: List[str] = []
-    session = requests.Session()
-    for idx, record in enumerate(records, start=1):
-        asset_type = str(record.get("collateral_type") or "Collateral Asset")
-        declared_value = _to_float(record.get("collateral_value"), 0.0)
-        loan_amount = _to_float(record.get("loan_amount"), 0.0)
-        metadata = {
-            "application_id": record.get("application_id"),
-            "declared_value": declared_value,
-            "loan_amount": loan_amount,
-            "currency_code": record.get("currency_code") or st.session_state.get("currency_code"),
-        }
-        payload = {"asset_type": asset_type, "metadata": json.dumps(metadata, default=str)}
-
-        estimated_value = declared_value
-        confidence = 0.0
-        asset_result: Dict[str, Any] = {}
-        error_message = ""
-
-        try:
-            # Try call API; if not available, we fallback to a synthetic estimate
-            response = session.post(f"{API_URL}/v1/agents/asset_appraisal/run", data=payload, timeout=8)
-            response.raise_for_status()
-            asset_result = response.json().get("result", {}) or {}
-            estimated_value = _to_float(asset_result.get("estimated_value"), declared_value)
-            confidence = _to_float(asset_result.get("confidence"), 0.0)
-        except Exception:
-            # Fallback heuristic
-            estimated_value = declared_value * random.uniform(0.75, 1.25)
-            confidence = random.uniform(0.7, 0.98)
-
-        value_threshold = loan_amount * value_ratio if loan_amount else declared_value * value_ratio if declared_value else 0.0
-
-        reasons: List[str] = []
-        meets_confidence = confidence >= confidence_threshold
-        meets_value = True if value_threshold == 0 else estimated_value >= value_threshold
-
-        if not meets_confidence:
-            reasons.append(f"Confidence {confidence:.2f} below threshold {confidence_threshold:.2f}")
-        if not meets_value:
-            if loan_amount:
-                reasons.append(f"Estimated value {estimated_value:,.0f} below {value_ratio:.0%} of loan {loan_amount:,.0f}")
-            else:
-                reasons.append(f"Estimated value {estimated_value:,.0f} below threshold {value_threshold:,.0f}")
-        if not reasons:
-            reasons.append("Confidence and value thresholds satisfied")
-
-        verified = meets_confidence and meets_value
-        status_label = "Verified" if verified else "Failed"
-
-        enriched = dict(record)
-        enriched.update({
-            "collateral_estimated_value": round(estimated_value, 2),
-            "collateral_confidence": round(confidence, 4),
-            "collateral_verified": bool(verified),
-            "collateral_status": status_label,
-            "collateral_verification_reason": "; ".join(reasons),
-            "collateral_checked_at": datetime.datetime.utcnow().isoformat(),
-        })
-        rows.append(enriched)
-
-        if progress is not None:
-            progress.progress(idx / total)
-
-    if progress is not None:
-        progress.empty()
-
-    return dedupe_columns(pd.DataFrame(rows)), errors
-
-def page_asset():
-    render_pipeline_hero("asset")
-    st.title("🏛️ Collateral Asset Platform")
-    st.caption("Verify collateral assets in batch before running the credit appraisal agent.")
-
-    data_options = [
-        "Use synthetic (ANON)",
-        "Use synthetic (RAW – auto-sanitize)",
-        "Use anonymized dataset",
-        "Upload manually",
-    ]
-    data_choice = st.selectbox("Collateral data source", data_options, key="asset_data_choice")
-
-    if data_choice == "Upload manually":
-        uploaded = st.file_uploader("Upload CSV for collateral verification", type=["csv"], key="asset_manual_upload")
-        if uploaded is not None:
-            st.session_state["manual_upload_name"] = uploaded.name
-            st.session_state["manual_upload_bytes"] = uploaded.getvalue()
-            st.success(f"Staged `{uploaded.name}` for collateral verification.")
-
-    # Resolve dataset (uses session state from data page)
-    dataset_preview = None
-    if data_choice == "Use synthetic (ANON)":
-        dataset_preview = st.session_state.get("synthetic_df")
-    elif choice == "Use synthetic (RAW – auto-sanitize)":
-        raw = st.session_state.get("synthetic_raw_df")
-        if raw is not None:
-            dataset_preview, _ = drop_pii_columns(raw)
-    elif choice == "Use anonymized dataset":
-        dataset_preview = st.session_state.get("anonymized_df")
-    elif data_choice == "Upload manually":
-        up_bytes = st.session_state.get("manual_upload_bytes")
-        if up_bytes:
-            try:
-                dataset_preview = pd.read_csv(io.BytesIO(up_bytes))
-            except Exception:
-                dataset_preview = None
-
-    if dataset is not None and not dataset.empty:
-        with st.expander("Preview selected dataset", expanded=False):
-            st.dataframe(ensure_application_ids(dataset).head(10), use_container_width=True)
-    else:
-        st.info("Generate or upload a dataset to begin collateral verification.", icon="ℹ️")
-
-    col_conf, col_ratio = st.columns(2)
-    with col_conf:
-        confidence_threshold = st.slider(
-            "Minimum confidence from asset agent",
-            0.50,
-            1.00,
-            0.88,
-            0.01,
-        )
-    with col_ratio:
-        value_ratio = st.slider(
-            "Min estimated collateral vs. loan ratio",
-            0.10,
-            1.50,
-            0.80,
-            0.05,
-        )
-
-    run_report = st.button("🛡️ Generate collateral verification report", use_container_width=True)
-    if run_report:
-        dataset = dataset_preview
-        if dataset is None or dataset.empty:
-            st.warning("No dataset available. Generate synthetic data or upload a CSV first.")
-        else:
-            required = {"application_id", "collateral_type", "collateral_value"}
-            missing = [c for c in required if c not in dataset.columns]
-            if missing:
-                st.error("Dataset is missing required columns: " + ", ".join(sorted(missing)))
-            else:
-                with st.spinner("Running asset appraisal agent across collateral records..."):
-                    report_df, errors = build_collateral_report(
-                        ensure_application_ids(dataset),
-                        confidence_threshold=confidence_threshold,
-                        value_ratio=value_ratio,
-                    )
-                if report_df.empty:
-                    st.warning("No collateral rows were processed. Check the dataset contents.")
-                else:
-                    st.session_state.asset_collateral_df = report_df
-                    path = save_to_runs(report_df, "collateral_verification")
-                    st.session_state["asset_collateral_path"] = path
-                    saved_name = os.path.basename(path)
-                    st.success(f"Collateral verification complete — {len(report_df)} loans processed. Saved to `{saved_name}`.")
-                    st.dataframe(report_df.head(25), use_container_width=True)
-
-    nav = st.columns([1,1,1])
-    with nav[0]:
-        if st.button("⬅️ Back to KYC"):
-            st.session_state.workflow_stage = "kyc"
-            st.rerun()
-    with nav[1]:
-        if st.button("➡️ Continue to Credit"):
-            if st.session_state.get("asset_collateral_df") is None:
-                st.warning("Run the asset appraisal first.")
-            else:
-                st.session_state.workflow_stage = "credit"
-                st.rerun()
-
-def page_credit():
-    render_pipeline_hero("credit")
-    st.title("🤖 Credit Appraisal")
-    st.caption("Run the credit agent on your dataset and view dashboards.")
-
-    # Pick dataset
-    data_options = [
-        "Use synthetic (ANON)",
-        "Use synthetic (RAW – auto-sanitize)",
-        "Use anonymized dataset",
-        "Use collateral verification output",
-        "Upload manually",
-    ]
-    data_choice = st.selectbox("Select Data Source", data_options)
-=======
         st.success(f"Dropped PII columns: {sorted(dropped_cols) if dropped_cols else 'None'}")
         st.write("✅ Sanitized Data Preview:")
         st.dataframe(sanitized.head(5), use_container_width=True)
@@ -1824,78 +1220,12 @@
     )
     use_llm = st.checkbox("Use LLM narrative", value=False)
     agent_name = "credit_appraisal"
->>>>>>> 8ad6996f
 
     if data_choice == "Upload manually":
         up = st.file_uploader("Upload your CSV", type=["csv"], key="manual_upload_run_file")
         if up is not None:
             st.session_state["manual_upload_name"] = up.name
             st.session_state["manual_upload_bytes"] = up.getvalue()
-<<<<<<< HEAD
-            st.success(f"File staged: {up.name}")
-
-    # Basic rule-toggle
-    rule_mode = st.radio("Choose rule mode", ["Classic (bank-style metrics)", "NDI (Net Disposable Income) — simple"], index=0)
-
-    if st.button("🚀 Run Agent", use_container_width=True):
-        # For this fixed skeleton, we *simulate* agent outputs from the chosen dataset
-        df = None
-        if data_choice == "Use synthetic (ANON)":
-            df = st.session_state.get("synthetic_df")
-        elif data_choice == "Use synthetic (RAW – auto-sanitize)":
-            raw = st.session_state.get("synthetic_raw_df")
-            if raw is not None:
-                df, _ = drop_pii_columns(raw)
-        elif data_choice == "Use anonymized dataset":
-            df = st.session_state.get("anonymized_df")
-        elif data_choice == "Use collateral verification output":
-            df = st.session_state.get("asset_collateral_df")
-        elif data_choice == "Upload manually":
-            up_bytes = st.session_state.get("manual_upload_bytes")
-            if up_bytes:
-                try:
-                    df = pd.read_csv(io.BytesIO(up_bytes))
-                except Exception as exc:
-                    st.error(f"Could not read uploaded CSV: {exc}")
-        if df is None or df.empty:
-            st.warning("No dataset available to run.")
-        else:
-            df = ensure_application_ids(df)
-            # Simulate a score/decision
-            rng = np.random.default_rng(7)
-            df_out = df.copy()
-            df_out["score"] = rng.uniform(0, 1, size=len(df_out))
-            df_out["decision"] = np.where(df_out["score"] >= 0.5, "Approve", "Reject")
-            st.session_state["last_merged_df"] = df_out
-            st.success("✅ Run succeeded (simulated).")
-            st.dataframe(df_out.head(20), use_container_width=True)
-            render_credit_dashboard(df_out, st.session_state.get("currency_symbol",""))
-
-    if st.session_state.get("last_merged_df") is not None:
-        st.markdown("---")
-        st.subheader("📥 Download Latest Outputs")
-        df_out = st.session_state["last_merged_df"]
-        csv_bytes = df_out.to_csv(index=False).encode("utf-8")
-        ts = datetime.datetime.now().strftime("%Y%m%d-%H%M%S")
-        st.download_button("⬇️ Download CSV", csv_bytes, f"ai-appraisal-outputs-{ts}.csv", "text/csv")
-
-    nav = st.columns([1,1,1])
-    with nav[0]:
-        if st.button("⬅️ Back to Asset"):
-            st.session_state.workflow_stage = "asset"
-            st.rerun()
-    with nav[1]:
-        if st.button("➡️ Continue to Human Review"):
-            st.session_state.workflow_stage = "review"
-            st.rerun()
-
-def page_review():
-    render_pipeline_hero("review")
-    st.title("🧑‍⚖️ Human Review")
-    st.caption("Audit AI outputs, adjust verdicts, and capture agreement metrics.")
-
-    uploaded_review = st.file_uploader("Load AI outputs CSV for review (optional)", type=["csv"], key="review_csv_loader_stage")
-=======
             st.success(f"File staged: {up.name} ({len(st.session_state['manual_upload_bytes'])} bytes)")
 
     # 3) Rules
@@ -2151,7 +1481,6 @@
 
     # Allow loading AI output CSV back into review via dropdown upload
     uploaded_review = st.file_uploader("Load AI outputs CSV for review (optional)", type=["csv"], key="review_csv_loader")
->>>>>>> 8ad6996f
     if uploaded_review is not None:
         try:
             st.session_state.last_merged_df = pd.read_csv(uploaded_review)
@@ -2198,9 +1527,6 @@
         st.write("Recent corrections:")
         st.dataframe(corr, use_container_width=True)
     else:
-<<<<<<< HEAD
-        st.info("No corrections captured yet.")
-=======
         dfm = st.session_state["last_merged_df"].copy()
         st.markdown("#### 1) Select rows to review and correct")
 
@@ -2224,7 +1550,6 @@
                 "customer_type": st.column_config.SelectboxColumn(options=["bank", "non-bank"], disabled=True)
             }
         )
->>>>>>> 8ad6996f
 
     if st.button("📦 Export training dataset (CSV)"):
         # For now, export latest run merged with corrections if any
@@ -2245,25 +1570,6 @@
             st.session_state.workflow_stage = "review"
             st.rerun()
 
-<<<<<<< HEAD
-# ────────────────────────────────
-# SAVE UTILS
-# ────────────────────────────────
-def save_to_runs(df: pd.DataFrame, prefix: str) -> str:
-    ts = datetime.datetime.now().strftime("%Y-%m-%d_%H-%M")
-    flagged = bool(st.session_state.get("user_info", {}).get("flagged", False))
-    flag_suffix = "_FLAGGED" if flagged else ""
-    fname = f"{prefix}_{ts}{flag_suffix}.csv"
-    fpath = os.path.join(RUNS_DIR, fname)
-    dedupe_columns(df).to_csv(fpath, index=False)
-    return fpath
-
-# ────────────────────────────────
-# ROUTER
-# ────────────────────────────────
-def main():
-    st.markdown("<a name='credit_poc'></a>", unsafe_allow_html=True)
-=======
         # Export review CSV (manual loop into training)
         st.markdown("#### 3) Export review CSV")
         model_used = "production"  # if you track specific model names, set it here
@@ -2322,7 +1628,6 @@
                 st.write(r.json() if r.ok else r.text)
             except Exception as e:
                 st.error(f"Promote failed: {e}")
->>>>>>> 8ad6996f
 
     if not st.session_state.logged_in:
         render_landing()
