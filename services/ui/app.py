--- conflicted
+++ resolved
@@ -310,19 +310,6 @@
     os.makedirs(d, exist_ok=True)
 
 API_URL = os.getenv("API_URL", "http://localhost:8090")
-<<<<<<< HEAD
-ASSET_AGENT_REPO_URL = os.getenv(
-    "ASSET_AGENT_REPO_URL",
-    "https://github.com/Sherlock2019/asset-appraisal-agent-",
-)
-ASSET_SAMPLE_PATH = os.path.expanduser(
-    "~/credit-appraisal-agent-poc/asset_appraisal_agent/exports/sample_asset_appraisals.csv"
-)
-RUNS_DIR = os.path.expanduser("~/credit-appraisal-agent-poc/services/api/.runs")
-TMP_FEEDBACK_DIR = os.path.join(RUNS_DIR, "tmp_feedback")
-LANDING_IMG_DIR = os.path.expanduser("~/credit-appraisal-agent-poc/services/ui/landing_images")
-=======
->>>>>>> 9a72f64f
 
 # ────────────────────────────────
 # SESSION STATE INIT
@@ -390,29 +377,6 @@
 # DATA
 # ────────────────────────────────
 AGENTS = [
-<<<<<<< HEAD
-    ("🏦 Banking & Finance", "💰 Retail Banking", "💳 Credit Appraisal Agent", "Explainable AI for loan decisioning", "Available", "💳"),
-    (
-        "🏦 Banking & Finance",
-        "💰 Retail Banking",
-        "🏦 Asset Appraisal Agent",
-        "Market-driven collateral valuation",
-        "External Repo",
-        "🏦",
-    ),
-    ("🏦 Banking & Finance", "🩺 Insurance", "🩺 Claims Triage Agent", "Automated claims prioritization", "Coming Soon", "🩺"),
-    ("⚡ Energy & Sustainability", "🔋 EV & Charging", "⚡ EV Charger Optimizer", "Optimize charger deployment via AI", "Coming Soon", "⚡"),
-    ("⚡ Energy & Sustainability", "☀️ Solar", "☀️ Solar Yield Estimator", "Estimate solar ROI and efficiency", "Coming Soon", "☀️"),
-    ("🚗 Automobile & Transport", "🚙 Automobile", "🚗 Predictive Maintenance", "Prevent downtime via sensor analytics", "Coming Soon", "🚗"),
-    ("🚗 Automobile & Transport", "🔋 EV", "🔋 EV Battery Health Agent", "Monitor EV battery health cycles", "Coming Soon", "🔋"),
-    ("🚗 Automobile & Transport", "🚚 Ride-hailing / Logistics", "🛻 Fleet Route Optimizer", "Dynamic route optimization for fleets", "Coming Soon", "🛻"),
-    ("💻 Information Technology", "🧰 Support & Security", "🧩 IT Ticket Triage", "Auto-prioritize support tickets", "Coming Soon", "🧩"),
-    ("💻 Information Technology", "🛡️ Security", "🔐 SecOps Log Triage", "Detect anomalies & summarize alerts", "Coming Soon", "🔐"),
-    ("⚖️ Legal & Government", "⚖️ Law Firms", "⚖️ Contract Analyzer", "Extract clauses and compliance risks", "Coming Soon", "⚖️"),
-    ("⚖️ Legal & Government", "🏛️ Public Services", "🏛️ Citizen Service Agent", "Smart assistant for citizen services", "Coming Soon", "🏛️"),
-    ("🛍️ Retail / SMB / Creative", "🏬 Retail & eCommerce", "📈 Sales Forecast Agent", "Predict demand & inventory trends", "Coming Soon", "📈"),
-    ("🎬 Retail / SMB / Creative", "🎨 Media & Film", "🎬 Budget Cost Assistant", "Estimate, optimize, and track film & production costs using AI", "Coming Soon", "🎬"),
-=======
     ("🏦 Banking & Finance", "💰 Retail Banking", "💳 Credit Appraisal Agent",
      "Explainable AI for loan decisioning", "Available", "💳"),
     ("🏦 Banking & Finance", "💰 Retail Banking", "🏦 Asset Appraisal Agent",
@@ -441,78 +405,11 @@
      "Predict demand & inventory trends", "Coming Soon", "📈"),
     ("🎬 Retail / SMB / Creative", "🎨 Media & Film", "🎬 Budget Cost Assistant",
      "Estimate, optimize, and track film & production costs using AI", "Coming Soon", "🎬"),
->>>>>>> 9a72f64f
 ]
 
 # ────────────────────────────────
 # STYLES
 # ────────────────────────────────
-<<<<<<< HEAD
-st.markdown("""
-<style>
-html, body, .block-container {
-    background-color: #0f172a !important;
-    color: #e2e8f0 !important;
-}
-.left-box {
-    background: radial-gradient(circle at top left, #0f172a, #1e293b);
-    color: #f1f5f9;
-    border-radius: 20px;
-    padding: 3rem 2rem;
-    height: 100%;
-    box-shadow: 6px 0 24px rgba(0,0,0,0.4);
-}
-.left-box h1 {font-size: 2.6rem; font-weight: 900; color: #fff; margin-bottom: 1rem;}
-.left-box p, .left-box h3 {font-size: 1rem; color: #cbd5e1; line-height: 1.6;}
-
-.right-box {
-    background: linear-gradient(180deg, #1e293b, #0f172a);
-    border-radius: 20px;
-    padding: 2rem;
-    color: #e2e8f0;
-    box-shadow: -6px 0 24px rgba(0,0,0,0.35);
-}
-.dataframe {
-    width: 100%;
-    border-collapse: collapse;
-    font-size: 15px;
-    color: #f1f5f9;
-    background-color: #0f172a;
-}
-.dataframe th {
-    background-color: #1e293b;
-    color: #f8fafc;
-    padding: 12px;
-    border-bottom: 2px solid #334155;
-}
-.dataframe td {
-    padding: 10px 14px;
-    border-bottom: 1px solid #334155;
-}
-.dataframe tr:hover {
-    background-color: #1e293b;
-    transition: background 0.3s ease-in-out;
-}
-.status-Available {color: #22c55e; font-weight:600;}
-.status-ComingSoon {color: #f59e0b; font-weight:600;}
-.status-ExternalRepo {color: #38bdf8; font-weight:600;}
-button {
-    transition: all 0.25s ease-in-out;
-}
-button:hover {
-    transform: translateY(-2px);
-    background: linear-gradient(90deg,#1d4ed8,#2563eb);
-}
-footer {
-    text-align: center;
-    padding: 2rem;
-    color: #64748b;
-    font-size: 0.9rem;
-    margin-top: 3rem;
-}
-</style>
-""", unsafe_allow_html=True)
-=======
 st.markdown(
     """
     <style>
@@ -557,7 +454,6 @@
     """,
     unsafe_allow_html=True,
 )
->>>>>>> 9a72f64f
 
 # ────────────────────────────────
 # QUERY PARAM ROUTING (modern API)
