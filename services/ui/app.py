# services/ui/app.py
# ─────────────────────────────────────────────
# 🌐 OpenSource AI Agent Library + Credit Appraisal PoC
# ─────────────────────────────────────────────
from __future__ import annotations
import os, re, io, json, time, datetime, random, html, warnings
from pathlib import Path
from functools import wraps
from typing import Any, Dict, List, Optional, Tuple
import numpy as np, pandas as pd, streamlit as st
import os
import io
import re
import datetime
import json
from typing import Dict, Any, Optional, List, Tuple

import pandas as pd
import numpy as np
import requests
import streamlit as st

from services.paths import (
    RUNS_DIR as DEFAULT_RUNS_DIR,
    LANDING_IMG_DIR as DEFAULT_LANDING_IMG_DIR,
    ensure_dir,
)

# Plotly (pretty, dark)
import plotly.express as px
import plotly.graph_objects as go

# ─────────────────────────────────────────────
# CONFIG
# ─────────────────────────────────────────────
API_URL = os.getenv("API_URL", "http://localhost:8090")
RUNS_DIR = str(ensure_dir(DEFAULT_RUNS_DIR))
TMP_FEEDBACK_DIR = os.path.join(RUNS_DIR, "tmp_feedback")
LANDING_IMG_DIR = str(ensure_dir(DEFAULT_LANDING_IMG_DIR))
COMPANY_LOGO_DIR = str(ensure_dir(os.path.join(LANDING_IMG_DIR, "company_logos")))
LANDING_HERO_BASENAME = "landing_hero"
IMAGE_EXTS = [".png", ".jpg", ".jpeg", ".webp", ".gif", ".svg"]
<<<<<<< HEAD
IMAGE_UPLOAD_TYPES = [ext.lstrip(".") for ext in IMAGE_EXTS]
=======
>>>>>>> e71034be
os.makedirs(TMP_FEEDBACK_DIR, exist_ok=True)

st.set_page_config(page_title="OpenSource AI Agent Library", layout="wide")


def _patch_streamlit_image_deprecation() -> None:
    """Shim ``use_column_width`` -> ``use_container_width`` for ``st.image`` APIs."""

    def _wrap(func):
        @wraps(func)
        def inner(*args, **kwargs):
            if "use_column_width" in kwargs:
                value = kwargs.pop("use_column_width")
                kwargs.setdefault("use_container_width", value)
            return func(*args, **kwargs)

        inner.__patched_use_container__ = True  # type: ignore[attr-defined]
        return inner

    if not getattr(st.image, "__patched_use_container__", False):
        st.image = _wrap(st.image)

    sidebar = getattr(st, "sidebar", None)
    if sidebar is not None:
        sidebar_image = getattr(sidebar, "image", None)
        if sidebar_image is not None and not getattr(
            sidebar_image, "__patched_use_container__", False
        ):
            sidebar.image = _wrap(sidebar_image)  # type: ignore[assignment]


warnings.filterwarnings(
    "ignore",
    message="The use_column_width parameter has been deprecated",
    category=DeprecationWarning,
)
_patch_streamlit_image_deprecation()
# ─────────────────────────────────────────────
# HELPERS
# ─────────────────────────────────────────────
def sanitize_image_key(name: str) -> str:
    safe = re.sub(r"[^A-Za-z0-9_-]+", "_", str(name).strip().lower())
    safe = re.sub(r"_+", "_", safe).strip("_")
    return safe or "image"


def _first_existing_image(base: str, directory: str = LANDING_IMG_DIR) -> Optional[str]:
    for ext in IMAGE_EXTS:
        path = os.path.join(directory, f"{base}{ext}")
        if os.path.exists(path):
            return path
    return None


def _remove_existing_image_variants(base: str, directory: str = LANDING_IMG_DIR) -> None:
    for ext in IMAGE_EXTS:
        try:
            os.remove(os.path.join(directory, f"{base}{ext}"))
        except FileNotFoundError:
            continue


def save_uploaded_image(uploaded_file, base: str, directory: str = LANDING_IMG_DIR) -> Optional[str]:
    if uploaded_file is None:
        return None
    base = sanitize_image_key(base)
    ext = os.path.splitext(uploaded_file.name)[1].lower()
    if ext not in IMAGE_EXTS:
        ext = ".png"
    _remove_existing_image_variants(base, directory)
    dest = os.path.join(directory, f"{base}{ext}")
    with open(dest, "wb") as f:
        f.write(uploaded_file.getvalue())
    return dest


def load_image_for(agent_id: str, industry: str) -> Optional[str]:
    """Prefer agent image, fallback to industry placeholder."""
    for base in [agent_id, sanitize_image_key(industry)]:
        found = _first_existing_image(base)
        if found:
            return found
    return None

def render_image_tag(agent_id: str, industry: str, emoji_fallback: str) -> str:
    img_path = load_image_for(agent_id, industry)
    if img_path:
        return f'<img src="file://{img_path}" style="width:40px;height:40px;border-radius:8px;object-fit:cover;">'
    else:
        return f'<div style="font-size:28px;">{emoji_fallback}</div>'


def _to_file_uri(path: Path) -> str:
    try:
        return path.resolve().as_uri()
    except ValueError:
        # Fallback to manual prefix if drive letters or UNC paths cause issues
        return f"file://{path}"


def display_image_preview(path: Optional[str], caption: str, max_height: int = 180) -> bool:
    if not path:
        return False
    file_path = Path(path)
    if not file_path.exists():
        return False
    uri = _to_file_uri(file_path)
    safe_caption = html.escape(caption)
    st.markdown(
        f"""
        <figure style="margin:0;">
            <img src="{uri}" style="max-width:100%;height:auto;max-height:{max_height}px;border-radius:12px;object-fit:contain;" />
            <figcaption style="font-size:12px;color:#94a3b8;margin-top:4px;">{safe_caption}</figcaption>
        </figure>
        """,
        unsafe_allow_html=True,
    )
    return True

<<<<<<< HEAD

def display_full_width_banner(path: Optional[str], *, height: int = 360) -> bool:
    if not path:
        return False
    file_path = Path(path)
    if not file_path.exists():
        return False
    uri = _to_file_uri(file_path)
    st.markdown(
        f"""
        <div style="width:100%;border-radius:16px;overflow:hidden;margin-bottom:1.25rem;">
            <img src="{uri}" style="display:block;width:100%;height:{height}px;object-fit:cover;" />
        </div>
        """,
        unsafe_allow_html=True,
    )
    return True

=======
>>>>>>> e71034be
# ─────────────────────────────────────────────
# DATA: SECTORS / INDUSTRIES / AGENTS
# ─────────────────────────────────────────────
AGENTS = [
    ("🏦 Banking & Finance", "💰 Retail Banking", "💳 Credit Appraisal Agent", "Explainable AI for loan decisioning", "Available", "💳"),
    ("🏦 Banking & Finance", "💰 Retail Banking", "🏦 Asset Appraisal Agent", "Market-driven collateral valuation", "Coming Soon", "🏦"),
    ("🏦 Banking & Finance", "🩺 Insurance", "🩺 Claims Triage Agent", "Automated claims prioritization", "Coming Soon", "🩺"),

    ("⚡ Energy & Sustainability", "🔋 EV & Charging", "⚡ EV Charger Optimizer", "Optimize charger deployment via AI", "Coming Soon", "⚡"),
    ("⚡ Energy & Sustainability", "☀️ Solar", "☀️ Solar Yield Estimator", "Estimate solar ROI and efficiency", "Coming Soon", "☀️"),

    ("🚗 Automobile & Transport", "🚙 Automobile", "🚗 Predictive Maintenance", "Prevent downtime via sensor analytics", "Coming Soon", "🚗"),
    ("🚗 Automobile & Transport", "🔋 EV", "🔋 EV Battery Health Agent", "Monitor EV battery health cycles", "Coming Soon", "🔋"),
    ("🚗 Automobile & Transport", "🚚 Ride-hailing / Logistics", "🛻 Fleet Route Optimizer", "Dynamic route optimization for fleets", "Coming Soon", "🛻"),

    ("💻 Information Technology", "🧰 Support & Security", "🧩 IT Ticket Triage", "Auto-prioritize support tickets", "Coming Soon", "🧩"),
    ("💻 Information Technology", "🛡️ Security", "🔐 SecOps Log Triage", "Detect anomalies & summarize alerts", "Coming Soon", "🔐"),

    ("⚖️ Legal & Government", "⚖️ Law Firms", "⚖️ Contract Analyzer", "Extract clauses and compliance risks", "Coming Soon", "⚖️"),
    ("⚖️ Legal & Government", "🏛️ Public Services", "🏛️ Citizen Service Agent", "Smart assistant for citizen services", "Coming Soon", "🏛️"),

    ("🛍️ Retail / SMB / Creative", "🏬 Retail & eCommerce", "📈 Sales Forecast Agent", "Predict demand & inventory trends", "Coming Soon", "📈"),
    ("🎬 Retail / SMB / Creative", "🎨 Media & Film", "🎬 Budget Cost Assistant", "Estimate, optimize, and track film & production costs using AI", "Coming Soon", "🎬"),
]

AGENT_API_OVERRIDES: Dict[str, str] = {
    "💳 Credit Appraisal Agent": "credit_appraisal",
}

# ─────────────────────────────────────────────
# LANDING PAGE
# ─────────────────────────────────────────────
st.markdown("""
<style>
table.dataframe tbody tr:hover {background-color:#f1f5f9;}
.status-Available {color: #16a34a; font-weight:600;}
.status-ComingSoon {color: #f59e0b; font-weight:600;}
</style>
""", unsafe_allow_html=True)

st.title("🌐 OpenSource AI Agent Library")
st.caption("Explore sectors, industries, and ready-to-use AI agents — including the **Credit Appraisal Agent** demo below.")

landing_hero_path = _first_existing_image(LANDING_HERO_BASENAME)
<<<<<<< HEAD
if not display_full_width_banner(landing_hero_path):
    st.info("Upload a hero image to personalise the top banner.")

hero_upload = st.file_uploader(
    "Upload landing banner",
    type=IMAGE_UPLOAD_TYPES,
    key="hero_image_upload",
    help="Supports PNG, JPG, WEBP, GIF, and SVG formats.",
)
if hero_upload is not None:
    saved_path = save_uploaded_image(hero_upload, LANDING_HERO_BASENAME)
    if saved_path:
        st.success(f"✅ Landing hero saved to {saved_path}")
        display_full_width_banner(saved_path)
=======
if landing_hero_path:
    display_image_preview(landing_hero_path, "Current landing banner", max_height=260)

# Upload area
st.markdown("### 🖼️ Landing Imagery Manager")
hero_col, industry_col, agent_col = st.columns(3)

with hero_col:
    st.markdown("**Top landing hero**")
    current_hero = _first_existing_image(LANDING_HERO_BASENAME)
    if current_hero:
        display_image_preview(current_hero, "Current landing hero")
        st.image(current_hero, caption="Current landing hero", use_column_width=True)
    hero_upload = st.file_uploader(
        "Upload hero image",
        type=["jpg", "png", "webp", "gif", "svg"],
        key="hero_image_upload",
        label_visibility="collapsed",
    )
    if hero_upload is not None:
        saved_path = save_uploaded_image(hero_upload, LANDING_HERO_BASENAME)
        if saved_path:
            st.success(f"✅ Landing hero saved to {saved_path}")

with industry_col:
    st.markdown("**Industry thumbnails**")
    industry_options = sorted({industry for _, industry, _, _, _, _ in AGENTS})
    selected_industry = st.selectbox("Choose industry", industry_options, key="industry_image_select")
    industry_key = sanitize_image_key(selected_industry)
    current_industry_image = _first_existing_image(industry_key)
    if current_industry_image:
        display_image_preview(current_industry_image, "Current industry image")
        st.image(current_industry_image, caption="Current industry image", use_column_width=True)
    industry_upload = st.file_uploader(
        "Upload industry image",
        type=["jpg", "png", "webp", "gif", "svg"],
        key="industry_image_upload",
        label_visibility="collapsed",
    )
    if industry_upload is not None:
        saved_path = save_uploaded_image(industry_upload, industry_key)
        if saved_path:
            st.success(f"✅ Updated {selected_industry} image")

with agent_col:
    st.markdown("**Agent icons**")
    agent_options = sorted({agent for _, _, agent, _, _, _ in AGENTS})
    selected_agent = st.selectbox("Choose agent", agent_options, key="agent_image_select")
    agent_key = sanitize_image_key(selected_agent)
    current_agent_image = _first_existing_image(agent_key)
    if current_agent_image:
        display_image_preview(current_agent_image, "Current agent image")
        st.image(current_agent_image, caption="Current agent image", use_column_width=True)
    agent_upload = st.file_uploader(
        "Upload agent image",
        type=["jpg", "png", "webp", "gif", "svg"],
        key="agent_image_upload",
        label_visibility="collapsed",
    )
    if agent_upload is not None:
        saved_path = save_uploaded_image(agent_upload, agent_key)
        if saved_path:
            st.success(f"✅ Updated {selected_agent} icon")
>>>>>>> e71034be

# Table
st.markdown("### 📊 Global View of All AI Agents")

header_cols = st.columns([1.1, 1.1, 2.0, 2.0, 2.8, 1.4, 1.0, 1.0, 1.0])
header_labels = [
    "Agent Art",
    "Industry Art",
    "🏭 Sector",
    "🧩 Industry",
    "🤖 Agent",
    "🧠 Description",
    "📶 Status",
    "⭐ Rating",
    "👥 Users / 💬 Comments",
]
for col, label in zip(header_cols, header_labels):
    col.markdown(f"**{label}**")

for idx, (sector, industry, agent, desc, status, emoji) in enumerate(AGENTS):
    row_cols = st.columns([1.1, 1.1, 2.0, 2.0, 2.8, 1.4, 1.0, 1.0, 1.0])

    agent_key = sanitize_image_key(agent)
    industry_key = sanitize_image_key(industry)
    agent_path = _first_existing_image(agent_key)
    industry_path = _first_existing_image(industry_key)

    with row_cols[0]:
        if not display_image_preview(agent_path, f"{agent} icon", max_height=86):
            st.markdown(
                f"<div style='font-size:32px;text-align:center;line-height:1.1;'>{emoji}</div>",
                unsafe_allow_html=True,
            )
        agent_upload = st.file_uploader(
            "Agent image",
            type=IMAGE_UPLOAD_TYPES,
            key=f"agent_upload_{idx}",
            label_visibility="collapsed",
        )
        if agent_upload is not None:
            saved = save_uploaded_image(agent_upload, agent_key)
            if saved:
                st.success("Updated agent art")
                display_image_preview(saved, f"{agent} icon", max_height=86)

    with row_cols[1]:
        if not display_image_preview(industry_path, f"{industry} art", max_height=86):
            st.markdown(
                "<div style='font-size:28px;text-align:center;line-height:1.1;'>🖼️</div>",
                unsafe_allow_html=True,
            )
        industry_upload = st.file_uploader(
            "Industry image",
            type=IMAGE_UPLOAD_TYPES,
            key=f"industry_upload_{idx}",
            label_visibility="collapsed",
        )
        if industry_upload is not None:
            saved = save_uploaded_image(industry_upload, industry_key)
            if saved:
                st.success("Updated industry art")
                display_image_preview(saved, f"{industry} art", max_height=86)

    with row_cols[2]:
        st.markdown(f"**{sector}**")

    with row_cols[3]:
        st.markdown(f"**{industry}**")

    with row_cols[4]:
        st.markdown(f"**{agent}**")

    with row_cols[5]:
        st.markdown(desc)

    with row_cols[6]:
        st.markdown(
            f"<span class='status-{status.replace(' ', '')}'>{status}</span>",
            unsafe_allow_html=True,
        )

    rating = round(random.uniform(3.5, 5.0), 1)
    rating_str = "⭐" * int(rating) + "☆" * (5 - int(rating))
    with row_cols[7]:
        st.markdown(rating_str)

    users = random.randint(800, 9000)
    comments = random.randint(5, 120)
<<<<<<< HEAD
    with row_cols[8]:
        st.markdown(f"{users:,}<br/><span style='color:#64748b;'>💬 {comments}</span>", unsafe_allow_html=True)
=======
    image_html = render_image_tag(sanitize_image_key(agent), industry, emoji)
    rows.append({
        "🖼️": image_html,
        "🏭 Sector": sector,
        "🧩 Industry": industry,
        "🤖 Agent": agent,
        "🧠 Description": desc,
        "📶 Status": f'<span class="status-{status.replace(" ", "")}">{status}</span>',
        "⭐ Rating": "⭐" * int(rating) + "☆" * (5 - int(rating)),
        "👥 Users": users,
        "💬 Comments": comments
    })

df = pd.DataFrame(rows)
st.markdown("### 📊 Global View of All AI Agents")
st.write(df.to_html(escape=False, index=False), unsafe_allow_html=True)
>>>>>>> e71034be

# Try Now button
st.markdown("---")
st.markdown("""
<div style="text-align:center;">
    <a href="#credit_poc" style="text-decoration:none;">
        <button style="background:linear-gradient(90deg,#2563eb,#1d4ed8);
                       border:none;border-radius:12px;color:white;
                       padding:12px 24px;font-size:16px;cursor:pointer;">
            🚀 Try Credit Appraisal Agent Now
        </button>
    </a>
</div>
""", unsafe_allow_html=True)

st.markdown('<h2 id="credit_poc">💳 Credit Appraisal Agent PoC</h2>', unsafe_allow_html=True)
st.write("Below is your interactive Credit Appraisal Agent demo:")


# ─────────────────────────────────────────────
# HEADER — USER INFO + SECURITY

st.title("💳 AI Credit Appraisal Platform")
st.caption("Generate, sanitize, and appraise credit with AI agent Power and Human Decisions  .")

# ──Login  Screen

with st.container():
    st.markdown("### 🔐 Login (Demo Mode)")
    col1, col2, col3 = st.columns([1, 1, 1])
    with col1:
        username = st.text_input("Username", value="", placeholder="e.g. dzoan")
    with col2:
        email = st.text_input("Email", value="", placeholder="e.g. dzoan@demo.local")
    with col3:
        password = st.text_input("Password", type="password", placeholder="Enter any password")

    login_btn = st.button("Login", type="primary", use_container_width=True)

    # Initialize session vars
    if "logged_in" not in st.session_state:
        st.session_state.logged_in = False
    if "user_info" not in st.session_state:
        st.session_state.user_info = {
            "name": "",
            "email": "",
            "flagged": False,
            "timestamp": "",
        }
    if "company_logo_path" not in st.session_state:
        st.session_state.company_logo_path = None

    # Login handler
    if login_btn:
        if username.strip() and email.strip():
            st.session_state.logged_in = True
            st.session_state.user_info = {
                "name": username.strip(),
                "email": email.strip(),
                "flagged": False,
                "timestamp": datetime.datetime.now().strftime("%Y-%m-%d %H:%M:%S"),
            }
            logo_base = sanitize_image_key(username or email)
            existing_logo = _first_existing_image(logo_base, COMPANY_LOGO_DIR)
            if existing_logo:
                st.session_state.company_logo_path = existing_logo
            st.success(f"✅ Logged in as {username}")
        else:
            st.error("Please enter both username and email to continue.")

    # Guard clause — stop UI if not logged in
    if not st.session_state.logged_in:
        st.warning("You must log in to continue.")
        st.stop()

user_info = st.session_state.get("user_info", {})
user_name = user_info.get("name", "")
user_email = user_info.get("email", "")
flag_session = user_info.get("flagged", False)

with st.container():
    st.markdown("#### 🏢 Company Branding")
    logo_col_preview, logo_col_upload = st.columns([1, 2])
    current_logo_path = st.session_state.get("company_logo_path")
    with logo_col_preview:
        if current_logo_path and os.path.exists(current_logo_path):
            display_image_preview(current_logo_path, "Current logo", max_height=140)
<<<<<<< HEAD
=======
            st.image(current_logo_path, caption="Current logo", width=160)
>>>>>>> e71034be
        else:
            st.info("Upload a logo to personalise reports.")
    with logo_col_upload:
        logo_upload = st.file_uploader(
            "Upload company logo",
            type=["png", "jpg", "jpeg", "webp", "svg"],
            key="company_logo_upload",
        )
        if logo_upload is not None:
            base_name = sanitize_image_key(user_name or user_email or "company")
            saved_logo = save_uploaded_image(logo_upload, base_name, COMPANY_LOGO_DIR)
            if saved_logo:
                st.session_state.company_logo_path = saved_logo
                st.success(f"✅ Company logo saved to {saved_logo}")
        if current_logo_path and st.button("Remove logo", key="remove_company_logo"):
            _remove_existing_image_variants(
                sanitize_image_key(user_name or user_email or "company"),
                COMPANY_LOGO_DIR,
            )
            st.session_state.company_logo_path = None
            st.info("Company logo removed.")


# ─────────────────────────────────────────────
# GLOBAL UTILS

BANNED_NAMES = {"race", "gender", "religion", "ethnicity", "ssn", "national_id"}
PII_COLS = {"customer_name", "name", "email", "phone", "address", "ssn", "national_id", "dob"}

EMAIL_RE = re.compile(r"[A-Za-z0-9._%+-]+@[A-Za-z0-9.-]+\.[A-Za-z]{2,}")
PHONE_RE = re.compile(r"\+?\d[\d\-\s]{6,}\d")

def dedupe_columns(df: pd.DataFrame) -> pd.DataFrame:
    return df.loc[:, ~df.columns.duplicated(keep="last")]

def scrub_text_pii(s):
    if not isinstance(s, str):
        return s
    s = EMAIL_RE.sub("", s)
    s = PHONE_RE.sub("", s)
    return s.strip()

def drop_pii_columns(df: pd.DataFrame):
    original_cols = list(df.columns)
    keep_cols = [c for c in original_cols if all(k not in c.lower() for k in PII_COLS)]
    dropped = [c for c in original_cols if c not in keep_cols]
    out = df[keep_cols].copy()
    for c in out.select_dtypes(include="object"):
        out[c] = out[c].apply(scrub_text_pii)
    return dedupe_columns(out), dropped

def strip_policy_banned(df: pd.DataFrame) -> pd.DataFrame:
    keep = []
    for c in df.columns:
        cl = c.lower()
        if cl in BANNED_NAMES:
            continue
        keep.append(c)
    return df[keep]

def append_user_info(df: pd.DataFrame) -> pd.DataFrame:
    meta = st.session_state.get("user_info", {})
    out = df.copy()
    out["session_user_name"] = meta.get("name", "")
    out["session_user_email"] = meta.get("email", "")
    out["session_flagged"] = meta.get("flagged", False)
    out["created_at"] = meta.get("timestamp", "")
    return dedupe_columns(out)

def save_to_runs(df: pd.DataFrame, prefix: str) -> str:
    ts = datetime.datetime.now().strftime("%Y-%m-%d_%H-%M")
    flagged = st.session_state.get("user_info", {}).get("flagged", False)
    flag_suffix = "_FLAGGED" if flagged else ""
    fname = f"{prefix}_{ts}{flag_suffix}.csv"
    fpath = os.path.join(RUNS_DIR, fname)
    dedupe_columns(df).to_csv(fpath, index=False)
    return fpath

def try_json(x):
    if isinstance(x, (dict, list)):
        return x
    if not isinstance(x, str):
        return None
    try:
        return json.loads(x)
    except Exception:
        return None

def _safe_json(x):
    if isinstance(x, dict):
        return x
    if isinstance(x, str) and x.strip():
        try:
            return json.loads(x)
        except Exception:
            return {}
    return {}


@st.cache_data(ttl=120)
def fetch_available_models(api_url: str) -> List[Tuple[str, str]]:
    options: List[Tuple[str, str]] = []
<<<<<<< HEAD
    try:
        resp = requests.get(f"{api_url}/v1/training/list_models", params={"kind": "production"}, timeout=5)
        if not resp.ok:
            return options
        data = resp.json() or {}
        for name in data.get("models", []) or []:
            if not name:
                continue
            options.append((f"Production: {name}", name))
    except Exception:
        return []
=======
    seen: set[str] = set()
    for label, kind in [("Production", "production"), ("Trained", "trained")]:
        try:
            resp = requests.get(f"{api_url}/v1/training/list_models", params={"kind": kind}, timeout=5)
            if not resp.ok:
                continue
            data = resp.json() or {}
            for name in data.get("models", []) or []:
                if not name or name in seen:
                    continue
                options.append((f"{label}: {name}", name))
                seen.add(name)
        except Exception:
            continue
>>>>>>> e71034be
    return options

def fmt_currency_label(base: str) -> str:
    sym = st.session_state.get("currency_symbol", "")
    return f"{base} ({sym})" if sym else base

# ─────────────────────────────────────────────
# CURRENCY CATALOG

CURRENCY_OPTIONS = {
    # code: (label, symbol, fx to apply on USD-like base generated numbers)
    "USD": ("USD $", "$", 1.0),
    "EUR": ("EUR €", "€", 0.93),
    "GBP": ("GBP £", "£", 0.80),
    "JPY": ("JPY ¥", "¥", 150.0),
    "VND": ("VND ₫", "₫", 24000.0),
}

def set_currency_defaults():
    if "currency_code" not in st.session_state:
        st.session_state["currency_code"] = "USD"
    label, symbol, fx = CURRENCY_OPTIONS[st.session_state["currency_code"]]
    st.session_state["currency_label"] = label
    st.session_state["currency_symbol"] = symbol
    st.session_state["currency_fx"] = fx

set_currency_defaults()

# ─────────────────────────────────────────────
# DATA GENERATORS


def generate_raw_synthetic(n: int, non_bank_ratio: float) -> pd.DataFrame:
    rng = np.random.default_rng(42)
    names = ["Alice Nguyen","Bao Tran","Chris Do","Duy Le","Emma Tran",
             "Felix Nguyen","Giang Ho","Hanh Vo","Ivan Pham","Julia Ngo"]
    emails = [f"{n.split()[0].lower()}.{n.split()[1].lower()}@gmail.com" for n in names]
    addrs = [
        "23 Elm St, Boston, MA","19 Pine Ave, San Jose, CA","14 High St, London, UK",
        "55 Nguyen Hue, Ho Chi Minh","78 Oak St, Chicago, IL","10 Broadway, New York, NY",
        "8 Rue Lafayette, Paris, FR","21 Königstr, Berlin, DE","44 Maple Dr, Los Angeles, CA","22 Bay St, Toronto, CA"
    ]
    is_non = rng.random(n) < non_bank_ratio
    cust_type = np.where(is_non, "non-bank", "bank")

    df = pd.DataFrame({
        "application_id": [f"APP_{i:04d}" for i in range(1, n + 1)],
        "customer_name": np.random.choice(names, n),
        "email": np.random.choice(emails, n),
        "phone": [f"+1-202-555-{1000+i:04d}" for i in range(n)],
        "address": np.random.choice(addrs, n),
        "national_id": rng.integers(10_000_000, 99_999_999, n),
        "age": rng.integers(21, 65, n),
        "income": rng.integers(25_000, 150_000, n),
        "employment_length": rng.integers(0, 30, n),
        "loan_amount": rng.integers(5_000, 100_000, n),
        "loan_duration_months": rng.choice([12, 24, 36, 48, 60, 72], n),
        "collateral_value": rng.integers(8_000, 200_000, n),
        "collateral_type": rng.choice(["real_estate","car","land","deposit"], n),
        "co_loaners": rng.choice([0,1,2], n, p=[0.7, 0.25, 0.05]),
        "credit_score": rng.integers(300, 850, n),
        "existing_debt": rng.integers(0, 50_000, n),
        "assets_owned": rng.integers(10_000, 300_000, n),
        "current_loans": rng.integers(0, 5, n),
        "loan_history_unpaid": rng.poisson(0.4, n),
        "loan_history_late_payments": rng.poisson(1.5, n),
        "customer_type": cust_type,
    })
    eps = 1e-9
    df["DTI"] = df["existing_debt"] / (df["income"] + eps)
    df["LTV"] = df["loan_amount"] / (df["collateral_value"] + eps)
    df["CCR"] = df["collateral_value"] / (df["loan_amount"] + eps)
    df["ITI"] = (df["loan_amount"] / (df["loan_duration_months"] + eps)) / (df["income"] + eps)
    df["CWI"] = ((1 - df["DTI"]).clip(0, 1)) * ((1 - df["LTV"]).clip(0, 1)) * (df["CCR"].clip(0, 3))

    fx = st.session_state["currency_fx"]
    for c in ("income", "loan_amount", "collateral_value", "assets_owned", "existing_debt"):
        df[c] = (df[c] * fx).round(2)
    df["currency_code"] = st.session_state["currency_code"]
    return dedupe_columns(df)


def generate_anon_synthetic(n: int, non_bank_ratio: float) -> pd.DataFrame:
    rng = np.random.default_rng(42)
    is_non = rng.random(n) < non_bank_ratio
    cust_type = np.where(is_non, "non-bank", "bank")

    df = pd.DataFrame({
        "application_id": [f"APP_{i:04d}" for i in range(1, n + 1)],
        "age": rng.integers(21, 65, n),
        "income": rng.integers(25_000, 150_000, n),
        "employment_length": rng.integers(0, 30, n),
        "loan_amount": rng.integers(5_000, 100_000, n),
        "loan_duration_months": rng.choice([12, 24, 36, 48, 60, 72], n),
        "collateral_value": rng.integers(8_000, 200_000, n),
        "collateral_type": rng.choice(["real_estate","car","land","deposit"], n),
        "co_loaners": rng.choice([0,1,2], n, p=[0.7, 0.25, 0.05]),
        "credit_score": rng.integers(300, 850, n),
        "existing_debt": rng.integers(0, 50_000, n),
        "assets_owned": rng.integers(10_000, 300_000, n),
        "current_loans": rng.integers(0, 5, n),
        "loan_history_unpaid": rng.poisson(0.4, n),
        "loan_history_late_payments": rng.poisson(1.5, n),
        "customer_type": cust_type,
    })
    eps = 1e-9
    df["DTI"] = df["existing_debt"] / (df["income"] + eps)
    df["LTV"] = df["loan_amount"] / (df["collateral_value"] + eps)
    df["CCR"] = df["collateral_value"] / (df["loan_amount"] + eps)
    df["ITI"] = (df["loan_amount"] / (df["loan_duration_months"] + eps)) / (df["income"] + eps)
    df["CWI"] = ((1 - df["DTI"]).clip(0, 1)) * ((1 - df["LTV"]).clip(0, 1)) * (df["CCR"].clip(0, 3))

    fx = st.session_state["currency_fx"]
    for c in ("income", "loan_amount", "collateral_value", "assets_owned", "existing_debt"):
        df[c] = (df[c] * fx).round(2)
    df["currency_code"] = st.session_state["currency_code"]
    return dedupe_columns(df)


def to_agent_schema(df: pd.DataFrame) -> pd.DataFrame:
    """
    Harmonize to the server-side agent’s expected schema.
    """

    out = df.copy()
    n = len(out)
    if "employment_years" not in out.columns:
        out["employment_years"] = out.get("employment_length", 0)
    if "debt_to_income" not in out.columns:
        if "DTI" in out.columns:
            out["debt_to_income"] = out["DTI"].astype(float)
        elif "existing_debt" in out.columns and "income" in out.columns:
            denom = out["income"].replace(0, np.nan)
            dti = (out["existing_debt"] / denom).fillna(0.0)
            out["debt_to_income"] = dti.clip(0, 10)
        else:
            out["debt_to_income"] = 0.0
    rng = np.random.default_rng(12345)
    if "credit_history_length" not in out.columns:
        out["credit_history_length"] = rng.integers(0, 30, n)
    if "num_delinquencies" not in out.columns:
        out["num_delinquencies"] = np.minimum(rng.poisson(0.2, n), 10)
    if "requested_amount" not in out.columns:
        out["requested_amount"] = out.get("loan_amount", 0)
    if "loan_term_months" not in out.columns:
        out["loan_term_months"] = out.get("loan_duration_months", 0)
    return dedupe_columns(out)

# ─────────────────────────────────────────────
# DASHBOARD HELPERS (Plotly, dark theme)

def _kpi_card(label: str, value: str, sublabel: str | None = None):
    st.markdown(
        f"""
        <div style="background:#0e1117;border:1px solid #2a2f3e;border-radius:12px;padding:14px 16px;margin-bottom:10px;">
          <div style="font-size:12px;color:#9aa4b2;text-transform:uppercase;letter-spacing:.06em;">{label}</div>
          <div style="font-size:28px;font-weight:700;color:#e6edf3;line-height:1.1;margin-top:2px;">{value}</div>
          {f'<div style="font-size:12px;color:#9aa4b2;margin-top:6px;">{sublabel}</div>' if sublabel else ''}
        </div>
        """,
        unsafe_allow_html=True,
    )

def render_credit_dashboard(df: pd.DataFrame, currency_symbol: str = ""):
    """
    Renders the whole dashboard (TOP-10s → Opportunities → KPIs & pies/bars → Mix table).
    Keeps decision filter in the table only.
    """
    if df is None or df.empty:
        st.info("No data to visualize yet.")
        return

    df = df.copy()
    cols = df.columns
    term_col = "loan_term_months" if "loan_term_months" in cols else ("loan_duration_months" if "loan_duration_months" in cols else None)

    def _coerce_float(value: Any, default: float = 0.0) -> float:
        try:
            if value in (None, "", "nan"):
                return default
            return float(value)
        except Exception:
            return default

    def _estimate_roi(row: pd.Series) -> float:
        loan_amt = _coerce_float(row.get("loan_amount"), 0.0)
        if loan_amt <= 0:
            return 0.0
        score = np.clip(_coerce_float(row.get("score"), 0.5), 0.0, 1.0)
        dti = np.clip(_coerce_float(row.get("DTI"), 0.0), 0.0, 1.5)
        collateral = _coerce_float(row.get("collateral_value"), loan_amt)
        coverage = np.clip(collateral / (loan_amt + 1e-6), 0.2, 2.0)
        months = max(_coerce_float(row.get(term_col), 12.0) if term_col else 12.0, 6.0)
        years = months / 12.0
        base_rate = 0.06 + (score * 0.05)
        risk_discount = 1.0 - min(dti, 1.0) * 0.35
        expected_interest = loan_amt * base_rate * years
        return max(expected_interest * risk_discount * coverage, 0.0)

    df["estimated_roi"] = df.apply(_estimate_roi, axis=1)

    # ─────────────── TOP 10s FIRST ───────────────
    st.markdown("## 🔝 Top 10 Snapshot")

    # Top 10 loans approved
    if {"decision", "loan_amount", "application_id"} <= set(cols):
        top_approved = df[df["decision"].astype(str).str.lower() == "approved"].copy()
        if not top_approved.empty:
            top_approved = top_approved.sort_values("loan_amount", ascending=False).head(10)
            fig = px.bar(
                top_approved,
                x="loan_amount",
                y="application_id",
                orientation="h",
                title="Top 10 Approved Loans",
                labels={"loan_amount": f"Loan Amount {currency_symbol}", "application_id": "Application"},
            )
            fig.update_traces(
                text=top_approved["loan_amount"].apply(lambda v: f"{currency_symbol}{v:,.0f}" if currency_symbol else f"{v:,.0f}"),
                textposition="outside",
            )
            fig.update_yaxes(autorange="reversed")
            fig.update_layout(margin=dict(l=10, r=10, t=50, b=10), height=420, template="plotly_dark")
            st.plotly_chart(fig, use_container_width=True)
        else:
            st.info("No approved loans available to show top 10.")

    # Top 10 collateral types by average value
    if {"collateral_type", "collateral_value"} <= set(cols):
        cprof = df.groupby("collateral_type", dropna=False).agg(
            avg_value=("collateral_value", "mean"),
            cnt=("collateral_type", "count")
        ).reset_index()
        if not cprof.empty:
            cprof = cprof.sort_values("avg_value", ascending=False).head(10)
            fig = px.bar(
                cprof,
                x="avg_value",
                y="collateral_type",
                orientation="h",
                title="Top 10 Collateral Types (Avg Value)",
                labels={"avg_value": f"Avg Value {currency_symbol}", "collateral_type": "Collateral Type"},
                hover_data=["cnt"]
            )
            fig.update_layout(margin=dict(l=10, r=10, t=50, b=10), height=420, template="plotly_dark")
            st.plotly_chart(fig, use_container_width=True)

    # Top 10 reasons for denial (from rule_reasons False flags)
    if "rule_reasons" in cols and "decision" in cols:
        denied = df[df["decision"].astype(str).str.lower() == "denied"].copy()
        reasons_count = {}
        for _, r in denied.iterrows():
            rr = _safe_json(r.get("rule_reasons"))
            if isinstance(rr, dict):
                for k, v in rr.items():
                    if v is False:
                        reasons_count[k] = reasons_count.get(k, 0) + 1
        if reasons_count:
            items = pd.DataFrame(sorted(reasons_count.items(), key=lambda x: x[1], reverse=True),
                                 columns=["reason", "count"]).head(10)
            fig = px.bar(
                items, x="count", y="reason", orientation="h",
                title="Top 10 Reasons for Denial",
                labels={"count": "Count", "reason": "Rule"},
            )
            fig.update_layout(margin=dict(l=10, r=10, t=50, b=10), height=420, template="plotly_dark")
            st.plotly_chart(fig, use_container_width=True)
        else:
            st.info("No denial reasons detected.")

    # Top 10 loan officers by number of approved loans
    officer_col = None
    for guess in ("loan_officer", "officer", "reviewed_by", "session_user_name"):
        if guess in cols:
            officer_col = guess
            break
    if officer_col and "decision" in cols:
        officer_df = df.assign(
            is_approved=(df["decision"].astype(str).str.lower() == "approved").astype(int)
        )
        grouped = (
            officer_df.groupby(officer_col, dropna=False)["is_approved"]
            .agg(approved_loans="sum", total_reviewed="count")
            .reset_index()
        )
        grouped = grouped[grouped["approved_loans"] > 0]
        if not grouped.empty:
            grouped = grouped.sort_values(["approved_loans", "total_reviewed"], ascending=[False, False]).head(10)
            fig = px.bar(
                grouped,
                x="approved_loans",
                y=officer_col,
                orientation="h",
                title="Top 10 Loan Officers by Approved Loans",
                labels={"approved_loans": "Approved loans", officer_col: "Officer"},
                hover_data=["total_reviewed"],
            )
            fig.update_yaxes(autorange="reversed")
            fig.update_layout(margin=dict(l=10, r=10, t=50, b=10), height=420, template="plotly_dark")
            st.plotly_chart(fig, use_container_width=True)

    st.markdown("---")

    # ─────────────── OPPORTUNITIES ───────────────
    st.markdown("## 💡 Opportunities")

    # Short-term loan opportunities (simple heuristic)
    opp_rows = []
    if {"income", "loan_amount"}.issubset(cols):
        term_col = "loan_term_months" if "loan_term_months" in cols else ("loan_duration_months" if "loan_duration_months" in cols else None)
        if term_col:
            for _, r in df.iterrows():
                inc = float(r.get("income", 0) or 0)
                amt = float(r.get("loan_amount", 0) or 0)
                term = int(r.get(term_col, 0) or 0)
                dti = float(r.get("DTI", 0) or 0)
                if (term >= 36) and (amt <= inc * 0.8) and (dti <= 0.45):
                    opp_rows.append({
                        "application_id": r.get("application_id"),
                        "suggested_term": 24,
                        "loan_amount": amt,
                        "income": inc,
                        "DTI": dti,
                        "note": "Candidate for short-term plan (<=24m) based on affordability."
                    })
    if opp_rows:
        st.markdown("#### 📎 Short-Term Loan Candidates")
        st.dataframe(pd.DataFrame(opp_rows).head(25), use_container_width=True, height=320)
    else:
        st.info("No short-term loan candidates identified in this batch.")

    st.markdown("#### 🔁 Buyback / Consolidation Beneficiaries")
    candidates = []
    need = {"decision", "existing_debt", "loan_amount", "DTI"}
    if need <= set(cols):
        for _, r in df.iterrows():
            dec = str(r.get("decision", "")).lower()
            debt = float(r.get("existing_debt", 0) or 0)
            loan = float(r.get("loan_amount", 0) or 0)
            dti = float(r.get("DTI", 0) or 0)
            proposal = _safe_json(r.get("proposed_consolidation_loan", {}))
            has_bb = bool(proposal)

            if dec == "denied" or dti > 0.45 or debt > loan:
                benefit_score = round((debt / (loan + 1e-6)) * 0.4 + dti * 0.6, 2)
                candidates.append({
                    "application_id": r.get("application_id"),
                    "customer_type": r.get("customer_type"),
                    "existing_debt": debt,
                    "loan_amount": loan,
                    "DTI": dti,
                    "collateral_type": r.get("collateral_type"),
                    "buyback_proposed": has_bb,
                    "buyback_amount": proposal.get("buyback_amount") if has_bb else None,
                    "benefit_score": benefit_score,
                    "note": proposal.get("note") if has_bb else None
                })
    if candidates:
        cand_df = pd.DataFrame(candidates).sort_values("benefit_score", ascending=False)
        st.dataframe(cand_df.head(25), use_container_width=True, height=380)
    else:
        st.info("No additional buyback beneficiaries identified.")

    st.markdown("---")

    # ─────────────── PORTFOLIO KPIs ───────────────
    st.markdown("## 📈 Portfolio Snapshot")
    c1, c2, c3, c4 = st.columns(4)

    # Approval rate
    if "decision" in cols:
        total = len(df)
        approved = int((df["decision"].astype(str).str.lower() == "approved").sum())
        rate = (approved / total * 100) if total else 0.0
        with c1: _kpi_card("Approval Rate", f"{rate:.1f}%", f"{approved} of {total}")

    # Avg approved loan amount
    if {"decision", "loan_amount"} <= set(cols):
        ap = df[df["decision"].astype(str).str.lower() == "approved"]["loan_amount"]
        avg_amt = ap.mean() if len(ap) else 0.0
        with c2: _kpi_card("Avg Approved Amount", f"{currency_symbol}{avg_amt:,.0f}")

    # Decision time (if present)
    if {"created_at", "decision_at"} <= set(cols):
        try:
            t = (pd.to_datetime(df["decision_at"]) - pd.to_datetime(df["created_at"])).dt.total_seconds() / 60.0
            avg_min = float(t.mean())
            with c3: _kpi_card("Avg Decision Time", f"{avg_min:.1f} min")
        except Exception:
            with c3: _kpi_card("Avg Decision Time", "—")

    # Non-bank share
    if "customer_type" in cols:
        nb = int((df["customer_type"].astype(str).str.lower() == "non-bank").sum())
        total = len(df)
        share = (nb / total * 100) if total else 0.0
        with c4: _kpi_card("Non-bank Share", f"{share:.1f}%", f"{nb} of {total}")

    if "estimated_roi" in df.columns and "decision" in cols:
        roi_col, _ = st.columns([1, 3])
        approved_mask = df["decision"].astype(str).str.lower() == "approved"
        approved_roi = float(df.loc[approved_mask, "estimated_roi"].sum())
        approved_count = int(approved_mask.sum())
        avg_roi = float(df.loc[approved_mask, "estimated_roi"].mean()) if approved_count else 0.0
        with roi_col:
            _kpi_card(
                "Estimated ROI (approved)",
                f"{currency_symbol}{approved_roi:,.0f}" if currency_symbol else f"{approved_roi:,.0f}",
                f"{approved_count} loans • avg {currency_symbol}{avg_roi:,.0f}" if approved_count else "No approved loans",
            )

    # ─────────────── COMPOSITION & RISK ───────────────
    st.markdown("## 🧭 Composition & Risk")

    # Approval vs Denial (pie)
    if "decision" in cols:
        pie_df = df["decision"].value_counts().rename_axis("Decision").reset_index(name="Count")
        fig = px.pie(pie_df, names="Decision", values="Count", title="Decision Mix")
        fig.update_layout(margin=dict(l=10, r=10, t=60, b=10), height=360, template="plotly_dark")
        st.plotly_chart(fig, use_container_width=True)

    # Avg DTI / LTV by decision (grouped bars)
    have_dti = "DTI" in cols
    have_ltv = "LTV" in cols
    if "decision" in cols and (have_dti or have_ltv):
        agg_map = {}
        if have_dti: agg_map["avg_DTI"] = ("DTI", "mean")
        if have_ltv: agg_map["avg_LTV"] = ("LTV", "mean")
        grp = df.groupby("decision").agg(**agg_map).reset_index()
        melted = grp.melt(id_vars=["decision"], var_name="metric", value_name="value")
        fig = px.bar(melted, x="decision", y="value", color="metric",
                     barmode="group", title="Average DTI / LTV by Decision")
        fig.update_layout(margin=dict(l=10, r=10, t=60, b=10), height=360, template="plotly_dark")
        st.plotly_chart(fig, use_container_width=True)

    # Loan term mix (stacked)
    if term_col and "decision" in cols:
        mix = df.groupby([term_col, "decision"]).size().reset_index(name="count")
        fig = px.bar(
            mix, x=term_col, y="count", color="decision", title="Loan Term Mix",
            labels={term_col: "Term (months)", "count": "Count"}, barmode="stack"
        )
        fig.update_layout(margin=dict(l=10, r=10, t=60, b=10), height=360, template="plotly_dark")
        st.plotly_chart(fig, use_container_width=True)

    # Collateral avg value by type (bar)
    if {"collateral_type", "collateral_value"} <= set(cols):
        cprof = df.groupby("collateral_type").agg(
            avg_col=("collateral_value", "mean"),
            cnt=("collateral_type", "count")
        ).reset_index()
        fig = px.bar(
            cprof.sort_values("avg_col", ascending=False),
            x="collateral_type", y="avg_col",
            title=f"Avg Collateral Value by Type ({currency_symbol})",
            hover_data=["cnt"]
        )
        fig.update_layout(margin=dict(l=10, r=10, t=60, b=10), height=360, template="plotly_dark")
        st.plotly_chart(fig, use_container_width=True)

    # Top proposed plans (horizontal bar)
    if "proposed_loan_option" in cols:
        approved_mask = df["decision"].astype(str).str.lower() == "approved" if "decision" in cols else pd.Series(True, index=df.index)
        plan_rows: List[Dict[str, Any]] = []
        for _, row in df[approved_mask].dropna(subset=["proposed_loan_option"]).iterrows():
            payload = try_json(row.get("proposed_loan_option"))
            plan_type = None
            plan_amount = _coerce_float(row.get("loan_amount"), 0.0)
            plan_rate = None
            plan_term = None
            if isinstance(payload, dict):
                plan_type = payload.get("type") or payload.get("name")
                plan_amount = _coerce_float(payload.get("loan_amount"), plan_amount)
                plan_rate = _coerce_float(payload.get("interest_rate"), _coerce_float(payload.get("rate"), float("nan")))
                plan_term = _coerce_float(payload.get("term_months"), _coerce_float(payload.get("tenor_months"), float("nan")))
            else:
                plan_type = str(row.get("proposed_loan_option"))
            plan_rows.append({
                "plan_type": plan_type or "Unknown",
                "application_id": row.get("application_id"),
                "plan_amount": plan_amount,
                "plan_rate": plan_rate,
                "plan_term": plan_term,
            })
        if plan_rows:
            plan_df = pd.DataFrame(plan_rows)
            grouped = (
                plan_df.groupby("plan_type", dropna=False)
                .agg(
                    approvals=("application_id", "count"),
                    avg_amount=("plan_amount", "mean"),
                    total_amount=("plan_amount", "sum"),
                    avg_rate=("plan_rate", "mean"),
                    avg_term=("plan_term", "mean"),
                )
                .reset_index()
            )
            grouped = grouped.sort_values(["approvals", "total_amount"], ascending=[False, False]).head(10)
            fig = px.bar(
                grouped,
                x="approvals",
                y="plan_type",
                orientation="h",
                title="Top Approved Plan Types",
                labels={"approvals": "Approvals", "plan_type": "Plan type"},
                hover_data={
                    "avg_amount": ":.0f",
                    "avg_rate": ":.2f",
                    "avg_term": ":.0f",
                },
            )
            fig.update_yaxes(autorange="reversed")
            fig.update_layout(margin=dict(l=10, r=10, t=60, b=10), height=360, template="plotly_dark")
            st.plotly_chart(fig, use_container_width=True)
            display_df = grouped.copy()
            display_df["avg_amount"] = display_df["avg_amount"].fillna(0.0).round(0)
            display_df["total_amount"] = display_df["total_amount"].fillna(0.0).round(0)
            display_df["avg_rate"] = display_df["avg_rate"].fillna(0.0).round(2)
            display_df["avg_term"] = display_df["avg_term"].fillna(0.0).round(0)
            st.dataframe(
                display_df.rename(
                    columns={
                        "plan_type": "Plan",
                        "approvals": "Approvals",
                        "avg_amount": fmt_currency_label("Avg amount"),
                        "total_amount": fmt_currency_label("Total amount"),
                        "avg_rate": "Avg rate (%)",
                        "avg_term": "Avg term (months)",
                    }
                ),
                use_container_width=True,
                height=320,
            )

    # Customer mix table (bank vs non-bank)
    if "customer_type" in cols:
        mix = df["customer_type"].value_counts().rename_axis("Customer Type").reset_index(name="Count")
        mix["Ratio"] = (mix["Count"] / mix["Count"].sum()).round(3)
        st.markdown("### 👥 Customer Mix")
        st.dataframe(mix, use_container_width=True, height=220)

# ─────────────────────────────────────────────
# PANEL RENDERERS

<<<<<<< HEAD

def render_panel_navigation(current_key: str, panel_order: List[Tuple[str, str]]) -> None:
    """Render Back/Next controls for the wizard panels."""
=======

def render_panel_navigation(current_key: str, panel_order: List[Tuple[str, str]]) -> None:
    """Render Back/Next controls for the wizard panels."""

    df = pd.DataFrame({
        "application_id": [f"APP_{i:04d}" for i in range(1, n + 1)],
        "customer_name": np.random.choice(names, n),
        "email": np.random.choice(emails, n),
        "phone": [f"+1-202-555-{1000+i:04d}" for i in range(n)],
        "address": np.random.choice(addrs, n),
        "national_id": rng.integers(10_000_000, 99_999_999, n),
        "age": rng.integers(21, 65, n),
        "income": rng.integers(25_000, 150_000, n),
        "employment_length": rng.integers(0, 30, n),
        "loan_amount": rng.integers(5_000, 100_000, n),
        "loan_duration_months": rng.choice([12, 24, 36, 48, 60, 72], n),
        "collateral_value": rng.integers(8_000, 200_000, n),
        "collateral_type": rng.choice(["real_estate","car","land","deposit"], n),
        "co_loaners": rng.choice([0,1,2], n, p=[0.7, 0.25, 0.05]),
        "credit_score": rng.integers(300, 850, n),
        "existing_debt": rng.integers(0, 50_000, n),
        "assets_owned": rng.integers(10_000, 300_000, n),
        "current_loans": rng.integers(0, 5, n),
        "loan_history_unpaid": rng.poisson(0.4, n),
        "loan_history_late_payments": rng.poisson(1.5, n),
        "customer_type": cust_type,
    })
    eps = 1e-9
    df["DTI"] = df["existing_debt"] / (df["income"] + eps)
    df["LTV"] = df["loan_amount"] / (df["collateral_value"] + eps)
    df["CCR"] = df["collateral_value"] / (df["loan_amount"] + eps)
    df["ITI"] = (df["loan_amount"] / (df["loan_duration_months"] + eps)) / (df["income"] + eps)
    df["CWI"] = ((1 - df["DTI"]).clip(0, 1)) * ((1 - df["LTV"]).clip(0, 1)) * (df["CCR"].clip(0, 3))
>>>>>>> e71034be

    key_to_index = {key: idx for idx, (key, _) in enumerate(panel_order)}
    idx = key_to_index[current_key]
    prev_key = panel_order[idx - 1][0] if idx > 0 else None
    next_key = panel_order[idx + 1][0] if idx < len(panel_order) - 1 else None

    def _set_active(target_key: str) -> None:
        st.session_state["active_panel"] = target_key
        label_map = {key: label for key, label in panel_order}
        st.session_state["main_panel_selector"] = label_map[target_key]

<<<<<<< HEAD
=======
    df = pd.DataFrame({
        "application_id": [f"APP_{i:04d}" for i in range(1, n + 1)],
        "age": rng.integers(21, 65, n),
        "income": rng.integers(25_000, 150_000, n),
        "employment_length": rng.integers(0, 30, n),
        "loan_amount": rng.integers(5_000, 100_000, n),
        "loan_duration_months": rng.choice([12, 24, 36, 48, 60, 72], n),
        "collateral_value": rng.integers(8_000, 200_000, n),
        "collateral_type": rng.choice(["real_estate","car","land","deposit"], n),
        "co_loaners": rng.choice([0,1,2], n, p=[0.7, 0.25, 0.05]),
        "credit_score": rng.integers(300, 850, n),
        "existing_debt": rng.integers(0, 50_000, n),
        "assets_owned": rng.integers(10_000, 300_000, n),
        "current_loans": rng.integers(0, 5, n),
        "loan_history_unpaid": rng.poisson(0.4, n),
        "loan_history_late_payments": rng.poisson(1.5, n),
        "customer_type": cust_type,
    })
    eps = 1e-9
    df["DTI"] = df["existing_debt"] / (df["income"] + eps)
    df["LTV"] = df["loan_amount"] / (df["collateral_value"] + eps)
    df["CCR"] = df["collateral_value"] / (df["loan_amount"] + eps)
    df["ITI"] = (df["loan_amount"] / (df["loan_duration_months"] + eps)) / (df["income"] + eps)
    df["CWI"] = ((1 - df["DTI"]).clip(0, 1)) * ((1 - df["LTV"]).clip(0, 1)) * (df["CCR"].clip(0, 3))

>>>>>>> e71034be
    cols = st.columns([1, 1])
    if prev_key:
        if cols[0].button("⬅️ Back", key=f"back_{current_key}", use_container_width=True):
            _set_active(prev_key)
            st.experimental_rerun()
    else:
        cols[0].markdown("&nbsp;")
    if next_key:
        if cols[1].button("Next ➡️", key=f"next_{current_key}", use_container_width=True):
            _set_active(next_key)
            st.experimental_rerun()
    else:
        cols[1].markdown("&nbsp;")


def render_tab_gen():
    st.subheader("🏦 Synthetic Credit Data Generator")

    # Currency selector (before generation)
    c1, c2 = st.columns([1, 2])
    with c1:
        code = st.selectbox(
            "Currency",
            list(CURRENCY_OPTIONS.keys()),
            index=list(CURRENCY_OPTIONS.keys()).index(st.session_state["currency_code"]),
            help="All monetary fields will be generated in this local currency."
        )
        if code != st.session_state["currency_code"]:
            st.session_state["currency_code"] = code
            set_currency_defaults()
    with c2:
        st.info(f"Amounts will be generated in **{st.session_state['currency_label']}**.", icon="💰")

    rows = st.slider("Number of rows to generate", 50, 2000, 200, step=50)
    non_bank_ratio = st.slider("Share of non-bank customers", 0.0, 1.0, 0.30, 0.05)

    colA, colB = st.columns(2)
    with colA:
        if st.button("🔴 Generate RAW Synthetic Data (with PII)", use_container_width=True):
            raw_df = append_user_info(generate_raw_synthetic(rows, non_bank_ratio))
            st.session_state.synthetic_raw_df = raw_df
            raw_path = save_to_runs(raw_df, "synthetic_raw")
            st.success(f"Generated RAW (PII) dataset with {rows} rows in {st.session_state['currency_label']}. Saved to {raw_path}")
            st.dataframe(raw_df.head(10), use_container_width=True)
            st.download_button(
                "⬇️ Download RAW CSV",
                raw_df.to_csv(index=False).encode("utf-8"),
                os.path.basename(raw_path),
                "text/csv"
            )

    with colB:
        if st.button("🟢 Generate ANON Synthetic Data (ready for agent)", use_container_width=True):
            anon_df = append_user_info(generate_anon_synthetic(rows, non_bank_ratio))
            st.session_state.synthetic_df = anon_df
            anon_path = save_to_runs(anon_df, "synthetic_anon")
            st.success(f"Generated ANON dataset with {rows} rows in {st.session_state['currency_label']}. Saved to {anon_path}")
            st.dataframe(anon_df.head(10), use_container_width=True)
            st.download_button(
                "⬇️ Download ANON CSV",
                anon_df.to_csv(index=False).encode("utf-8"),
                os.path.basename(anon_path),
                "text/csv"
            )


def render_tab_clean():
    st.subheader("🧹 Upload & Anonymize Customer Data (PII columns will be DROPPED)")
    st.markdown("Upload your **real CSV**. We drop PII columns and scrub emails/phones in text fields.")

    uploaded = st.file_uploader("Upload CSV file", type=["csv"], key="clean_tab_uploader")
    if uploaded:
        try:
            df = pd.read_csv(uploaded)
        except Exception as e:
            st.error(f"Could not read CSV: {e}")
            st.stop()

        st.write("📊 Original Data Preview:")
        st.dataframe(dedupe_columns(df.head(5)), use_container_width=True)

        sanitized, dropped_cols = drop_pii_columns(df)
        sanitized = append_user_info(sanitized)
        sanitized = dedupe_columns(sanitized)
        st.session_state.anonymized_df = sanitized

        st.success(f"Dropped PII columns: {sorted(dropped_cols) if dropped_cols else 'None'}")
        st.write("✅ Sanitized Data Preview:")
        st.dataframe(sanitized.head(5), use_container_width=True)

        fpath = save_to_runs(sanitized, "anonymized")
        st.success(f"Saved anonymized file: {fpath}")
        st.download_button(
            "⬇️ Download Clean Data",
            sanitized.to_csv(index=False).encode("utf-8"),
            os.path.basename(fpath),
            "text/csv"
        )
    else:
        st.info("Choose a CSV to see the sanitize flow.", icon="ℹ️")


def render_tab_run():
    st.subheader("🤖 Credit appraisal by AI assistant")

    # Production model banner (optional)
    try:
        resp = requests.get(f"{API_URL}/v1/training/production_meta", timeout=5)
        if resp.status_code == 200:
            meta = resp.json()
            if meta.get("has_production"):
                ver = (meta.get("meta") or {}).get("version", "1.x")
                src = (meta.get("meta") or {}).get("source", "production")
                st.success(f"🟢 Production model active — version: {ver} • source: {src}")
            else:
                st.warning("⚠️ No production model promoted yet — using baseline.")
        else:
            st.info("ℹ️ Could not fetch production model meta.")
    except Exception:
        st.info("ℹ️ Production meta unavailable.")

    # 1) Model + Hardware selection (UI hints)
    LLM_MODELS = [
        ("Phi-3 Mini (3.8B) — CPU OK", "phi3:3.8b", "CPU 8GB RAM (fast)"),
        ("Mistral 7B Instruct — CPU slow / GPU OK", "mistral:7b-instruct", "CPU 16GB (slow) or GPU ≥8GB"),
        ("Gemma-2 7B — CPU slow / GPU OK", "gemma2:7b", "CPU 16GB (slow) or GPU ≥8GB"),
        ("LLaMA-3 8B — GPU recommended", "llama3:8b-instruct", "GPU ≥12GB (CPU very slow)"),
        ("Qwen2 7B — GPU recommended", "qwen2:7b-instruct", "GPU ≥12GB (CPU very slow)"),
        ("Mixtral 8x7B — GPU only (big)", "mixtral:8x7b-instruct", "GPU 24–48GB"),
    ]
    LLM_LABELS = [l for (l, _, _) in LLM_MODELS]
    LLM_VALUE_BY_LABEL = {l: v for (l, v, _) in LLM_MODELS}
    LLM_HINT_BY_LABEL = {l: h for (l, _, h) in LLM_MODELS}

    OPENSTACK_FLAVORS = {
        "m4.medium":  "4 vCPU / 8 GB RAM — CPU-only small",
        "m8.large":   "8 vCPU / 16 GB RAM — CPU-only medium",
        "g1.a10.1":   "8 vCPU / 32 GB RAM + 1×A10 24GB",
        "g1.l40.1":   "16 vCPU / 64 GB RAM + 1×L40 48GB",
        "g2.a100.1":  "24 vCPU / 128 GB RAM + 1×A100 80GB",
    }

    with st.expander("🧠 Local LLM & Hardware Profile", expanded=True):
        c1, c2 = st.columns([1.2, 1])
        with c1:
            model_label = st.selectbox("Local LLM (used for narratives/explanations)", LLM_LABELS, index=1)
            llm_value = LLM_VALUE_BY_LABEL[model_label]
            st.caption(f"Hint: {LLM_HINT_BY_LABEL[model_label]}")
        with c2:
            flavor = st.selectbox("OpenStack flavor / host profile", list(OPENSTACK_FLAVORS.keys()), index=0)
            st.caption(OPENSTACK_FLAVORS[flavor])
        st.caption("These are passed to the API as hints; your API can choose Ollama/Flowise backends accordingly.")

    # 2) Data Source
    data_choice = st.selectbox(
        "Select Data Source",
        [
            "Use synthetic (ANON)",
            "Use synthetic (RAW – auto-sanitize)",
            "Use anonymized dataset",
            "Upload manually",
        ]
    )
    use_llm = st.checkbox("Use LLM narrative", value=False)

    st.markdown("### 🤖 Choose agent to test")
    available_agents = [
        (agent, industry)
        for _, industry, agent, _, status, _ in AGENTS
        if str(status).lower() == "available"
    ]
    agent_name = "credit_appraisal"
    selected_agent_label: Optional[str] = None
    selected_agent_industry = ""
    if available_agents:
        agent_labels = [agent for agent, _ in available_agents]
        selected_agent_label = st.selectbox(
            "Agent",
            agent_labels,
            index=0,
            key="agent_runner_select",
            help="Pick which available agent to exercise.",
        )
        selected_agent_industry = next(
            industry for agent, industry in available_agents if agent == selected_agent_label
        )
        agent_key = sanitize_image_key(selected_agent_label)
        agent_preview_path = load_image_for(agent_key, selected_agent_industry)
        if agent_preview_path:
            display_image_preview(agent_preview_path, f"Selected agent: {selected_agent_label}", max_height=200)
        else:
            st.info("Upload an image for this agent or its industry to personalise the preview above.")
        agent_name = AGENT_API_OVERRIDES.get(selected_agent_label, agent_key)
    else:
        st.warning("No available agents listed — defaulting to the credit appraisal agent.")

    model_options = fetch_available_models(API_URL)
    model_labels = ["Auto (use production/default)"] + [label for label, _ in model_options]
    model_map = {label: name for label, name in model_options}
    selected_model_label = st.selectbox(
        "Credit risk model",
        model_labels,
        help="Pick a production model exposed by the training API.",
    )
    selected_model_name = model_map.get(selected_model_label)
    if not model_options:
        st.caption("No production models discovered yet — falling back to the default model.")
<<<<<<< HEAD
=======

    model_options = fetch_available_models(API_URL)
    model_labels = ["Auto (use production/default)"] + [label for label, _ in model_options]
    model_map = {label: name for label, name in model_options}
    selected_model_label = st.selectbox(
        "Credit risk model",
        model_labels,
        help="Pick a trained candidate or production model exposed by the training API.",
    )
    selected_model_name = model_map.get(selected_model_label)
    if not model_options:
        st.caption("No trained models discovered yet — falling back to the default model.")
>>>>>>> e71034be

    if data_choice == "Upload manually":
        up = st.file_uploader("Upload your CSV", type=["csv"], key="manual_upload_run_file")
        if up is not None:
            st.session_state["manual_upload_name"] = up.name
            st.session_state["manual_upload_bytes"] = up.getvalue()
            st.success(f"File staged: {up.name} ({len(st.session_state['manual_upload_bytes'])} bytes)")

    # 3) Rules
    st.markdown("### ⚙️ Decision Rule Set")
    rule_mode = st.radio(
        "Choose rule mode",
        ["Classic (bank-style metrics)", "NDI (Net Disposable Income) — simple"],
        index=0,
        help="NDI = income - all monthly obligations. Approve if NDI and NDI ratio pass thresholds."
    )

    CLASSIC_DEFAULTS = {
        "max_dti": 0.45, "min_emp_years": 2, "min_credit_hist": 3, "salary_floor": 3000,
        "max_delinquencies": 2, "max_current_loans": 3, "req_min": 1000, "req_max": 200000,
        "loan_terms": [12, 24, 36, 48, 60], "threshold": 0.45, "target_rate": None, "random_band": True,
        "min_income_debt_ratio": 0.35, "compounded_debt_factor": 1.0, "monthly_debt_relief": 0.50,
    }
    NDI_DEFAULTS = {"ndi_value": 800.0, "ndi_ratio": 0.50, "threshold": 0.45, "target_rate": None, "random_band": True}

    if "classic_rules" not in st.session_state:
        st.session_state.classic_rules = CLASSIC_DEFAULTS.copy()
    if "ndi_rules" not in st.session_state:
        st.session_state.ndi_rules = NDI_DEFAULTS.copy()

    def reset_classic(): st.session_state.classic_rules = CLASSIC_DEFAULTS.copy()
    def reset_ndi():     st.session_state.ndi_rules = NDI_DEFAULTS.copy()

    if rule_mode.startswith("Classic"):
        with st.expander("Classic Metrics (with Reset)", expanded=True):
            rc = st.session_state.classic_rules
            r1, r2, r3 = st.columns(3)
            with r1:
                rc["max_dti"] = st.slider("Max Debt-to-Income (DTI)", 0.0, 1.0, rc["max_dti"], 0.01)
                rc["min_emp_years"] = st.number_input("Min Employment Years", 0, 40, rc["min_emp_years"])
                rc["min_credit_hist"] = st.number_input("Min Credit History (years)", 0, 40, rc["min_credit_hist"])
            with r2:
                rc["salary_floor"] = st.number_input("Minimum Monthly Salary", 0, 1_000_000_000, rc["salary_floor"], step=1000, help=fmt_currency_label("in local currency"))
                rc["max_delinquencies"] = st.number_input("Max Delinquencies", 0, 10, rc["max_delinquencies"])
                rc["max_current_loans"] = st.number_input("Max Current Loans", 0, 10, rc["max_current_loans"])
            with r3:
                rc["req_min"] = st.number_input(fmt_currency_label("Requested Amount Min"), 0, 10_000_000_000, rc["req_min"], step=1000)
                rc["req_max"] = st.number_input(fmt_currency_label("Requested Amount Max"), 0, 10_000_000_000, rc["req_max"], step=1000)
                rc["loan_terms"] = st.multiselect("Allowed Loan Terms (months)", [12,24,36,48,60,72], default=rc["loan_terms"])

            st.markdown("#### 🧮 Debt Pressure Controls")
            d1, d2, d3 = st.columns(3)
            with d1:
                rc["min_income_debt_ratio"] = st.slider("Min Income / (Compounded Debt) Ratio", 0.10, 2.00, rc["min_income_debt_ratio"], 0.01)
            with d2:
                rc["compounded_debt_factor"] = st.slider("Compounded Debt Factor (× requested)", 0.5, 3.0, rc["compounded_debt_factor"], 0.1)
            with d3:
                rc["monthly_debt_relief"] = st.slider("Monthly Debt Relief Factor", 0.10, 1.00, rc["monthly_debt_relief"], 0.05)

            st.markdown("---")
            c1, c2, c3 = st.columns([1,1,1])
            with c1:
                use_target = st.toggle("🎯 Use target approval rate", value=(rc["target_rate"] is not None))
            with c2:
                rc["random_band"] = st.toggle("🎲 Randomize approval band (20–60%) when no target", value=rc["random_band"])
            with c3:
                if st.button("↩️ Reset to defaults"):
                    reset_classic()
                    st.rerun()

            if use_target:
                rc["target_rate"] = st.slider("Target approval rate", 0.05, 0.95, rc["target_rate"] or 0.40, 0.01)
                rc["threshold"] = None
            else:
                rc["threshold"] = st.slider("Model score threshold", 0.0, 1.0, rc["threshold"], 0.01)
                rc["target_rate"] = None
    else:
        with st.expander("NDI Metrics (with Reset)", expanded=True):
            rn = st.session_state.ndi_rules
            n1, n2 = st.columns(2)
            with n1:
                rn["ndi_value"] = st.number_input(fmt_currency_label("Min NDI (Net Disposable Income) per month"), 0.0, 1e12, float(rn["ndi_value"]), step=50.0)
            with n2:
                rn["ndi_ratio"] = st.slider("Min NDI / Income ratio", 0.0, 1.0, float(rn["ndi_ratio"]), 0.01)
            st.caption("NDI = income - all monthly obligations (rent, food, loans, cards, etc.).")

            st.markdown("---")
            c1, c2, c3 = st.columns([1,1,1])
            with c1:
                use_target = st.toggle("🎯 Use target approval rate", value=(rn["target_rate"] is not None))
            with c2:
                rn["random_band"] = st.toggle("🎲 Randomize approval band (20–60%) when no target", value=rn["random_band"])
            with c3:
                if st.button("↩️ Reset to defaults (NDI)"):
                    reset_ndi()
                    st.rerun()

            if use_target:
                rn["target_rate"] = st.slider("Target approval rate", 0.05, 0.95, rn["target_rate"] or 0.40, 0.01)
                rn["threshold"] = None
            else:
                rn["threshold"] = st.slider("Model score threshold", 0.0, 1.0, rn["threshold"], 0.01)
                rn["target_rate"] = None

    # 4) Run
    if st.button("🚀 Run Agent", use_container_width=True):
        try:
            files = None
            data: Dict[str, Any] = {
                "use_llm_narrative": str(use_llm).lower(),
                "llm_model": llm_value,
                "hardware_flavor": flavor,
                "currency_code": st.session_state["currency_code"],
                "currency_symbol": st.session_state["currency_symbol"],
            }
<<<<<<< HEAD
            if selected_agent_label:
                data["agent_label"] = selected_agent_label
=======
>>>>>>> e71034be
            if selected_model_name:
                data["selected_model_name"] = selected_model_name
            if rule_mode.startswith("Classic"):
                rc = st.session_state.classic_rules
                data.update({
                    "min_employment_years": str(rc["min_emp_years"]),
                    "max_debt_to_income": str(rc["max_dti"]),
                    "min_credit_history_length": str(rc["min_credit_hist"]),
                    "max_num_delinquencies": str(rc["max_delinquencies"]),
                    "max_current_loans": str(rc["max_current_loans"]),
                    "requested_amount_min": str(rc["req_min"]),
                    "requested_amount_max": str(rc["req_max"]),
                    "loan_term_months_allowed": ",".join(map(str, rc["loan_terms"])) if rc["loan_terms"] else "",
                    "min_income_debt_ratio": str(rc["min_income_debt_ratio"]),
                    "compounded_debt_factor": str(rc["compounded_debt_factor"]),
                    "monthly_debt_relief": str(rc["monthly_debt_relief"]),
                    "salary_floor": str(rc["salary_floor"]),
                    "threshold": "" if rc["threshold"] is None else str(rc["threshold"]),
                    "target_approval_rate": "" if rc["target_rate"] is None else str(rc["target_rate"]),
                    "random_band": str(rc["random_band"]).lower(),
                    "random_approval_band": str(rc["random_band"]).lower(),
                    "rule_mode": "classic",
                })
            else:
                rn = st.session_state.ndi_rules
                data.update({
                    "ndi_value": str(rn["ndi_value"]),
                    "ndi_ratio": str(rn["ndi_ratio"]),
                    "threshold": "" if rn["threshold"] is None else str(rn["threshold"]),
                    "target_approval_rate": "" if rn["target_rate"] is None else str(rn["target_rate"]),
                    "random_band": str(rn["random_band"]).lower(),
                    "random_approval_band": str(rn["random_band"]).lower(),
                    "rule_mode": "ndi",
                })

            def prep_and_pack(df: pd.DataFrame, filename: str):
                safe = dedupe_columns(df)
                safe, _ = drop_pii_columns(safe)
                safe = strip_policy_banned(safe)
                safe = to_agent_schema(safe)
                buf = io.StringIO()
                safe.to_csv(buf, index=False)
                return {"file": (filename, buf.getvalue().encode("utf-8"), "text/csv")}

            if data_choice == "Use synthetic (ANON)":
                if "synthetic_df" not in st.session_state:
                    st.warning("No ANON synthetic dataset found. Generate it in the first panel."); st.stop()
                files = prep_and_pack(st.session_state.synthetic_df, "synthetic_anon.csv")

            elif data_choice == "Use synthetic (RAW – auto-sanitize)":
                if "synthetic_raw_df" not in st.session_state:
                    st.warning("No RAW synthetic dataset found. Generate it in the first panel."); st.stop()
                files = prep_and_pack(st.session_state.synthetic_raw_df, "synthetic_raw_sanitized.csv")

            elif data_choice == "Use anonymized dataset":
                if "anonymized_df" not in st.session_state:
                    st.warning("No anonymized dataset found. Create it in the second panel."); st.stop()
                files = prep_and_pack(st.session_state.anonymized_df, "anonymized.csv")

            elif data_choice == "Upload manually":
                up_name = st.session_state.get("manual_upload_name")
                up_bytes = st.session_state.get("manual_upload_bytes")
                if not up_name or not up_bytes:
                    st.warning("Please upload a CSV first."); st.stop()
                try:
                    tmp_df = pd.read_csv(io.BytesIO(up_bytes))
                    files = prep_and_pack(tmp_df, up_name)
                except Exception:
                    files = {"file": (up_name, up_bytes, "text/csv")}
            else:
                st.error("Unknown data source selection."); st.stop()

            r = requests.post(f"{API_URL}/v1/agents/{agent_name}/run", data=data, files=files, timeout=180)
            if r.status_code != 200:
                st.error(f"Run failed ({r.status_code}): {r.text}"); st.stop()

            res = r.json()
            st.session_state.last_run_id = res.get("run_id")
            st.success(f"✅ Run succeeded! Run ID: {st.session_state.last_run_id}")

            # Pull merged.csv for dashboards/review
            rid = st.session_state.last_run_id
            merged_url = f"{API_URL}/v1/runs/{rid}/report?format=csv"
            merged_bytes = requests.get(merged_url, timeout=30).content
            merged_df = pd.read_csv(io.BytesIO(merged_bytes))
            st.session_state["last_merged_df"] = merged_df

            # Decision filter IN TABLE (not hiding dashboard)
            st.markdown("### 📄 Credit AI Agent Decisions Table (filtered)")
            uniq_dec = sorted([d for d in merged_df.get("decision", pd.Series(dtype=str)).dropna().unique()])
            chosen = st.multiselect(
                "Filter decision",
                options=uniq_dec,
                default=uniq_dec,
                key="filter_decisions",
                help="Toggle decisions to update the tables below. Clear the selection to show everything.",
            )
<<<<<<< HEAD
            filtered_df = merged_df.copy()
            if "decision" in filtered_df.columns:
                if chosen:
                    filtered_df = filtered_df[filtered_df["decision"].isin(chosen)]
                else:
                    filtered_df = merged_df
                    st.info("No decision selected — showing all rows.")
            st.dataframe(filtered_df, use_container_width=True)
=======
            df_view = merged_df.copy()
            if "decision" in df_view.columns:
                if chosen:
                    df_view = df_view[df_view["decision"].isin(chosen)]
                else:
                    st.info("No decision selected — showing all rows.")
            st.dataframe(df_view, use_container_width=True)
>>>>>>> e71034be

            # ── DASHBOARD (always visible; filters apply in table below)
            st.markdown("## 📊 Dashboard")
            render_credit_dashboard(merged_df, st.session_state.get("currency_symbol", ""))

            # Per-row metrics met/not met
            detail_df = filtered_df.copy()
            if "rule_reasons" in detail_df.columns:
                rr = detail_df["rule_reasons"].apply(try_json)
                detail_df["metrics_met"] = rr.apply(lambda d: ", ".join(sorted([k for k, v in (d or {}).items() if v is True])) if isinstance(d, dict) else "")
                detail_df["metrics_unmet"] = rr.apply(lambda d: ", ".join(sorted([k for k, v in (d or {}).items() if v is False])) if isinstance(d, dict) else "")
            cols_show = [c for c in [
                "application_id","customer_type","decision","score","loan_amount","income","metrics_met","metrics_unmet",
                "estimated_roi","proposed_loan_option","proposed_consolidation_loan","top_feature","explanation"
<<<<<<< HEAD
            ] if c in detail_df.columns]
            st.dataframe(detail_df[cols_show].head(500), use_container_width=True)

            # Download outputs (single prominent button at end)
            st.markdown("---")
            ts = datetime.datetime.now().strftime("%Y%m%d-%H%M%S")
            out_name = f"ai-appraisal-outputs-{ts}-{st.session_state['currency_code']}.csv"
            st.download_button(
                "⬇️ Download AI appraisal outputs",
                merged_df.to_csv(index=False).encode("utf-8"),
                out_name,
                "text/csv",
                use_container_width=True,
            )
=======
            ] if c in df_view.columns]
            st.dataframe(df_view[cols_show].head(500), use_container_width=True)

            # Downloads
            cdl1, cdl2, cdl3, cdl4, cdl5 = st.columns(5)
            with cdl1: st.markdown(f"[⬇️ PDF report]({API_URL}/v1/runs/{rid}/report?format=pdf)")
            with cdl2: st.markdown(f"[⬇️ Scores CSV]({API_URL}/v1/runs/{rid}/report?format=scores_csv)")
            with cdl3: st.markdown(f"[⬇️ Explanations CSV]({API_URL}/v1/runs/{rid}/report?format=explanations_csv)")
            with cdl4: st.markdown(f"[⬇️ Merged CSV]({API_URL}/v1/runs/{rid}/report?format=csv)")
            with cdl5: st.markdown(f"[⬇️ JSON]({API_URL}/v1/runs/{rid}/report?format=json)")
>>>>>>> e71034be

        except Exception as e:
            st.exception(e)

    # Re-download quick section replaced with reminder if run exists
    if st.session_state.get("last_run_id"):
        rid = st.session_state.last_run_id
        st.caption(
            f"Need other formats? Visit the reports endpoint directly: {API_URL}/v1/runs/{rid}/report?format=<type>"
        )


def render_tab_review():
    st.subheader("🧑‍⚖️ Human Review — Correct AI Decisions & Score Agreement")

    # Allow loading AI output CSV back into review via dropdown upload
    uploaded_review = st.file_uploader("Load AI outputs CSV for review (optional)", type=["csv"], key="review_csv_loader")
    if uploaded_review is not None:
        try:
            st.session_state["last_merged_df"] = pd.read_csv(uploaded_review)
            st.success("Loaded review dataset from uploaded CSV.")
        except Exception as e:
            st.error(f"Could not read uploaded CSV: {e}")

    if "last_merged_df" not in st.session_state:
        st.info("Run the agent (previous panel) or upload an AI outputs CSV to load results for review.")
    else:
        dfm = st.session_state["last_merged_df"].copy()
        st.markdown("#### 1) Select rows to review and correct")

        editable_cols = []
        if "decision" in dfm.columns: editable_cols.append("decision")
        if "rule_reasons" in dfm.columns: editable_cols.append("rule_reasons")
        if "customer_type" in dfm.columns: editable_cols.append("customer_type")

        editable = dfm[["application_id"] + editable_cols].copy()
        editable.rename(columns={"decision": "ai_decision"}, inplace=True)
        editable["human_decision"] = editable.get("ai_decision", "approved")
        editable["human_rule_reasons"] = editable.get("rule_reasons", "")

        edited = st.data_editor(
            editable,
            num_rows="dynamic",
            use_container_width=True,
            key="review_editor",
            column_config={
                "human_decision": st.column_config.SelectboxColumn(options=["approved", "denied"]),
                "customer_type": st.column_config.SelectboxColumn(options=["bank", "non-bank"], disabled=True)
            }
        )

        st.markdown("#### 2) Compute agreement score")
        if st.button("Compute agreement score"):
            if "ai_decision" in edited.columns and "human_decision" in edited.columns:
                agree = (edited["ai_decision"] == edited["human_decision"]).astype(int)
                score = float(agree.mean()) if len(agree) else 0.0
                st.success(f"Agreement score (AI vs human): {score:.3f}")
                st.session_state["last_agreement_score"] = score
            else:
                st.warning("Missing decision columns to compute score.")

        # Export review CSV (manual loop into training)
        st.markdown("#### 3) Export review CSV")
        model_used = "production"  # if you track specific model names, set it here
        ts = datetime.datetime.now().strftime("%Y%m%d-%H%M%S")
        review_user = st.session_state.get("user_info", {}).get("name", "")
        safe_user = review_user.replace(" ", "").lower()
        review_name = f"creditappraisal.{safe_user}.{model_used}.{ts}.csv"
        csv_bytes = edited.to_csv(index=False).encode("utf-8")
        st.download_button("⬇️ Export review CSV", csv_bytes, review_name, "text/csv")
        st.caption(f"Saved file name pattern: **{review_name}**")


def render_tab_train():
    st.subheader("🔁 Human Feedback → Retrain (new payload)")

    st.markdown("**Drag & drop** one or more review CSVs exported from the Human Review panel.")
    up_list = st.file_uploader("Upload feedback CSV(s)", type=["csv"], accept_multiple_files=True, key="train_feedback_uploader")

    staged_paths: List[str] = []
    if up_list:
        for up in up_list:
            # stage to tmp_feedback dir
            dest = os.path.join(TMP_FEEDBACK_DIR, up.name)
            with open(dest, "wb") as f:
                f.write(up.getvalue())
            staged_paths.append(dest)
        st.success(f"Staged {len(staged_paths)} feedback file(s) to {TMP_FEEDBACK_DIR}")
        st.write(staged_paths)

    st.markdown("#### Launch Retrain")
    user_info = st.session_state.get("user_info", {})

    payload = {
        "feedback_csvs": staged_paths,
        "user_name": user_info.get("name", ""),
        "agent_name": "credit_appraisal",
        "algo_name": "credit_lr",
    }
    st.code(json.dumps(payload, indent=2), language="json")

    colA, colB = st.columns([1,1])
    with colA:
        if st.button("🚀 Train candidate model"):
            try:
                r = requests.post(f"{API_URL}/v1/training/train", json=payload, timeout=90)
                if r.ok:
                    st.success(r.json())
                    st.session_state["last_train_job"] = r.json().get("job_id")
                else:
                    st.error(r.text)
            except Exception as e:
                st.error(f"Train failed: {e}")
    with colB:
        if st.button("⬆️ Promote last candidate to PRODUCTION"):
            try:
                r = requests.post(f"{API_URL}/v1/training/promote", timeout=30)
                st.write(r.json() if r.ok else r.text)
            except Exception as e:
                st.error(f"Promote failed: {e}")

    st.markdown("---")
    st.markdown("#### Production Model")
    try:
        resp = requests.get(f"{API_URL}/v1/training/production_meta", timeout=5)
        if resp.ok:
            st.json(resp.json())
        else:
            st.info("No production model yet.")
    except Exception as e:
        st.warning(f"Could not load production meta: {e}")

# ─────────────────────────────────────────────
# PANEL NAVIGATION

PANEL_ORDER: List[Tuple[str, str]] = [
    ("gen", "🏦 Synthetic Data Generator"),
    ("clean", "🧹 Anonymize & Sanitize Data"),
    ("run", "🤖 Credit appraisal by AI assistant"),
    ("review", "🧑‍⚖️ Human Review"),
    ("train", "🔁 Training (Feedback → Retrain)"),
]

PANEL_RENDERERS = {
    "gen": render_tab_gen,
    "clean": render_tab_clean,
    "run": render_tab_run,
    "review": render_tab_review,
    "train": render_tab_train,
}

if "active_panel" not in st.session_state:
    st.session_state["active_panel"] = PANEL_ORDER[0][0]

label_map = {key: label for key, label in PANEL_ORDER}
if "main_panel_selector" not in st.session_state:
    st.session_state["main_panel_selector"] = label_map[st.session_state["active_panel"]]

st.markdown(
    """
    <style>
    div[data-baseweb=\"radio\"] > div {
        flex-wrap: wrap;
        gap: 0.75rem;
        justify-content: center;
    }
    div[data-baseweb=\"radio\"] label {
        background: rgba(37,99,235,0.1);
        border: 1px solid rgba(37,99,235,0.3);
        border-radius: 999px;
        padding: 0.6rem 1.4rem;
        font-size: 1.05rem;
        font-weight: 600;
        color: #1e3a8a;
    }
    div[data-baseweb=\"radio\"] label[data-selected=\"true\"] {
        background: linear-gradient(90deg,#2563eb,#1d4ed8);
        color: white;
        box-shadow: 0 4px 14px rgba(37,99,235,0.35);
    }
    </style>
    """,
    unsafe_allow_html=True,
)

panel_labels = [label for _, label in PANEL_ORDER]
selected_label = st.radio(
    "Main panels",
    panel_labels,
    index=panel_labels.index(st.session_state["main_panel_selector"]),
    key="main_panel_selector",
    horizontal=True,
)

selected_key = next(key for key, label in PANEL_ORDER if label == selected_label)
st.session_state["active_panel"] = selected_key

PANEL_RENDERERS[selected_key]()
<<<<<<< HEAD
render_panel_navigation(selected_key, PANEL_ORDER)
=======
render_panel_navigation(selected_key, PANEL_ORDER)

# ─────────────────────────────────────────────
# DATA GENERATORS

def generate_raw_synthetic(n: int, non_bank_ratio: float) -> pd.DataFrame:
    rng = np.random.default_rng(42)
    names = ["Alice Nguyen","Bao Tran","Chris Do","Duy Le","Emma Tran",
             "Felix Nguyen","Giang Ho","Hanh Vo","Ivan Pham","Julia Ngo"]
    emails = [f"{n.split()[0].lower()}.{n.split()[1].lower()}@gmail.com" for n in names]
    addrs = [
        "23 Elm St, Boston, MA","19 Pine Ave, San Jose, CA","14 High St, London, UK",
        "55 Nguyen Hue, Ho Chi Minh","78 Oak St, Chicago, IL","10 Broadway, New York, NY",
        "8 Rue Lafayette, Paris, FR","21 Königstr, Berlin, DE","44 Maple Dr, Los Angeles, CA","22 Bay St, Toronto, CA"
    ]
    is_non = rng.random(n) < non_bank_ratio
    cust_type = np.where(is_non, "non-bank", "bank")

    df = pd.DataFrame({
        "application_id": [f"APP_{i:04d}" for i in range(1, n + 1)],
        "customer_name": np.random.choice(names, n),
        "email": np.random.choice(emails, n),
        "phone": [f"+1-202-555-{1000+i:04d}" for i in range(n)],
        "address": np.random.choice(addrs, n),
        "national_id": rng.integers(10_000_000, 99_999_999, n),
        "age": rng.integers(21, 65, n),
        "income": rng.integers(25_000, 150_000, n),
        "employment_length": rng.integers(0, 30, n),
        "loan_amount": rng.integers(5_000, 100_000, n),
        "loan_duration_months": rng.choice([12, 24, 36, 48, 60, 72], n),
        "collateral_value": rng.integers(8_000, 200_000, n),
        "collateral_type": rng.choice(["real_estate","car","land","deposit"], n),
        "co_loaners": rng.choice([0,1,2], n, p=[0.7, 0.25, 0.05]),
        "credit_score": rng.integers(300, 850, n),
        "existing_debt": rng.integers(0, 50_000, n),
        "assets_owned": rng.integers(10_000, 300_000, n),
        "current_loans": rng.integers(0, 5, n),
        "loan_history_unpaid": rng.poisson(0.4, n),
        "loan_history_late_payments": rng.poisson(1.5, n),
        "customer_type": cust_type,
    })
    eps = 1e-9
    df["DTI"] = df["existing_debt"] / (df["income"] + eps)
    df["LTV"] = df["loan_amount"] / (df["collateral_value"] + eps)
    df["CCR"] = df["collateral_value"] / (df["loan_amount"] + eps)
    df["ITI"] = (df["loan_amount"] / (df["loan_duration_months"] + eps)) / (df["income"] + eps)
    df["CWI"] = ((1 - df["DTI"]).clip(0, 1)) * ((1 - df["LTV"]).clip(0, 1)) * (df["CCR"].clip(0, 3))

    fx = st.session_state["currency_fx"]
    for c in ("income", "loan_amount", "collateral_value", "assets_owned", "existing_debt"):
        df[c] = (df[c] * fx).round(2)
    df["currency_code"] = st.session_state["currency_code"]
    return dedupe_columns(df)

def generate_anon_synthetic(n: int, non_bank_ratio: float) -> pd.DataFrame:
    rng = np.random.default_rng(42)
    is_non = rng.random(n) < non_bank_ratio
    cust_type = np.where(is_non, "non-bank", "bank")

    df = pd.DataFrame({
        "application_id": [f"APP_{i:04d}" for i in range(1, n + 1)],
        "age": rng.integers(21, 65, n),
        "income": rng.integers(25_000, 150_000, n),
        "employment_length": rng.integers(0, 30, n),
        "loan_amount": rng.integers(5_000, 100_000, n),
        "loan_duration_months": rng.choice([12, 24, 36, 48, 60, 72], n),
        "collateral_value": rng.integers(8_000, 200_000, n),
        "collateral_type": rng.choice(["real_estate","car","land","deposit"], n),
        "co_loaners": rng.choice([0,1,2], n, p=[0.7, 0.25, 0.05]),
        "credit_score": rng.integers(300, 850, n),
        "existing_debt": rng.integers(0, 50_000, n),
        "assets_owned": rng.integers(10_000, 300_000, n),
        "current_loans": rng.integers(0, 5, n),
        "loan_history_unpaid": rng.poisson(0.4, n),
        "loan_history_late_payments": rng.poisson(1.5, n),
        "customer_type": cust_type,
    })
    eps = 1e-9
    df["DTI"] = df["existing_debt"] / (df["income"] + eps)
    df["LTV"] = df["loan_amount"] / (df["collateral_value"] + eps)
    df["CCR"] = df["collateral_value"] / (df["loan_amount"] + eps)
    df["ITI"] = (df["loan_amount"] / (df["loan_duration_months"] + eps)) / (df["income"] + eps)
    df["CWI"] = ((1 - df["DTI"]).clip(0, 1)) * ((1 - df["LTV"]).clip(0, 1)) * (df["CCR"].clip(0, 3))

    fx = st.session_state["currency_fx"]
    for c in ("income", "loan_amount", "collateral_value", "assets_owned", "existing_debt"):
        df[c] = (df[c] * fx).round(2)
    df["currency_code"] = st.session_state["currency_code"]
    return dedupe_columns(df)

def to_agent_schema(df: pd.DataFrame) -> pd.DataFrame:
    """
    Harmonize to the server-side agent’s expected schema.
    """
    out = df.copy()
    n = len(out)
    if "employment_years" not in out.columns:
        out["employment_years"] = out.get("employment_length", 0)
    if "debt_to_income" not in out.columns:
        if "DTI" in out.columns:
            out["debt_to_income"] = out["DTI"].astype(float)
        elif "existing_debt" in out.columns and "income" in out.columns:
            denom = out["income"].replace(0, np.nan)
            dti = (out["existing_debt"] / denom).fillna(0.0)
            out["debt_to_income"] = dti.clip(0, 10)
        else:
            out["debt_to_income"] = 0.0
    rng = np.random.default_rng(12345)
    if "credit_history_length" not in out.columns:
        out["credit_history_length"] = rng.integers(0, 30, n)
    if "num_delinquencies" not in out.columns:
        out["num_delinquencies"] = np.minimum(rng.poisson(0.2, n), 10)
    if "requested_amount" not in out.columns:
        out["requested_amount"] = out.get("loan_amount", 0)
    if "loan_term_months" not in out.columns:
        out["loan_term_months"] = out.get("loan_duration_months", 0)
    return dedupe_columns(out)
>>>>>>> e71034be
<|MERGE_RESOLUTION|>--- conflicted
+++ resolved
@@ -40,10 +40,6 @@
 COMPANY_LOGO_DIR = str(ensure_dir(os.path.join(LANDING_IMG_DIR, "company_logos")))
 LANDING_HERO_BASENAME = "landing_hero"
 IMAGE_EXTS = [".png", ".jpg", ".jpeg", ".webp", ".gif", ".svg"]
-<<<<<<< HEAD
-IMAGE_UPLOAD_TYPES = [ext.lstrip(".") for ext in IMAGE_EXTS]
-=======
->>>>>>> e71034be
 os.makedirs(TMP_FEEDBACK_DIR, exist_ok=True)
 
 st.set_page_config(page_title="OpenSource AI Agent Library", layout="wide")
@@ -163,27 +159,6 @@
     )
     return True
 
-<<<<<<< HEAD
-
-def display_full_width_banner(path: Optional[str], *, height: int = 360) -> bool:
-    if not path:
-        return False
-    file_path = Path(path)
-    if not file_path.exists():
-        return False
-    uri = _to_file_uri(file_path)
-    st.markdown(
-        f"""
-        <div style="width:100%;border-radius:16px;overflow:hidden;margin-bottom:1.25rem;">
-            <img src="{uri}" style="display:block;width:100%;height:{height}px;object-fit:cover;" />
-        </div>
-        """,
-        unsafe_allow_html=True,
-    )
-    return True
-
-=======
->>>>>>> e71034be
 # ─────────────────────────────────────────────
 # DATA: SECTORS / INDUSTRIES / AGENTS
 # ─────────────────────────────────────────────
@@ -228,22 +203,6 @@
 st.caption("Explore sectors, industries, and ready-to-use AI agents — including the **Credit Appraisal Agent** demo below.")
 
 landing_hero_path = _first_existing_image(LANDING_HERO_BASENAME)
-<<<<<<< HEAD
-if not display_full_width_banner(landing_hero_path):
-    st.info("Upload a hero image to personalise the top banner.")
-
-hero_upload = st.file_uploader(
-    "Upload landing banner",
-    type=IMAGE_UPLOAD_TYPES,
-    key="hero_image_upload",
-    help="Supports PNG, JPG, WEBP, GIF, and SVG formats.",
-)
-if hero_upload is not None:
-    saved_path = save_uploaded_image(hero_upload, LANDING_HERO_BASENAME)
-    if saved_path:
-        st.success(f"✅ Landing hero saved to {saved_path}")
-        display_full_width_banner(saved_path)
-=======
 if landing_hero_path:
     display_image_preview(landing_hero_path, "Current landing banner", max_height=260)
 
@@ -307,7 +266,6 @@
         saved_path = save_uploaded_image(agent_upload, agent_key)
         if saved_path:
             st.success(f"✅ Updated {selected_agent} icon")
->>>>>>> e71034be
 
 # Table
 st.markdown("### 📊 Global View of All AI Agents")
@@ -396,10 +354,6 @@
 
     users = random.randint(800, 9000)
     comments = random.randint(5, 120)
-<<<<<<< HEAD
-    with row_cols[8]:
-        st.markdown(f"{users:,}<br/><span style='color:#64748b;'>💬 {comments}</span>", unsafe_allow_html=True)
-=======
     image_html = render_image_tag(sanitize_image_key(agent), industry, emoji)
     rows.append({
         "🖼️": image_html,
@@ -416,7 +370,6 @@
 df = pd.DataFrame(rows)
 st.markdown("### 📊 Global View of All AI Agents")
 st.write(df.to_html(escape=False, index=False), unsafe_allow_html=True)
->>>>>>> e71034be
 
 # Try Now button
 st.markdown("---")
@@ -504,10 +457,7 @@
     with logo_col_preview:
         if current_logo_path and os.path.exists(current_logo_path):
             display_image_preview(current_logo_path, "Current logo", max_height=140)
-<<<<<<< HEAD
-=======
             st.image(current_logo_path, caption="Current logo", width=160)
->>>>>>> e71034be
         else:
             st.info("Upload a logo to personalise reports.")
     with logo_col_upload:
@@ -610,19 +560,6 @@
 @st.cache_data(ttl=120)
 def fetch_available_models(api_url: str) -> List[Tuple[str, str]]:
     options: List[Tuple[str, str]] = []
-<<<<<<< HEAD
-    try:
-        resp = requests.get(f"{api_url}/v1/training/list_models", params={"kind": "production"}, timeout=5)
-        if not resp.ok:
-            return options
-        data = resp.json() or {}
-        for name in data.get("models", []) or []:
-            if not name:
-                continue
-            options.append((f"Production: {name}", name))
-    except Exception:
-        return []
-=======
     seen: set[str] = set()
     for label, kind in [("Production", "production"), ("Trained", "trained")]:
         try:
@@ -637,7 +574,6 @@
                 seen.add(name)
         except Exception:
             continue
->>>>>>> e71034be
     return options
 
 def fmt_currency_label(base: str) -> str:
@@ -1182,11 +1118,6 @@
 # ─────────────────────────────────────────────
 # PANEL RENDERERS
 
-<<<<<<< HEAD
-
-def render_panel_navigation(current_key: str, panel_order: List[Tuple[str, str]]) -> None:
-    """Render Back/Next controls for the wizard panels."""
-=======
 
 def render_panel_navigation(current_key: str, panel_order: List[Tuple[str, str]]) -> None:
     """Render Back/Next controls for the wizard panels."""
@@ -1220,7 +1151,6 @@
     df["CCR"] = df["collateral_value"] / (df["loan_amount"] + eps)
     df["ITI"] = (df["loan_amount"] / (df["loan_duration_months"] + eps)) / (df["income"] + eps)
     df["CWI"] = ((1 - df["DTI"]).clip(0, 1)) * ((1 - df["LTV"]).clip(0, 1)) * (df["CCR"].clip(0, 3))
->>>>>>> e71034be
 
     key_to_index = {key: idx for idx, (key, _) in enumerate(panel_order)}
     idx = key_to_index[current_key]
@@ -1232,8 +1162,6 @@
         label_map = {key: label for key, label in panel_order}
         st.session_state["main_panel_selector"] = label_map[target_key]
 
-<<<<<<< HEAD
-=======
     df = pd.DataFrame({
         "application_id": [f"APP_{i:04d}" for i in range(1, n + 1)],
         "age": rng.integers(21, 65, n),
@@ -1259,7 +1187,6 @@
     df["ITI"] = (df["loan_amount"] / (df["loan_duration_months"] + eps)) / (df["income"] + eps)
     df["CWI"] = ((1 - df["DTI"]).clip(0, 1)) * ((1 - df["LTV"]).clip(0, 1)) * (df["CCR"].clip(0, 3))
 
->>>>>>> e71034be
     cols = st.columns([1, 1])
     if prev_key:
         if cols[0].button("⬅️ Back", key=f"back_{current_key}", use_container_width=True):
@@ -1467,8 +1394,6 @@
     selected_model_name = model_map.get(selected_model_label)
     if not model_options:
         st.caption("No production models discovered yet — falling back to the default model.")
-<<<<<<< HEAD
-=======
 
     model_options = fetch_available_models(API_URL)
     model_labels = ["Auto (use production/default)"] + [label for label, _ in model_options]
@@ -1481,7 +1406,6 @@
     selected_model_name = model_map.get(selected_model_label)
     if not model_options:
         st.caption("No trained models discovered yet — falling back to the default model.")
->>>>>>> e71034be
 
     if data_choice == "Upload manually":
         up = st.file_uploader("Upload your CSV", type=["csv"], key="manual_upload_run_file")
@@ -1597,11 +1521,6 @@
                 "currency_code": st.session_state["currency_code"],
                 "currency_symbol": st.session_state["currency_symbol"],
             }
-<<<<<<< HEAD
-            if selected_agent_label:
-                data["agent_label"] = selected_agent_label
-=======
->>>>>>> e71034be
             if selected_model_name:
                 data["selected_model_name"] = selected_model_name
             if rule_mode.startswith("Classic"):
@@ -1699,16 +1618,6 @@
                 key="filter_decisions",
                 help="Toggle decisions to update the tables below. Clear the selection to show everything.",
             )
-<<<<<<< HEAD
-            filtered_df = merged_df.copy()
-            if "decision" in filtered_df.columns:
-                if chosen:
-                    filtered_df = filtered_df[filtered_df["decision"].isin(chosen)]
-                else:
-                    filtered_df = merged_df
-                    st.info("No decision selected — showing all rows.")
-            st.dataframe(filtered_df, use_container_width=True)
-=======
             df_view = merged_df.copy()
             if "decision" in df_view.columns:
                 if chosen:
@@ -1716,7 +1625,6 @@
                 else:
                     st.info("No decision selected — showing all rows.")
             st.dataframe(df_view, use_container_width=True)
->>>>>>> e71034be
 
             # ── DASHBOARD (always visible; filters apply in table below)
             st.markdown("## 📊 Dashboard")
@@ -1731,22 +1639,6 @@
             cols_show = [c for c in [
                 "application_id","customer_type","decision","score","loan_amount","income","metrics_met","metrics_unmet",
                 "estimated_roi","proposed_loan_option","proposed_consolidation_loan","top_feature","explanation"
-<<<<<<< HEAD
-            ] if c in detail_df.columns]
-            st.dataframe(detail_df[cols_show].head(500), use_container_width=True)
-
-            # Download outputs (single prominent button at end)
-            st.markdown("---")
-            ts = datetime.datetime.now().strftime("%Y%m%d-%H%M%S")
-            out_name = f"ai-appraisal-outputs-{ts}-{st.session_state['currency_code']}.csv"
-            st.download_button(
-                "⬇️ Download AI appraisal outputs",
-                merged_df.to_csv(index=False).encode("utf-8"),
-                out_name,
-                "text/csv",
-                use_container_width=True,
-            )
-=======
             ] if c in df_view.columns]
             st.dataframe(df_view[cols_show].head(500), use_container_width=True)
 
@@ -1757,7 +1649,6 @@
             with cdl3: st.markdown(f"[⬇️ Explanations CSV]({API_URL}/v1/runs/{rid}/report?format=explanations_csv)")
             with cdl4: st.markdown(f"[⬇️ Merged CSV]({API_URL}/v1/runs/{rid}/report?format=csv)")
             with cdl5: st.markdown(f"[⬇️ JSON]({API_URL}/v1/runs/{rid}/report?format=json)")
->>>>>>> e71034be
 
         except Exception as e:
             st.exception(e)
@@ -1956,9 +1847,6 @@
 st.session_state["active_panel"] = selected_key
 
 PANEL_RENDERERS[selected_key]()
-<<<<<<< HEAD
-render_panel_navigation(selected_key, PANEL_ORDER)
-=======
 render_panel_navigation(selected_key, PANEL_ORDER)
 
 # ─────────────────────────────────────────────
@@ -2075,5 +1963,4 @@
         out["requested_amount"] = out.get("loan_amount", 0)
     if "loan_term_months" not in out.columns:
         out["loan_term_months"] = out.get("loan_duration_months", 0)
-    return dedupe_columns(out)
->>>>>>> e71034be
+    return dedupe_columns(out)