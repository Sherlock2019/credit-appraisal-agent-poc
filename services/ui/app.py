<<<<<<< HEAD
from __future__ import annotations

import datetime
=======
# services/ui/app.py — Fixed, self-contained version
# ─────────────────────────────────────────────
# 🌐 OpenSource AI Agent Library + Credit Appraisal PoC by Dzoan (fixed skeleton)
# ─────────────────────────────────────────────
from __future__ import annotations
import os
>>>>>>> 4b2a0118
import io
import json
import os
import random
<<<<<<< HEAD
from typing import Any, Dict, List, Optional, Tuple

import numpy as np
import pandas as pd
import plotly.express as px
import requests
import streamlit as st

# ────────────────────────────────
# PAGE CONFIG
# ────────────────────────────────
st.set_page_config(
    page_title="AI Agent Sandbox — By the People, For the People",
    layout="wide",
)
=======
import datetime
from typing import Optional, Dict, List, Any, Tuple

import numpy as np
import pandas as pd
import streamlit as st
import requests
import plotly.express as px
>>>>>>> 4b2a0118

# ────────────────────────────────
# CONSTANTS / PATHS
# ────────────────────────────────
st.set_page_config(
    page_title="AI Agent Sandbox — By the People, For the People",
    layout="wide",
)

API_URL = os.getenv("API_URL", "http://localhost:8090")
RUNS_DIR = os.path.expanduser("~/credit-appraisal-agent-poc/services/api/.runs")
TMP_FEEDBACK_DIR = os.path.join(RUNS_DIR, "tmp_feedback")
LANDING_IMG_DIR = os.path.expanduser("~/credit-appraisal-agent-poc/services/ui/landing_images")

os.makedirs(RUNS_DIR, exist_ok=True)
os.makedirs(TMP_FEEDBACK_DIR, exist_ok=True)
os.makedirs(LANDING_IMG_DIR, exist_ok=True)

<<<<<<< HEAD

def clear_query_params() -> None:
    """Clear query parameters across Streamlit versions."""
    try:
        st.query_params.clear()
    except Exception:
        try:
            st.experimental_set_query_params()
        except Exception:
            pass


def set_stage(stage: str, *, update_query: bool = True) -> None:
    """Centralised helper to update the stage and optional query params."""
    st.session_state["stage"] = stage
    if not update_query:
        return
    try:
        st.query_params.from_dict({"stage": stage})
    except Exception:
        try:
            st.experimental_set_query_params(stage=stage)
        except Exception:
            pass

CURRENCY_OPTIONS: Dict[str, Tuple[str, str, float]] = {
    "VND (₫)": ("VND", "₫", 1.0),
    "USD ($)": ("USD", "$", 1.0 / 24000.0),
    "EUR (€)": ("EUR", "€", 1.0 / 26000.0),
}
DEFAULT_CURRENCY = "VND (₫)"

PIPELINE_STAGES: List[Tuple[str, str, str]] = [
    (
        "data",
        "🏦 Synthetic Data Generator",
        "Create localized loan books and seed downstream stages with consistent datasets.",
    ),
    (
        "kyc",
        "🛂 KYC Agent",
        "Prepare compliance dossiers, sanctions screening, and risk signals before underwriting.",
    ),
    (
        "asset",
        "🏛️ Asset Appraisal AI Agent",
        "Verify collateral valuations, appraisal confidence, and eligibility for credit decisions.",
    ),
    (
        "credit",
        "🤖 Credit Appraisal AI Assistant",
        "Score applications with explainable AI narratives and policy-aligned decisioning.",
    ),
    (
        "review",
        "🧑‍⚖️ Human Review",
        "Audit AI outputs, adjust verdicts, and capture agreement plus remediation notes.",
    ),
    (
        "training",
        "🔁 Training (Feedback → Retrain)",
        "Loop curated feedback into retraining jobs and promote production-ready models.",
    ),
    (
        "loopback",
        "🔄 Loop Back to Step 3",
        "Review promoted models and relaunch the credit appraisal agent with the latest settings.",
    ),
]

AGENTS = [
    (
        "🏦 Banking & Finance",
        "💰 Retail Banking",
        "💳 Credit Appraisal Agent",
        "Explainable AI for loan decisioning",
        "Available",
        "💳",
    ),
    (
        "🏦 Banking & Finance",
        "💰 Retail Banking",
        "🏦 Asset Appraisal Agent",
        "Market-driven collateral valuation",
        "Coming Soon",
        "🏦",
    ),
    (
        "🏦 Banking & Finance",
        "🩺 Insurance",
        "🩺 Claims Triage Agent",
        "Automated claims prioritization",
        "Coming Soon",
        "🩺",
    ),
    (
        "⚡ Energy & Sustainability",
        "🔋 EV & Charging",
        "⚡ EV Charger Optimizer",
        "Optimize charger deployment via AI",
        "Coming Soon",
        "⚡",
    ),
    (
        "⚡ Energy & Sustainability",
        "☀️ Solar",
        "☀️ Solar Yield Estimator",
        "Estimate solar ROI and efficiency",
        "Coming Soon",
        "☀️",
    ),
    (
        "🚗 Automobile & Transport",
        "🚙 Automobile",
        "🚗 Predictive Maintenance",
        "Prevent downtime via sensor analytics",
        "Coming Soon",
        "🚗",
    ),
    (
        "🚗 Automobile & Transport",
        "🔋 EV",
        "🔋 EV Battery Health Agent",
        "Monitor EV battery health cycles",
        "Coming Soon",
        "🔋",
    ),
    (
        "🚗 Automobile & Transport",
        "🚚 Ride-hailing / Logistics",
        "🛻 Fleet Route Optimizer",
        "Dynamic route optimization for fleets",
        "Coming Soon",
        "🛻",
    ),
    (
        "💻 Information Technology",
        "🧰 Support & Security",
        "🧩 IT Ticket Triage",
        "Auto-prioritize support tickets",
        "Coming Soon",
        "🧩",
    ),
    (
        "💻 Information Technology",
        "🛡️ Security",
        "🔐 SecOps Log Triage",
        "Detect anomalies & summarize alerts",
        "Coming Soon",
        "🔐",
    ),
    (
        "⚖️ Legal & Government",
        "⚖️ Law Firms",
        "⚖️ Contract Analyzer",
        "Extract clauses and compliance risks",
        "Coming Soon",
        "⚖️",
    ),
    (
        "⚖️ Legal & Government",
        "🏛️ Public Services",
        "🏛️ Citizen Service Agent",
        "Smart assistant for citizen services",
        "Coming Soon",
        "🏛️",
    ),
    (
        "🛍️ Retail / SMB / Creative",
        "🏬 Retail & eCommerce",
        "📈 Sales Forecast Agent",
        "Predict demand & inventory trends",
        "Coming Soon",
        "📈",
    ),
    (
        "🎬 Retail / SMB / Creative",
        "🎨 Media & Film",
        "🎬 Budget Cost Assistant",
        "Estimate, optimize, and track film & production costs using AI",
        "Coming Soon",
        "🎬",
    ),
]
=======
st.set_page_config(page_title="AI Agent Sandbox — By the People, For the People", layout="wide")
>>>>>>> 4b2a0118

# ────────────────────────────────
# CONSTANTS / DEFAULTS
# ────────────────────────────────
<<<<<<< HEAD
st.session_state.setdefault("stage", "landing")
st.session_state.setdefault("logged_in", False)
st.session_state.setdefault("user_info", {"name": "", "email": "", "flagged": False})
st.session_state.setdefault("workflow_stage", "data")
st.session_state.setdefault("currency_code_label", DEFAULT_CURRENCY)

try:
    query_params = st.query_params
except Exception:
    query_params = {}

target_stage = query_params.get("stage") if isinstance(query_params, dict) else None
if isinstance(target_stage, list):
    target_stage = target_stage[0] if target_stage else None

if target_stage in {"landing", "agents", "login", "credit_agent"} and target_stage != st.session_state["stage"]:
    set_stage(target_stage, update_query=False)
    clear_query_params()
    st.rerun()

if query_params.get("agent") == "credit" and st.session_state["stage"] != "login":
    set_stage("login", update_query=False)
    clear_query_params()
    st.rerun()


# ────────────────────────────────
# STYLE BLOCKS
# ────────────────────────────────
st.markdown(
    """
    <style>
    html, body, .block-container {
        background-color: #0f172a !important;
        color: #e2e8f0 !important;
    }
    .left-box {
        background: radial-gradient(circle at top left, #0f172a, #1e293b);
        color: #f1f5f9;
        border-radius: 20px;
        padding: 3rem 2rem;
        height: 100%;
        box-shadow: 6px 0 24px rgba(0,0,0,0.4);
    }
    .left-box h1 {font-size: 2.6rem; font-weight: 900; color: #fff; margin-bottom: 1rem;}
    .left-box p, .left-box h3 {font-size: 1rem; color: #cbd5e1; line-height: 1.6;}

    .right-box {
        background: linear-gradient(180deg, #1e293b, #0f172a);
        border-radius: 20px;
        padding: 2rem;
        color: #e2e8f0;
        box-shadow: -6px 0 24px rgba(0,0,0,0.35);
    }
    .dataframe {
        width: 100%;
        border-collapse: collapse;
        font-size: 15px;
        color: #f1f5f9;
        background-color: #0f172a;
    }
    .dataframe th {
        background-color: #1e293b;
        color: #f8fafc;
        padding: 12px;
        border-bottom: 2px solid #334155;
    }
    .dataframe td {
        padding: 10px 14px;
        border-bottom: 1px solid #334155;
    }
    .dataframe tr:hover {
        background-color: #1e293b;
        transition: background 0.3s ease-in-out;
    }
    .status-Available {color: #22c55e; font-weight:600;}
    .status-ComingSoon {color: #f59e0b; font-weight:600;}
    .top-nav-link {
        background: linear-gradient(135deg, #1d4ed8, #2563eb);
        padding: 0.5rem 1.2rem;
        border-radius: 999px;
        color: #f8fafc !important;
        text-decoration: none !important;
        font-weight: 600;
        box-shadow: 0 12px 24px rgba(37, 99, 235, 0.25);
        display: inline-flex;
        align-items: center;
        gap: 0.35rem;
    }
    .top-nav-link:hover {
        background: linear-gradient(135deg, #2563eb, #1d4ed8);
    }
    .pipeline-hero {
        background: linear-gradient(135deg, rgba(37,99,235,0.25), rgba(59,130,246,0.55));
        border-radius: 28px;
        padding: 32px 36px;
        margin-bottom: 32px;
        border: 1px solid rgba(148, 163, 184, 0.2);
        box-shadow: 0 20px 40px rgba(15, 23, 42, 0.45);
    }
    .pipeline-hero__eyebrow {
        text-transform: uppercase;
        letter-spacing: 0.14em;
        font-size: 0.75rem;
        color: rgba(226, 232, 240, 0.85);
    }
    .pipeline-hero__header h1 {
        font-size: 3rem;
        font-weight: 900;
        margin: 12px 0 8px;
        color: #ffffff;
    }
    .pipeline-hero__header p {
        font-size: 1.1rem;
        color: #e2e8f0;
        max-width: 720px;
        margin-bottom: 0;
    }
    .pipeline-steps {
        display: grid;
        grid-template-columns: repeat(auto-fit, minmax(240px, 1fr));
        gap: 18px;
        margin-top: 26px;
    }
    .pipeline-step {
        background: rgba(15, 23, 42, 0.75);
        border-radius: 20px;
        padding: 20px 22px;
        border: 1px solid rgba(148, 163, 184, 0.18);
        display: flex;
        gap: 16px;
        align-items: flex-start;
        min-height: 140px;
    }
    .pipeline-step--active {
        background: linear-gradient(160deg, rgba(59, 130, 246, 0.28), rgba(37, 99, 235, 0.42));
        border-color: rgba(96, 165, 250, 0.65);
        box-shadow: 0 18px 32px rgba(30, 64, 175, 0.35);
    }
    .pipeline-step__index {
        width: 42px;
        height: 42px;
        border-radius: 14px;
        background: linear-gradient(180deg,#38bdf8,#2563eb);
        display: flex;
        align-items: center;
        justify-content: center;
        font-weight: 800;
        color: #0f172a;
        font-size: 1.1rem;
        box-shadow: inset 0 1px 0 rgba(255,255,255,0.35);
    }
    .pipeline-step__index--active {
        background: linear-gradient(180deg,#facc15,#f59e0b);
        color: #1f2937;
    }
    .pipeline-step__body { flex: 1; }
    .pipeline-step__title {
        font-weight: 700;
        font-size: 1.1rem;
        color: #f8fafc;
        margin-bottom: 6px;
    }
    .pipeline-step__body p {
        margin: 0;
        font-size: 0.95rem;
        color: rgba(226,232,240,0.85);
    }
    footer {
        text-align: center;
        padding: 2rem;
        color: #64748b;
        font-size: 0.9rem;
        margin-top: 3rem;
    }
    </style>
    """,
    unsafe_allow_html=True,
)
=======
CURRENCY_OPTIONS = {
    "VND (₫)": ("VND", "₫"),
    "USD ($)": ("USD", "$"),
    "EUR (€)": ("EUR", "€"),
}
DEFAULT_CURRENCY = "VND (₫)"

PIPELINE_STAGES: List[tuple[str, str, str]] = [
    ("data",   "🏦 Synthetic Data Generator", "Create localized loan books and seed downstream stages with consistent datasets."),
    ("kyc",    "🛂 KYC Agent", "Prepare compliance dossiers, sanctions screening, and risk signals before underwriting."),
    ("asset",  "🏛️ Asset Appraisal AI Agent", "Verify collateral valuations, appraisal confidence, and eligibility for credit decisions."),
    ("credit", "🤖 Credit Appraisal AI Assistant", "Score applications with explainable AI narratives and policy-aligned decisioning."),
    ("review", "🧑‍⚖️ Human Review", "Audit AI outputs, adjust verdicts, and capture agreement plus remediation notes."),
    ("training","🔁 Training (Feedback → Retrain)", "Loop curated feedback into retraining jobs and promote production-ready models."),
]

AGENTS = [
    ("🏦 Banking & Finance", "💰 Retail Banking", "💳 Credit Appraisal Agent", "Explainable AI for loan decisioning", "Available", "💳"),
    ("🏦 Banking & Finance", "💰 Retail Banking", "🏦 Asset Appraisal Agent", "Market-driven collateral valuation", "Coming Soon", "🏦"),
    ("🏦 Banking & Finance", "🩺 Insurance", "🩺 Claims Triage Agent", "Automated claims prioritization", "Coming Soon", "🩺"),
    ("⚡ Energy & Sustainability", "🔋 EV & Charging", "⚡ EV Charger Optimizer", "Optimize charger deployment via AI", "Coming Soon", "⚡"),
    ("⚡ Energy & Sustainability", "☀️ Solar", "☀️ Solar Yield Estimator", "Estimate solar ROI and efficiency", "Coming Soon", "☀️"),
    ("🚗 Automobile & Transport", "🚙 Automobile", "🚗 Predictive Maintenance", "Prevent downtime via sensor analytics", "Coming Soon", "🚗"),
    ("🚗 Automobile & Transport", "🔋 EV", "🔋 EV Battery Health Agent", "Monitor EV battery health cycles", "Coming Soon", "🔋"),
    ("🚗 Automobile & Transport", "🚚 Ride-hailing / Logistics", "🛻 Fleet Route Optimizer", "Dynamic route optimization for fleets", "Coming Soon", "🛻"),
    ("💻 Information Technology", "🧰 Support & Security", "🧩 IT Ticket Triage", "Auto-prioritize support tickets", "Coming Soon", "🧩"),
    ("💻 Information Technology", "🛡️ Security", "🔐 SecOps Log Triage", "Detect anomalies & summarize alerts", "Coming Soon", "🔐"),
    ("⚖️ Legal & Government", "⚖️ Law Firms", "⚖️ Contract Analyzer", "Extract clauses and compliance risks", "Coming Soon", "⚖️"),
    ("⚖️ Legal & Government", "🏛️ Public Services", "🏛️ Citizen Service Agent", "Smart assistant for citizen services", "Coming Soon", "🏛️"),
    ("🛍️ Retail / SMB / Creative", "🏬 Retail & eCommerce", "📈 Sales Forecast Agent", "Predict demand & inventory trends", "Coming Soon", "📈"),
    ("🎬 Retail / SMB / Creative", "🎨 Media & Film", "🎬 Budget Cost Assistant", "Estimate, optimize, and track film & production costs using AI", "Coming Soon", "🎬"),
]
>>>>>>> 4b2a0118

# ────────────────────────────────
# UTILITIES & STUBS (safe fallbacks)
# ────────────────────────────────

def load_image(base: str) -> Optional[str]:
    for ext in [".png", ".jpg", ".jpeg", ".webp", ".gif", ".svg"]:
        path = os.path.join(LANDING_IMG_DIR, f"{base}{ext}")
        if os.path.exists(path):
            return path
    return None

def save_uploaded_image(uploaded_file, base: str) -> Optional[str]:
    if not uploaded_file:
        return None
    ext = os.path.splitext(uploaded_file.name)[1].lower() or ".png"
    dest = os.path.join(LANDING_IMG_DIR, f"{base}{ext}")
    with open(dest, "wb") as fh:
        fh.write(uploaded_file.getvalue())
    return dest

def render_image_tag(agent_id: str, industry: str, emoji_fallback: str) -> str:
    base = agent_id.lower().replace(" ", "_")
    img_path = load_image(base) or load_image(industry.replace(" ", "_"))
    if img_path:
<<<<<<< HEAD
        return (
            f"<img src='file://{img_path}' style='width:48px;height:48px;border-radius:10px;object-fit:cover;'>"
        )
    return f"<div style='font-size:32px;'>{emoji_fallback}</div>"


def set_currency_defaults() -> None:
    code_label = st.session_state.get("currency_code_label", DEFAULT_CURRENCY)
    code, sym, fx = CURRENCY_OPTIONS.get(code_label, CURRENCY_OPTIONS[DEFAULT_CURRENCY])
    st.session_state["currency_code_label"] = code_label
    st.session_state["currency_code"] = code
    st.session_state["currency_symbol"] = sym
    st.session_state["currency_fx"] = fx


def fmt_currency_label(text: str) -> str:
    sym = st.session_state.get("currency_symbol", "")
    return f"{text} ({sym})" if sym else text


def dedupe_columns(df: pd.DataFrame) -> pd.DataFrame:
    cols: List[str] = []
    seen: Dict[str, int] = {}
    for column in df.columns:
        if column in seen:
            seen[column] += 1
            cols.append(f"{column}.{seen[column]}")
        else:
            seen[column] = 0
            cols.append(column)
    out = df.copy()
    out.columns = cols
    return out


def drop_pii_columns(df: pd.DataFrame) -> Tuple[pd.DataFrame, List[str]]:
    pii_like = {"name", "email", "phone", "ssn", "address", "dob", "national_id"}
    to_drop = [c for c in df.columns if any(flag in c.lower() for flag in pii_like)]
    out = df.drop(columns=to_drop, errors="ignore")
    return dedupe_columns(out), to_drop


def strip_policy_banned(df: pd.DataFrame) -> pd.DataFrame:
    return df


def to_agent_schema(df: pd.DataFrame) -> pd.DataFrame:
    out = df.copy()
    if "application_id" not in out.columns:
        out["application_id"] = [f"APP_{i:04d}" for i in range(1, len(out) + 1)]
    out["application_id"] = out["application_id"].astype(str)
    return out


def _to_float(val: Any, default: float = 0.0) -> float:
    try:
        return float(val)
    except Exception:
        return default


def try_json(obj: Any) -> Optional[Dict[str, Any]]:
    if isinstance(obj, dict):
        return obj
    if not isinstance(obj, str):
        return None
    try:
        return json.loads(obj)
    except Exception:
        return None


def ensure_application_ids(df: pd.DataFrame) -> pd.DataFrame:
    out = df.copy()
    if "application_id" not in out.columns:
        out["application_id"] = [f"APP_{i:04d}" for i in range(1, len(out) + 1)]
    out["application_id"] = out["application_id"].astype(str)
    return out


def save_to_runs(df: pd.DataFrame, prefix: str) -> str:
    ts = datetime.datetime.now().strftime("%Y-%m-%d_%H-%M")
    flagged = bool(st.session_state.get("user_info", {}).get("flagged", False))
    flag_suffix = "_FLAGGED" if flagged else ""
    fname = f"{prefix}_{ts}{flag_suffix}.csv"
    fpath = os.path.join(RUNS_DIR, fname)
    dedupe_columns(df).to_csv(fpath, index=False)
    return fpath
=======
        return f'<img src="file://{img_path}" style="width:48px;height:48px;border-radius:10px;object-fit:cover;">'
    else:
        return f'<div style="font-size:32px;">{emoji_fallback}</div>'

def dedupe_columns(df: pd.DataFrame) -> pd.DataFrame:
    # Ensure columns are unique (append suffix for duplicates)
    cols = []
    seen = {}
    for c in df.columns:
        if c not in seen:
            seen[c] = 0
            cols.append(c)
        else:
            seen[c] += 1
            cols.append(f"{c}.{seen[c]}")
    df = df.copy()
    df.columns = cols
    return df

def drop_pii_columns(df: pd.DataFrame) -> Tuple[pd.DataFrame, List[str]]:
    # Basic PII dropper (simple heuristic)
    pii_like = {"name", "email", "phone", "ssn", "address", "dob", "national_id"}
    to_drop = [c for c in df.columns if any(x in c.lower() for x in pii_like)]
    out = df.drop(columns=to_drop, errors="ignore")
    return out, to_drop
>>>>>>> 4b2a0118

def strip_policy_banned(df: pd.DataFrame) -> pd.DataFrame:
    # No-op placeholder for policy scrubbing; keep structure
    return df

<<<<<<< HEAD
def logout_user() -> None:
    keys_to_clear = [
        "synthetic_raw_df",
        "synthetic_df",
        "anonymized_df",
        "asset_collateral_df",
        "asset_collateral_path",
        "manual_upload_name",
        "manual_upload_bytes",
        "last_merged_df",
        "review_corrections",
        "last_run_id",
    ]
    for key in keys_to_clear:
        st.session_state.pop(key, None)
    st.session_state.logged_in = False
    st.session_state.user_info = {"name": "", "email": "", "flagged": False}
    st.session_state.workflow_stage = "data"
    set_stage("landing")
    clear_query_params()
    st.rerun()


set_currency_defaults()

# ────────────────────────────────
# DATA GENERATION UTILITIES
# ────────────────────────────────

def generate_raw_synthetic(n: int = 200, non_bank_ratio: float = 0.30) -> pd.DataFrame:
    rng = np.random.default_rng(123)
    ids = [f"APP_{i:04d}" for i in range(1, n + 1)]
    income = rng.integers(5_000_000, 90_000_000, size=n)
    loan_amount = (income * rng.uniform(0.5, 3.0, size=n)).astype(int)
    collateral_value = (loan_amount * rng.uniform(0.6, 1.5, size=n)).astype(int)
    customer_type = rng.choice(["Bank", "Non-bank"], p=[1 - non_bank_ratio, non_bank_ratio], size=n)
    df = pd.DataFrame(
        {
            "application_id": ids,
            "customer_name": [f"Name{i}" for i in range(n)],
            "email": [f"user{i}@mail.local" for i in range(n)],
            "phone": [f"+84-09{rng.integers(1000000, 9999999)}" for _ in range(n)],
            "income": income,
            "loan_amount": loan_amount,
            "collateral_type": rng.choice(["House", "Car", "Gold", "Land"], size=n),
            "collateral_value": collateral_value,
            "customer_type": customer_type,
            "currency_code": st.session_state.get("currency_code", "VND"),
        }
    )
    fx = st.session_state.get("currency_fx", 1.0)
    if fx != 1.0:
        for column in ("income", "loan_amount", "collateral_value"):
            if column in df.columns:
                df[column] = (df[column] * fx).round(2)
    return df


def generate_anon_synthetic(n: int = 200, non_bank_ratio: float = 0.30) -> pd.DataFrame:
    raw = generate_raw_synthetic(n, non_bank_ratio)
    out, _ = drop_pii_columns(raw)
    return out


# ────────────────────────────────
# KYC / COLLATERAL HELPERS
# ────────────────────────────────

def build_session_kyc_registry(force: bool = False) -> pd.DataFrame:
    n = 200
    rng = np.random.default_rng(42 if not force else None)
    df = pd.DataFrame(
        {
            "profile_id": [f"KYC{i:04d}" for i in range(1, n + 1)],
            "kyc_status": rng.choice(
                ["Cleared", "Enhanced Due Diligence", "Pending Docs"],
                p=[0.65, 0.1, 0.25],
                size=n,
            ),
            "aml_risk": rng.choice(["Low", "Medium", "High", "Critical"], p=[0.6, 0.25, 0.1, 0.05], size=n),
            "pep_status": rng.choice(["No match", "Match"], p=[0.95, 0.05], size=n),
            "watchlist_hits": rng.integers(0, 3, size=n),
            "next_refresh_due": pd.Timestamp.today()
            + pd.to_timedelta(rng.integers(0, 180, size=n), unit="D"),
        }
    )
    st.session_state["kyc_registry_ready"] = df.copy()
    st.session_state["kyc_registry_generated_at"] = datetime.datetime.now().strftime("%Y-%m-%d %H:%M:%S")
    return df


def build_collateral_report(
    df: pd.DataFrame,
    *,
    confidence_threshold: float = 0.88,
    value_ratio: float = 0.8,
) -> Tuple[pd.DataFrame, List[str]]:
    if df is None or df.empty:
        return pd.DataFrame(), []
    records = df.to_dict(orient="records")
    progress = st.progress(0.0) if len(records) > 1 else None
    rows: List[Dict[str, Any]] = []
    errors: List[str] = []
    session = requests.Session()
    for idx, record in enumerate(records, start=1):
        asset_type = str(record.get("collateral_type") or "Collateral Asset")
        declared_value = _to_float(record.get("collateral_value"), 0.0)
        loan_amount = _to_float(record.get("loan_amount"), 0.0)
        metadata = {
            "application_id": record.get("application_id"),
            "declared_value": declared_value,
            "loan_amount": loan_amount,
            "currency_code": record.get("currency_code")
            or st.session_state.get("currency_code"),
        }
        payload = {"asset_type": asset_type, "metadata": json.dumps(metadata, default=str)}
        estimated_value = declared_value
        confidence = 0.0

        try:
            response = session.post(
                f"{API_URL}/v1/agents/asset_appraisal/run",
                data=payload,
                timeout=8,
            )
            response.raise_for_status()
            asset_result = response.json().get("result", {}) or {}
            estimated_value = _to_float(asset_result.get("estimated_value"), declared_value)
            confidence = _to_float(asset_result.get("confidence"), 0.0)
        except Exception:
            estimated_value = declared_value * random.uniform(0.75, 1.25)
            confidence = random.uniform(0.7, 0.98)

        value_threshold = (
            loan_amount * value_ratio
            if loan_amount
            else declared_value * value_ratio
        )
        meets_confidence = confidence >= confidence_threshold
        meets_value = value_threshold == 0 or estimated_value >= value_threshold
        reasons: List[str] = []
        if not meets_confidence:
            reasons.append(
                f"Confidence {confidence:.2f} below threshold {confidence_threshold:.2f}"
            )
        if not meets_value:
            if loan_amount:
                reasons.append(
                    f"Estimated value {estimated_value:,.0f} below {value_ratio:.0%} of loan {loan_amount:,.0f}"
                )
            else:
                reasons.append(
                    f"Estimated value {estimated_value:,.0f} below threshold {value_threshold:,.0f}"
                )
        if not reasons:
            reasons.append("Confidence and value thresholds satisfied")
        verified = meets_confidence and meets_value
        enriched = dict(record)
        enriched.update(
            {
                "collateral_estimated_value": round(estimated_value, 2),
                "collateral_confidence": round(confidence, 4),
                "collateral_verified": bool(verified),
                "collateral_status": "Verified" if verified else "Failed",
                "collateral_verification_reason": "; ".join(reasons),
                "collateral_checked_at": datetime.datetime.utcnow().isoformat(),
            }
        )
        rows.append(enriched)
        if progress is not None:
            progress.progress(idx / len(records))

    if progress is not None:
        progress.empty()
    return dedupe_columns(pd.DataFrame(rows)), errors


# ────────────────────────────────
# DASHBOARDS
# ────────────────────────────────

=======
def to_agent_schema(df: pd.DataFrame) -> pd.DataFrame:
    # Optionally remap to expected columns; here we just pass-through
    return df

def generate_raw_synthetic(n: int = 200, non_bank_ratio: float = 0.30) -> pd.DataFrame:
    rng = np.random.default_rng(123)
    ids = [f"APP_{i:04d}" for i in range(1, n + 1)]
    income = rng.integers(5_000_000, 90_000_000, size=n)
    loan_amount = (income * rng.uniform(0.5, 3.0, size=n)).astype(int)
    collateral_value = (loan_amount * rng.uniform(0.6, 1.5, size=n)).astype(int)
    customer_type = rng.choice(["Bank", "Non-bank"], p=[1 - non_bank_ratio, non_bank_ratio], size=n)
    df = pd.DataFrame(
        {
            "application_id": ids,
            "customer_name": [f"Name{i}" for i in range(n)],
            "email": [f"user{i}@mail.local" for i in range(n)],
            "phone": [f"+84-09{rng.integers(1000000, 9999999)}" for _ in range(n)],
            "income": income,
            "loan_amount": loan_amount,
            "collateral_type": rng.choice(["House", "Car", "Gold", "Land"], size=n),
            "collateral_value": collateral_value,
            "customer_type": customer_type,
            "currency_code": st.session_state.get("currency_code", "VND"),
        }
    )
    fx = st.session_state.get("currency_fx", 1.0)
    if fx != 1.0:
        for column in ("income", "loan_amount", "collateral_value"):
            if column in df.columns:
                df[column] = (df[column] * fx).round(2)
    return df

def try_json(s: Any) -> Optional[Dict[str, Any]]:
    if isinstance(s, dict):
        return s
    if not isinstance(s, str):
        return None
    try:
        return json.loads(s)
    except Exception:
        return None

>>>>>>> 4b2a0118
def render_credit_dashboard(df: pd.DataFrame, currency_symbol: str = "") -> None:
    if df is None or df.empty:
        st.info("No data to chart yet.")
        return
<<<<<<< HEAD
=======
    # Basic charts: decision distribution and loan amount histogram
>>>>>>> 4b2a0118
    if "decision" in df.columns:
        fig1 = px.histogram(df, x="decision", title="Decision Distribution")
        st.plotly_chart(fig1, use_container_width=True)
    if "loan_amount" in df.columns:
<<<<<<< HEAD
        fig2 = px.histogram(
            df,
            x="loan_amount",
            nbins=30,
            title=f"Loan Amounts {currency_symbol}".strip(),
        )
        st.plotly_chart(fig2, use_container_width=True)


# ────────────────────────────────
# PAGE RENDERERS (LANDING / AGENTS / LOGIN)
# ────────────────────────────────

def render_landing() -> None:
    col1, col2 = st.columns([1.1, 1.9], gap="large")
    with col1:
        st.markdown("<div class='left-box'>", unsafe_allow_html=True)
        logo_path = load_image("people_logo")
        if logo_path:
            st.image(logo_path, width=160)
        else:
            logo_upload = st.file_uploader(
                "Upload People Logo",
                type=["jpg", "png", "webp"],
                key="upload_logo",
            )
            if logo_upload:
                save_uploaded_image(logo_upload, "people_logo")
                st.success("✅ Logo uploaded successfully! Refreshing...")
                st.rerun()
        st.markdown(
            """
            <h1>✊ Let’s Build an AI by the People, for the People</h1>
            <h3>⚙️ Ready-to-Use AI Agent Sandbox — From Sandbox to Production</h3>
            <p>
            A world-class open innovation space where anyone can build, test, and deploy AI agents using open-source code, explainable models, and modular templates.<br><br>
            For developers, startups, and enterprises — experiment, customize, and scale AI without barriers.<br><br>
            <b>Privacy & Data Sovereignty:</b> Each agent runs under strict privacy controls and complies with GDPR & Vietnam Data Law 2025. Only anonymized or synthetic data is used — your data never leaves your environment.<br><br>
            <b>From Sandbox to Production:</b> Start with ready-to-use agent templates, adapt, test, and deploy — on your infra or GPU-as-a-Service.<br><br>
            You dream it — now you can build it.
            </p>
            """,
            unsafe_allow_html=True,
        )
        if st.button("🚀 Start Building Now", key="btn_start_build_now"):
            st.session_state.stage = "agents"
            clear_query_params()
            st.rerun()
        st.markdown("</div>", unsafe_allow_html=True)
    with col2:
        st.markdown("<div class='right-box'>", unsafe_allow_html=True)
        st.markdown("<h2>📊 Global AI Agent Library</h2>", unsafe_allow_html=True)
        st.caption("Explore sectors, industries, and ready-to-use AI agents across domains.")
        rows = []
        for sector, industry, agent, desc, status, emoji in AGENTS:
            rating = round(random.uniform(3.5, 5.0), 1)
            users = random.randint(800, 9000)
            comments = random.randint(5, 120)
            image_html = render_image_tag(agent, industry, emoji)
            rows.append(
                {
                    "🖼️": image_html,
                    "🏭 Sector": sector,
                    "🧩 Industry": industry,
                    "🤖 Agent": agent,
                    "🧠 Description": desc,
                    "📶 Status": f"<span class='status-{status.replace(' ', '')}'>{status}</span>",
                    "⭐ Rating": "⭐" * int(rating) + "☆" * (5 - int(rating)),
                    "👥 Users": users,
                    "💬 Comments": comments,
                }
            )
        st.write(pd.DataFrame(rows).to_html(escape=False, index=False), unsafe_allow_html=True)
        st.markdown("</div>", unsafe_allow_html=True)
    st.markdown("<footer>Made with ❤️ by Dzoan Nguyen — Open AI Sandbox Initiative</footer>", unsafe_allow_html=True)


def render_agents() -> None:
    top = st.columns([1, 4, 1])
    with top[0]:
        if st.button("⬅️ Back to Home", use_container_width=True):
            st.session_state.stage = "landing"
            clear_query_params()
            st.rerun()
    with top[1]:
        st.title("🤖 Available AI Agents")
    agent_rows = [
        {
            "Agent": "💳 Credit Appraisal Agent",
            "Description": "Explainable AI for retail loan decisioning",
            "Status": "✅ Available",
            "Action": "<a class='macbtn' href='?stage=login&agent=credit'>🚀 Launch</a>",
        },
        {
            "Agent": "🏛️ Asset Appraisal Agent",
            "Description": "Market-driven collateral valuation",
            "Status": "🕓 Coming Soon",
            "Action": "—",
        },
    ]
    st.write(
        pd.DataFrame(agent_rows).to_html(escape=False, index=False),
        unsafe_allow_html=True,
    )
    qp_stage = st.query_params.get("stage") if hasattr(st, "query_params") else None
    if isinstance(qp_stage, list):
        qp_stage = qp_stage[0] if qp_stage else None
    if qp_stage == "login":
        st.session_state.stage = "login"
        clear_query_params()
        st.rerun()
    st.markdown("<footer>Made with ❤️ by Dzoan Nguyen — Open AI Sandbox Initiative</footer>", unsafe_allow_html=True)


def render_login() -> None:
    top = st.columns([1, 4, 1])
    with top[0]:
        if st.button("⬅️ Back to Agents", use_container_width=True):
            st.session_state.stage = "agents"
            st.rerun()
    with top[1]:
        st.title("🔐 Login to AI Credit Appraisal Platform")
    col1, col2, col3 = st.columns([1, 1, 1])
    with col1:
        username = st.text_input("Username", placeholder="e.g. dzoan")
    with col2:
        email = st.text_input("Email", placeholder="e.g. dzoan@demo.local")
    with col3:
        password = st.text_input("Password", type="password", placeholder="Enter any password")
    if st.button("Login", use_container_width=True):
        if username.strip() and email.strip():
            st.session_state.user_info.update(
                {
                    "name": username.strip(),
                    "email": email.strip(),
                    "flagged": False,
                    "timestamp": datetime.datetime.now().strftime("%Y-%m-%d %H:%M:%S"),
                }
            )
            st.session_state.logged_in = True
            st.session_state.workflow_stage = "data"
            st.session_state.stage = "credit_agent"
            st.session_state["login_flash"] = username.strip()
            st.rerun()
        else:
            st.error("Please enter both username and email to continue.")
    st.markdown("<footer>Made with ❤️ by Dzoan Nguyen — Open AI Sandbox Initiative</footer>", unsafe_allow_html=True)


# ────────────────────────────────
# PIPELINE PAGE RENDERERS
# ────────────────────────────────

def render_pipeline_hero(active_stage: str) -> None:
    steps_html = "".join(
        f"""
        <div class='pipeline-step{' pipeline-step--active' if key == active_stage else ''}'>
            <div class='pipeline-step__index{' pipeline-step__index--active' if key == active_stage else ''}'>{idx}</div>
            <div class='pipeline-step__body'>
                <div class='pipeline-step__title'>{title}</div>
                <p>{desc}</p>
            </div>
        </div>
        """
        for idx, (key, title, desc) in enumerate(PIPELINE_STAGES, start=1)
    )
    st.markdown(
        f"""
        <div class='pipeline-hero'>
            <div class='pipeline-hero__header'>
                <div class='pipeline-hero__eyebrow'>Agent Workflow</div>
                <h1>💳 AI Credit Appraisal Platform</h1>
                <p>Generate, sanitize, and appraise credit with AI agent power and human decisions.</p>
            </div>
            <div class='pipeline-steps'>
                {steps_html}
            </div>
        </div>
        """,
        unsafe_allow_html=True,
    )


def page_data() -> None:
    render_pipeline_hero("data")
    st.title("🏗️ Data Stage")
    st.caption("Generate or upload data, anonymize, and prepare for KYC/Asset/Credit stages.")
    col_currency, col_hint = st.columns([1, 2])
    with col_currency:
        options = list(CURRENCY_OPTIONS.keys())
        selection = st.selectbox(
            "Currency",
            options,
            index=options.index(st.session_state["currency_code_label"]),
        )
        if selection != st.session_state["currency_code_label"]:
            st.session_state["currency_code_label"] = selection
            set_currency_defaults()
    with col_hint:
        st.info(
            f"Amounts will be generated in **{st.session_state['currency_code']}**.",
            icon="💰",
        )
    rows = st.slider("Number of rows to generate", 50, 2000, 200, step=50)
    non_bank_ratio = st.slider("Share of non-bank customers", 0.0, 1.0, 0.30, 0.05)
=======
        fig2 = px.histogram(df, x="loan_amount", nbins=30, title=f"Loan Amounts {currency_symbol}".strip())
        st.plotly_chart(fig2, use_container_width=True)

def go_to_public_home(clear_user: bool = False) -> None:
    if clear_user:
        st.session_state.user_info = {"flagged": False}
        st.session_state.logged_in = False
    st.session_state.workflow_stage = "data"

def logout_user():
    st.session_state.clear()

def build_session_kyc_registry(force: bool = False) -> pd.DataFrame:
    # Synthetic KYC profiles — deterministic but simple
    n = 200
    rng = np.random.default_rng(42 if not force else None)
    df = pd.DataFrame({
        "profile_id": [f"KYC{i:04d}" for i in range(1, n+1)],
        "kyc_status": rng.choice(["Cleared", "Enhanced Due Diligence", "Pending Docs"], p=[0.65, 0.1, 0.25], size=n),
        "aml_risk": rng.choice(["Low", "Medium", "High", "Critical"], p=[0.6, 0.25, 0.1, 0.05], size=n),
        "pep_status": rng.choice(["No match", "Match"], p=[0.95, 0.05], size=n),
        "watchlist_hits": rng.integers(0, 3, size=n),
        "next_refresh_due": pd.Timestamp.today() + pd.to_timedelta(rng.integers(0, 180, size=n), unit="D"),
    })
    ready = df.copy()
    st.session_state["kyc_registry_ready"] = ready
    st.session_state["kyc_registry_generated_at"] = datetime.datetime.now().strftime("%Y-%m-%d %H:%M:%S")
    return df

def set_currency_defaults():
    code_label = st.session_state.get("currency_code_label", DEFAULT_CURRENCY)
    code, sym = CURRENCY_OPTIONS.get(code_label, CURRENCY_OPTIONS[DEFAULT_CURRENCY])
    st.session_state["currency_code_label"] = code_label
    st.session_state["currency_code"] = code
    st.session_state["currency_symbol"] = sym

def fmt_currency_label(text: str) -> str:
    return f"{text}"

def fmt_currency_label(text: str) -> str:
    sym = st.session_state.get("currency_symbol", "")
    return f"{text} ({sym})" if sym else text


set_currency_defaults()

def generate_raw_synthetic(n: int, non_bank_ratio: float) -> pd.DataFrame:
    rng = np.random.default_rng(42)
    names = [
        "Alice Nguyen",
        "Bao Tran",
        "Chris Do",
        "Duy Le",
        "Emma Tran",
        "Felix Nguyen",
        "Giang Ho",
        "Hanh Vo",
        "Ivan Pham",
        "Julia Ngo",
    ]
    emails = [f"{nm.split()[0].lower()}.{nm.split()[1].lower()}@gmail.com" for nm in names]
    addresses = [
        "23 Elm St, Boston, MA",
        "19 Pine Ave, San Jose, CA",
        "14 High St, London, UK",
        "55 Nguyen Hue, Ho Chi Minh",
        "78 Oak St, Chicago, IL",
        "10 Broadway, New York, NY",
        "8 Rue Lafayette, Paris, FR",
        "21 Königstr, Berlin, DE",
        "44 Maple Dr, Los Angeles, CA",
        "22 Bay St, Toronto, CA",
    ]
    is_non_bank = rng.random(n) < non_bank_ratio
    customer_type = np.where(is_non_bank, "non-bank", "bank")

    df = pd.DataFrame(
        {
            "application_id": [f"APP_{i:04d}" for i in range(1, n + 1)],
            "customer_name": rng.choice(names, n),
            "email": rng.choice(emails, n),
            "phone": [f"+1-202-555-{1000 + i:04d}" for i in range(n)],
            "address": rng.choice(addresses, n),
            "national_id": rng.integers(10_000_000, 99_999_999, n),
            "age": rng.integers(21, 65, n),
            "income": rng.integers(25_000, 150_000, n),
            "employment_length": rng.integers(0, 30, n),
            "loan_amount": rng.integers(5_000, 100_000, n),
            "loan_duration_months": rng.choice([12, 24, 36, 48, 60, 72], n),
            "collateral_value": rng.integers(8_000, 200_000, n),
            "collateral_type": rng.choice(["real_estate", "car", "land", "deposit"], n),
            "co_loaners": rng.choice([0, 1, 2], n, p=[0.7, 0.25, 0.05]),
            "credit_score": rng.integers(300, 850, n),
            "existing_debt": rng.integers(0, 50_000, n),
            "assets_owned": rng.integers(10_000, 300_000, n),
            "current_loans": rng.integers(0, 5, n),
            "customer_type": customer_type,
        }
    )
    eps = 1e-9
    df["DTI"] = df["existing_debt"] / (df["income"] + eps)
    df["LTV"] = df["loan_amount"] / (df["collateral_value"] + eps)
    df["CCR"] = df["collateral_value"] / (df["loan_amount"] + eps)
    df["ITI"] = (df["loan_amount"] / (df["loan_duration_months"] + eps)) / (df["income"] + eps)
    df["CWI"] = (
        (1 - df["DTI"]).clip(0, 1) * (1 - df["LTV"]).clip(0, 1) * df["CCR"].clip(0, 3)
    )

    fx = st.session_state.currency_fx
    for col in ("income", "loan_amount", "collateral_value", "assets_owned", "existing_debt"):
        df[col] = (df[col] * fx).round(2)
    df["currency_code"] = st.session_state.currency_code
    return dedupe_columns(df)


def generate_anon_synthetic(n: int, non_bank_ratio: float) -> pd.DataFrame:
    rng = np.random.default_rng(42)
    is_non_bank = rng.random(n) < non_bank_ratio
    customer_type = np.where(is_non_bank, "non-bank", "bank")

    df = pd.DataFrame(
        {
            "application_id": [f"APP_{i:04d}" for i in range(1, n + 1)],
            "age": rng.integers(21, 65, n),
            "income": rng.integers(25_000, 150_000, n),
            "employment_length": rng.integers(0, 30, n),
            "loan_amount": rng.integers(5_000, 100_000, n),
            "loan_duration_months": rng.choice([12, 24, 36, 48, 60, 72], n),
            "collateral_value": rng.integers(8_000, 200_000, n),
            "collateral_type": rng.choice(["real_estate", "car", "land", "deposit"], n),
            "co_loaners": rng.choice([0, 1, 2], n, p=[0.7, 0.25, 0.05]),
            "credit_score": rng.integers(300, 850, n),
            "existing_debt": rng.integers(0, 50_000, n),
            "assets_owned": rng.integers(10_000, 300_000, n),
            "current_loans": rng.integers(0, 5, n),
            "customer_type": customer_type,
        }
    )
    eps = 1e-9
    df["DTI"] = df["existing_debt"] / (df["income"] + eps)
    df["LTV"] = df["loan_amount"] / (df["collateral_value"] + eps)
    df["CCR"] = df["collateral_value"] / (df["loan_amount"] + eps)
    df["ITI"] = (df["loan_amount"] / (df["loan_duration_months"] + eps)) / (df["income"] + eps)
    df["CWI"] = (
        (1 - df["DTI"]).clip(0, 1) * (1 - df["LTV"]).clip(0, 1) * df["CCR"].clip(0, 3)
    )

    fx = st.session_state.currency_fx
    for col in ("income", "loan_amount", "collateral_value", "assets_owned", "existing_debt"):
        df[col] = (df[col] * fx).round(2)
    df["currency_code"] = st.session_state.currency_code
    return dedupe_columns(df)


def to_agent_schema(df: pd.DataFrame) -> pd.DataFrame:
    out = df.copy()
    if "application_id" not in out.columns:
        out["application_id"] = [f"APP_{i:04d}" for i in range(1, len(out) + 1)]
    out["application_id"] = out["application_id"].astype(str)
    return out

# ────────────────────────────────
# DARK MODE STYLES
# ────────────────────────────────
st.markdown("""
<style>
html, body, .block-container {
    background-color: #0f172a !important;
    color: #e2e8f0 !important;
}
.left-box {
    background: radial-gradient(circle at top left, #0f172a, #1e293b);
    color: #f1f5f9;
    border-radius: 20px;
    padding: 3rem 2rem;
    height: 100%;
    box-shadow: 6px 0 24px rgba(0,0,0,0.4);
}
.left-box h1 {font-size: 2.6rem; font-weight: 900; color: #fff; margin-bottom: 1rem;}
.left-box p, .left-box h3 {font-size: 1rem; color: #cbd5e1; line-height: 1.6;}

.right-box {
    background: linear-gradient(180deg, #1e293b, #0f172a);
    border-radius: 20px;
    padding: 2rem;
    color: #e2e8f0;
    box-shadow: -6px 0 24px rgba(0,0,0,0.35);
}
.dataframe {
    width: 100%;
    border-collapse: collapse;
    font-size: 15px;
    color: #f1f5f9;
    background-color: #0f172a;
}
.dataframe th {
    background-color: #1e293b;
    color: #f8fafc;
    padding: 12px;
    border-bottom: 2px solid #334155;
}
.dataframe td {
    padding: 10px 14px;
    border-bottom: 1px solid #334155;
}
.dataframe tr:hover {
    background-color: #1e293b;
    transition: background 0.3s ease-in-out;
}
.status-Available {color: #22c55e; font-weight:600;}
.status-ComingSoon {color: #f59e0b; font-weight:600;}
.pipeline-hero {
    background: linear-gradient(135deg, rgba(37,99,235,0.25), rgba(59,130,246,0.55));
    border-radius: 28px;
    padding: 32px 36px;
    margin-bottom: 32px;
    border: 1px solid rgba(148, 163, 184, 0.2);
    box-shadow: 0 20px 40px rgba(15, 23, 42, 0.45);
}
.pipeline-hero__eyebrow {
    text-transform: uppercase;
    letter-spacing: 0.14em;
    font-size: 0.75rem;
    color: rgba(226, 232, 240, 0.85);
}
.pipeline-hero__header h1 {
    font-size: 3rem;
    font-weight: 900;
    margin: 12px 0 8px;
    color: #ffffff;
}
.pipeline-hero__header p {
    font-size: 1.1rem;
    color: #e2e8f0;
    max-width: 720px;
    margin-bottom: 0;
}
.pipeline-steps {
    display: grid;
    grid-template-columns: repeat(auto-fit, minmax(240px, 1fr));
    gap: 18px;
    margin-top: 26px;
}
.pipeline-step {
    background: rgba(15, 23, 42, 0.75);
    border-radius: 20px;
    padding: 20px 22px;
    border: 1px solid rgba(148, 163, 184, 0.18);
    display: flex;
    gap: 16px;
    align-items: flex-start;
    min-height: 140px;
}
.pipeline-step--active {
    background: linear-gradient(160deg, rgba(59, 130, 246, 0.28), rgba(37, 99, 235, 0.42));
    border-color: rgba(96, 165, 250, 0.65);
    box-shadow: 0 18px 32px rgba(30, 64, 175, 0.35);
}
.pipeline-step__index {
    width: 42px;
    height: 42px;
    border-radius: 14px;
    background: linear-gradient(180deg,#38bdf8,#2563eb);
    display: flex;
    align-items: center;
    justify-content: center;
    font-weight: 800;
    color: #0f172a;
    font-size: 1.1rem;
    box-shadow: inset 0 1px 0 rgba(255,255,255,0.35);
}
.pipeline-step__index--active {
    background: linear-gradient(180deg,#facc15,#f59e0b);
    color: #1f2937;
}
.pipeline-step__body { flex: 1; }
.pipeline-step__title {
    font-weight: 700;
    font-size: 1.1rem;
    color: #f8fafc;
    margin-bottom: 6px;
}
.pipeline-step__body p {
    margin: 0;
    font-size: 0.95rem;
    color: rgba(226,232,240,0.85);
}
footer {
    text-align: center;
    padding: 2rem;
    color: #64748b;
    font-size: 0.9rem;
    margin-top: 3rem;
}
</style>
""", unsafe_allow_html=True)

# ────────────────────────────────
# SESSION DEFAULTS
# ────────────────────────────────
if "logged_in" not in st.session_state:
    st.session_state.logged_in = False
if "user_info" not in st.session_state:
    st.session_state.user_info = {"flagged": False}
st.session_state.user_info.setdefault("flagged", False)
st.session_state.user_info.setdefault("timestamp", datetime.datetime.now().strftime("%Y-%m-%d %H:%M:%S"))
if "workflow_stage" not in st.session_state:
    st.session_state.workflow_stage = "data"
if "currency_code_label" not in st.session_state:
    st.session_state.currency_code_label = DEFAULT_CURRENCY
set_currency_defaults()

# ────────────────────────────────
# HERO / PIPELINE
# ────────────────────────────────
def render_pipeline_hero(active_stage: str) -> None:
    steps_html = "".join(
        f"""
        <div class='pipeline-step{' pipeline-step--active' if key == active_stage else ''}'>
            <div class='pipeline-step__index{' pipeline-step__index--active' if key == active_stage else ''}'>{idx}</div>
            <div class='pipeline-step__body'>
                <div class='pipeline-step__title'>{title}</div>
                <p>{desc}</p>
            </div>
        </div>
        """
        for idx, (key, title, desc) in enumerate(PIPELINE_STAGES, start=1)
    )
    st.markdown(
        f"""
        <div class='pipeline-hero'>
            <div class='pipeline-hero__header'>
                <div class='pipeline-hero__eyebrow'>Agent Workflow</div>
                <h1>💳 AI Credit Appraisal Platform</h1>
                <p>Generate, sanitize, and appraise credit with AI agent power and human decisions.</p>
            </div>
            <div class='pipeline-steps'>
                {steps_html}
            </div>
        </div>
        """,
        unsafe_allow_html=True,
    )

# ────────────────────────────────
# LANDING / LOGIN
# ────────────────────────────────
def render_landing():
    col1, col2 = st.columns([1.1, 1.9], gap="large")
    with col1:
        st.markdown("<div class='left-box'>", unsafe_allow_html=True)
        logo_path = load_image("people_logo")
        if logo_path:
            st.image(logo_path, width=160)
        else:
            logo_upload = st.file_uploader("Upload People Logo", type=["jpg", "png", "webp"], key="upload_logo")
            if logo_upload:
                save_uploaded_image(logo_upload, "people_logo")
                st.success("✅ Logo uploaded successfully! Refreshing...")
                st.rerun()

        st.markdown("""
        <h1>✊ Let’s Build an AI by the People, for the People</h1>
        <h3>⚙️ Ready-to-Use AI Agent Sandbox — From Sandbox to Production</h3>
        <p>
        A world-class open innovation space where anyone can build, test, and deploy AI agents using open-source code, explainable models, and modular templates.<br><br>
        For developers, startups, and enterprises — experiment, customize, and scale AI without barriers.<br><br>
        <b>Privacy & Data Sovereignty:</b> Each agent runs under strict privacy controls and complies with GDPR & Vietnam Data Law 2025. Only anonymized or synthetic data is used — your data never leaves your environment.<br><br>
        <b>From Sandbox to Production:</b> Start with ready-to-use agent templates, adapt, test, and deploy — on your infra or GPU-as-a-Service.<br><br>
        You dream it — now you can build it.
        </p>
        <div style="text-align:center;margin-top:2rem;">
            <a href="#credit_poc" style="text-decoration:none;">
                <button style="background:linear-gradient(90deg,#2563eb,#1d4ed8);
                               border:none;border-radius:12px;color:white;
                               padding:16px 32px;font-size:18px;cursor:pointer;">
                    🚀 Start Building Now
                </button>
            </a>
        </div>
        """, unsafe_allow_html=True)
        st.markdown("</div>", unsafe_allow_html=True)

    with col2:
        st.markdown("<div class='right-box'>", unsafe_allow_html=True)
        st.markdown("<h2>📊 Global AI Agent Library</h2>", unsafe_allow_html=True)
        st.caption("Explore sectors, industries, and ready-to-use AI agents across domains.")

        rows = []
        for sector, industry, agent, desc, status, emoji in AGENTS:
            rating = round(random.uniform(3.5, 5.0), 1)
            users = random.randint(800, 9000)
            comments = random.randint(5, 120)
            image_html = render_image_tag(agent, industry, emoji)
            rows.append({
                "🖼️": image_html,
                "🏭 Sector": sector,
                "🧩 Industry": industry,
                "🤖 Agent": agent,
                "🧠 Description": desc,
                "📶 Status": f'<span class="status-{status.replace(" ", "")}">{status}</span>',
                "⭐ Rating": "⭐" * int(rating) + "☆" * (5 - int(rating)),
                "👥 Users": users,
                "💬 Comments": comments
            })
        df = pd.DataFrame(rows)
        st.write(df.to_html(escape=False, index=False), unsafe_allow_html=True)
        st.markdown("</div>", unsafe_allow_html=True)

    # Login area
    st.markdown("### 🔐 Login (Demo Mode)")
    col1, col2, col3 = st.columns([1, 1, 1])
    with col1:
        username = st.text_input("Username", placeholder="e.g. dzoan")
    with col2:
        email = st.text_input("Email", placeholder="e.g. dzoan@demo.local")
    with col3:
        password = st.text_input("Password", type="password", placeholder="Enter any password")

    if st.button("Login", type="primary", use_container_width=True):
        if username.strip() and email.strip():
            st.session_state.user_info.update(
                {
                    "name": username.strip(),
                    "email": email.strip(),
                    "flagged": False,
                    "timestamp": datetime.datetime.now().strftime("%Y-%m-%d %H:%M:%S"),
                }
            )
            st.session_state.logged_in = True
            st.session_state["login_flash"] = username.strip()
            st.rerun()
        else:
            st.error("Please enter both username and email to continue.")

# ────────────────────────────────
# DATA GENERATION
# ────────────────────────────────
def generate_raw_synthetic(n: int = 200, non_bank_ratio: float = 0.30) -> pd.DataFrame:
    rng = np.random.default_rng(123)
    ids = [f"APP_{i:04d}" for i in range(1, n+1)]
    income = rng.integers(5_000_000, 90_000_000, size=n)  # VND monthly
    loan_amount = (income * rng.uniform(0.5, 3.0, size=n)).astype(int)
    collateral_value = (loan_amount * rng.uniform(0.6, 1.5, size=n)).astype(int)
    customer_type = rng.choice(["Bank", "Non-bank"], p=[1-non_bank_ratio, non_bank_ratio], size=n)
    df = pd.DataFrame({
        "application_id": ids,
        "customer_name": [f"Name{i}" for i in range(n)],  # dropped later
        "email": [f"user{i}@mail.local" for i in range(n)],  # dropped later
        "phone": [f"+84-09{rng.integers(1000000,9999999)}" for _ in range(n)],  # dropped later
        "income": income,
        "loan_amount": loan_amount,
        "collateral_type": rng.choice(["House", "Car", "Gold", "Land"], size=n),
        "collateral_value": collateral_value,
        "customer_type": customer_type,
        "currency_code": st.session_state.get("currency_code", "VND"),
    })
    return df

def generate_anon_synthetic(n: int = 200, non_bank_ratio: float = 0.30) -> pd.DataFrame:
    raw = generate_raw_synthetic(n, non_bank_ratio)
    out, _ = drop_pii_columns(raw)
    return out

# ────────────────────────────────
# PAGES / STAGES
# ────────────────────────────────
def page_data():
    render_pipeline_hero("data")

    st.title("🏗️ Data Stage")
    st.caption("Generate or upload data, anonymize, and prepare for KYC/Asset/Credit stages.")

    # Currency controls
    c1, c2 = st.columns([1, 2])
    with c1:
        code_label = st.selectbox("Currency", list(CURRENCY_OPTIONS.keys()), index=list(CURRENCY_OPTIONS.keys()).index(st.session_state["currency_code_label"]))
        if code_label != st.session_state["currency_code_label"]:
            st.session_state["currency_code_label"] = code_label
            set_currency_defaults()
    with c2:
        st.info(f"Amounts will be generated in **{st.session_state['currency_code']}**.", icon="💰")

    rows = st.slider("Number of rows to generate", 50, 2000, 200, step=50)
    non_bank_ratio = st.slider("Share of non-bank customers", 0.0, 1.0, 0.30, 0.05)

>>>>>>> 4b2a0118
    col_raw, col_anon = st.columns(2)
    with col_raw:
        if st.button("🔴 Generate RAW Synthetic Data (with PII)", use_container_width=True):
            raw_df = generate_raw_synthetic(rows, non_bank_ratio)
            st.session_state.synthetic_raw_df = raw_df
            raw_path = save_to_runs(raw_df, "synthetic_raw")
            st.success(f"Generated RAW (PII) dataset with {rows} rows. Saved to {raw_path}")
            st.dataframe(raw_df.head(10), use_container_width=True)
<<<<<<< HEAD
            st.download_button(
                "⬇️ Download RAW CSV",
                raw_df.to_csv(index=False).encode("utf-8"),
                os.path.basename(raw_path),
                "text/csv",
            )
    with col_anon:
=======
            st.download_button("⬇️ Download RAW CSV", raw_df.to_csv(index=False).encode("utf-8"), os.path.basename(raw_path), "text/csv")

    with colB:
>>>>>>> 4b2a0118
        if st.button("🟢 Generate ANON Synthetic Data (ready for agent)", use_container_width=True):
            anon_df = generate_anon_synthetic(rows, non_bank_ratio)
            st.session_state.synthetic_df = anon_df
            anon_path = save_to_runs(anon_df, "synthetic_anon")
            st.success(f"Generated ANON dataset with {rows} rows. Saved to {anon_path}")
            st.dataframe(anon_df.head(10), use_container_width=True)
<<<<<<< HEAD
            st.download_button(
                "⬇️ Download ANON CSV",
                anon_df.to_csv(index=False).encode("utf-8"),
                os.path.basename(anon_path),
                "text/csv",
            )
=======
            st.download_button("⬇️ Download ANON CSV", anon_df.to_csv(index=False).encode("utf-8"), os.path.basename(anon_path), "text/csv")

>>>>>>> 4b2a0118
    st.markdown("---")
    st.subheader("🧹 Upload & Anonymize Customer Data")
    uploaded = st.file_uploader("Upload CSV file", type=["csv"], key="data_stage_uploader")
    if uploaded:
        try:
            df = pd.read_csv(uploaded)
        except Exception as exc:
            st.error(f"Could not read CSV: {exc}")
<<<<<<< HEAD
            return
        st.write("📊 Original Data Preview:")
        st.dataframe(dedupe_columns(df.head(5)), use_container_width=True)
        sanitized, dropped_cols = drop_pii_columns(df)
        st.session_state.anonymized_df = sanitized
        dropped_text = ", ".join(dropped_cols) if dropped_cols else "none"
        st.success(f"Dropped possible PII columns: {dropped_text}")
        st.dataframe(sanitized.head(10), use_container_width=True)
    nav = st.columns([1, 1, 1])
    with nav[1]:
=======
            st.stop()
        st.write("📊 Original Data Preview:")
        st.dataframe(dedupe_columns(df.head(5)), use_container_width=True)

        sanitized, dropped_cols = drop_pii_columns(df)
        st.session_state.anonymized_df = sanitized
        st.success(f"Dropped possible PII columns: {', '.join(dropped_cols) if dropped_cols else 'none'}")
        st.dataframe(sanitized.head(10), use_container_width=True)

    nav = st.columns([1,1,1])
    with nav[0]:
>>>>>>> 4b2a0118
        if st.button("➡️ Continue to KYC"):
            st.session_state.workflow_stage = "kyc"
            st.rerun()

<<<<<<< HEAD

def page_kyc() -> None:
    render_pipeline_hero("kyc")
    st.title("🛂 KYC & Compliance Workbench")
    st.caption(
        "Capture applicant identity, perform sanctions checks, and feed compliance context downstream."
    )
=======
def page_kyc():
    render_pipeline_hero("kyc")
    st.title("🛂 KYC & Compliance Workbench")
    st.caption("Capture applicant identity, perform sanctions checks, and feed compliance context downstream.")

    st.session_state.user_info.setdefault("timestamp", datetime.datetime.now().strftime("%Y-%m-%d %H:%M:%S"))
>>>>>>> 4b2a0118
    if st.button("🔁 Refresh Synthetic KYC Dossier"):
        build_session_kyc_registry(force=True)
        st.success("Synthetic KYC dossier refreshed.")
        st.rerun()
<<<<<<< HEAD
    kyc_df = st.session_state.get("kyc_registry_ready")
    if kyc_df is None:
        kyc_df = build_session_kyc_registry()
    generated_at = st.session_state.get("kyc_registry_generated_at")
    st.markdown(f"**Synthetic dossier ready · Last refresh {generated_at}**")
    st.dataframe(kyc_df.head(15), use_container_width=True)
    st.markdown("#### 📥 Anonymized KYC (credit-ready)")
    st.dataframe(kyc_df.head(15), use_container_width=True)
    nav = st.columns([1, 1, 1])
=======

    kyc_df = build_session_kyc_registry()
    if isinstance(kyc_df, pd.DataFrame) and not kyc_df.empty:
        ready_df = st.session_state.get("kyc_registry_ready")
        generated_at = st.session_state.get("kyc_registry_generated_at")
        st.markdown(f"**Synthetic dossier ready · Last refresh {generated_at}**")
        st.dataframe(kyc_df.head(15), use_container_width=True)
        st.markdown("#### 📥 Anonymized KYC (credit-ready)")
        st.dataframe(ready_df.head(15), use_container_width=True)

    nav = st.columns([1,1,1])
>>>>>>> 4b2a0118
    with nav[0]:
        if st.button("⬅️ Back to Data Stage"):
            st.session_state.workflow_stage = "data"
            st.rerun()
    with nav[1]:
        if st.button("🏛️ Continue to Asset Stage"):
            st.session_state.workflow_stage = "asset"
            st.rerun()

<<<<<<< HEAD

def page_asset() -> None:
    render_pipeline_hero("asset")
    st.title("🏛️ Collateral Asset Platform")
    st.caption("Verify collateral assets in batch before running the credit appraisal agent.")
    options = [
=======
def build_collateral_report(df: pd.DataFrame, *, confidence_threshold: float = 0.88, value_ratio: float = 0.8) -> Tuple[pd.DataFrame, List[str]]:
    if df is None or df.empty:
        return pd.DataFrame(), []
    records = df.to_dict(orient="records")
    total = len(records)
    progress = st.progress(0.0) if total > 1 else None
    rows: List[Dict[str, Any]] = []
    errors: List[str] = []
    session = requests.Session()
    for idx, record in enumerate(records, start=1):
        asset_type = str(record.get("collateral_type") or "Collateral Asset")
        declared_value = _to_float(record.get("collateral_value"), 0.0)
        loan_amount = _to_float(record.get("loan_amount"), 0.0)
        metadata = {
            "application_id": record.get("application_id"),
            "declared_value": declared_value,
            "loan_amount": loan_amount,
            "currency_code": record.get("currency_code") or st.session_state.get("currency_code"),
        }
        payload = {"asset_type": asset_type, "metadata": json.dumps(metadata, default=str)}

        estimated_value = declared_value
        confidence = 0.0
        asset_result: Dict[str, Any] = {}
        error_message = ""

        try:
            # Try call API; if not available, we fallback to a synthetic estimate
            response = session.post(f"{API_URL}/v1/agents/asset_appraisal/run", data=payload, timeout=8)
            response.raise_for_status()
            asset_result = response.json().get("result", {}) or {}
            estimated_value = _to_float(asset_result.get("estimated_value"), declared_value)
            confidence = _to_float(asset_result.get("confidence"), 0.0)
        except Exception:
            # Fallback heuristic
            estimated_value = declared_value * random.uniform(0.75, 1.25)
            confidence = random.uniform(0.7, 0.98)

        value_threshold = loan_amount * value_ratio if loan_amount else declared_value * value_ratio if declared_value else 0.0

        reasons: List[str] = []
        meets_confidence = confidence >= confidence_threshold
        meets_value = True if value_threshold == 0 else estimated_value >= value_threshold

        if not meets_confidence:
            reasons.append(f"Confidence {confidence:.2f} below threshold {confidence_threshold:.2f}")
        if not meets_value:
            if loan_amount:
                reasons.append(f"Estimated value {estimated_value:,.0f} below {value_ratio:.0%} of loan {loan_amount:,.0f}")
            else:
                reasons.append(f"Estimated value {estimated_value:,.0f} below threshold {value_threshold:,.0f}")
        if not reasons:
            reasons.append("Confidence and value thresholds satisfied")

        verified = meets_confidence and meets_value
        status_label = "Verified" if verified else "Failed"

        enriched = dict(record)
        enriched.update({
            "collateral_estimated_value": round(estimated_value, 2),
            "collateral_confidence": round(confidence, 4),
            "collateral_verified": bool(verified),
            "collateral_status": status_label,
            "collateral_verification_reason": "; ".join(reasons),
            "collateral_checked_at": datetime.datetime.utcnow().isoformat(),
        })
        rows.append(enriched)

        if progress is not None:
            progress.progress(idx / total)

    if progress is not None:
        progress.empty()

    return dedupe_columns(pd.DataFrame(rows)), errors

def page_asset():
    render_pipeline_hero("asset")
    st.title("🏛️ Collateral Asset Platform")
    st.caption("Verify collateral assets in batch before running the credit appraisal agent.")

    data_options = [
>>>>>>> 4b2a0118
        "Use synthetic (ANON)",
        "Use synthetic (RAW – auto-sanitize)",
        "Use anonymized dataset",
        "Upload manually",
    ]
<<<<<<< HEAD
    choice = st.selectbox("Collateral data source", options, key="asset_data_choice")
    dataset_preview: Optional[pd.DataFrame] = None
    if choice == "Use synthetic (ANON)":
=======
    data_choice = st.selectbox("Collateral data source", data_options, key="asset_data_choice")

    if data_choice == "Upload manually":
        uploaded = st.file_uploader("Upload CSV for collateral verification", type=["csv"], key="asset_manual_upload")
        if uploaded is not None:
            st.session_state["manual_upload_name"] = uploaded.name
            st.session_state["manual_upload_bytes"] = uploaded.getvalue()
            st.success(f"Staged `{uploaded.name}` for collateral verification.")

    # Resolve dataset (uses session state from data page)
    dataset_preview = None
    if data_choice == "Use synthetic (ANON)":
>>>>>>> 4b2a0118
        dataset_preview = st.session_state.get("synthetic_df")
    elif choice == "Use synthetic (RAW – auto-sanitize)":
        raw = st.session_state.get("synthetic_raw_df")
        if raw is not None:
            dataset_preview, _ = drop_pii_columns(raw)
    elif choice == "Use anonymized dataset":
        dataset_preview = st.session_state.get("anonymized_df")
<<<<<<< HEAD
    elif choice == "Upload manually":
        uploaded = st.file_uploader(
            "Upload CSV for collateral verification",
            type=["csv"],
            key="asset_manual_upload",
        )
        if uploaded is not None:
            try:
                dataset_preview = pd.read_csv(uploaded)
                st.success(f"Staged `{uploaded.name}` for collateral verification.")
            except Exception as exc:
                st.error(f"Could not read CSV: {exc}")
    if dataset_preview is not None and not dataset_preview.empty:
=======
    elif data_choice == "Upload manually":
        up_bytes = st.session_state.get("manual_upload_bytes")
        if up_bytes:
            try:
                dataset_preview = pd.read_csv(io.BytesIO(up_bytes))
            except Exception:
                dataset_preview = None

    if dataset is not None and not dataset.empty:
>>>>>>> 4b2a0118
        with st.expander("Preview selected dataset", expanded=False):
            st.dataframe(ensure_application_ids(dataset).head(10), use_container_width=True)
    else:
<<<<<<< HEAD
        st.info("Select or generate a dataset to begin collateral verification.", icon="ℹ️")
    col_conf, col_ratio = st.columns(2)
    with col_conf:
        confidence_threshold = st.slider(
            "Minimum confidence from asset agent", 0.50, 1.00, 0.88, 0.01
        )
    with col_ratio:
        value_ratio = st.slider(
            "Min estimated collateral vs. loan ratio", 0.10, 1.50, 0.80, 0.05
        )
    if st.button("🛡️ Generate collateral verification report", use_container_width=True):
        if dataset_preview is None or dataset_preview.empty:
            st.warning("No dataset available. Generate synthetic data or upload a CSV first.")
        else:
            required = {"application_id", "collateral_type", "collateral_value"}
            missing = [c for c in required if c not in dataset_preview.columns]
=======
        st.info("Generate or upload a dataset to begin collateral verification.", icon="ℹ️")

    col_conf, col_ratio = st.columns(2)
    with col_conf:
        confidence_threshold = st.slider(
            "Minimum confidence from asset agent",
            0.50,
            1.00,
            0.88,
            0.01,
        )
    with col_ratio:
        value_ratio = st.slider(
            "Min estimated collateral vs. loan ratio",
            0.10,
            1.50,
            0.80,
            0.05,
        )

    run_report = st.button("🛡️ Generate collateral verification report", use_container_width=True)
    if run_report:
        dataset = dataset_preview
        if dataset is None or dataset.empty:
            st.warning("No dataset available. Generate synthetic data or upload a CSV first.")
        else:
            required = {"application_id", "collateral_type", "collateral_value"}
            missing = [c for c in required if c not in dataset.columns]
>>>>>>> 4b2a0118
            if missing:
                st.error("Dataset is missing required columns: " + ", ".join(sorted(missing)))
            else:
                with st.spinner("Running asset appraisal agent across collateral records..."):
<<<<<<< HEAD
                    report_df, _ = build_collateral_report(
                        ensure_application_ids(dataset_preview),
=======
                    report_df, errors = build_collateral_report(
                        ensure_application_ids(dataset),
>>>>>>> 4b2a0118
                        confidence_threshold=confidence_threshold,
                        value_ratio=value_ratio,
                    )
                if report_df.empty:
                    st.warning("No collateral rows were processed. Check the dataset contents.")
                else:
                    st.session_state.asset_collateral_df = report_df
                    path = save_to_runs(report_df, "collateral_verification")
<<<<<<< HEAD
                    st.session_state.asset_collateral_path = path
                    st.success(
                        f"Collateral verification complete — {len(report_df)} loans processed. Saved to `{os.path.basename(path)}`."
                    )
                    st.dataframe(report_df.head(25), use_container_width=True)
    nav = st.columns([1, 1, 1])
=======
                    st.session_state["asset_collateral_path"] = path
                    saved_name = os.path.basename(path)
                    st.success(f"Collateral verification complete — {len(report_df)} loans processed. Saved to `{saved_name}`.")
                    st.dataframe(report_df.head(25), use_container_width=True)

    nav = st.columns([1,1,1])
>>>>>>> 4b2a0118
    with nav[0]:
        if st.button("⬅️ Back to KYC"):
            st.session_state.workflow_stage = "kyc"
            st.rerun()
    with nav[1]:
        if st.button("➡️ Continue to Credit"):
            if st.session_state.get("asset_collateral_df") is None:
                st.warning("Run the asset appraisal first.")
            else:
                st.session_state.workflow_stage = "credit"
                st.rerun()

<<<<<<< HEAD

def page_credit() -> None:
    render_pipeline_hero("credit")
    st.title("🤖 Credit Appraisal")
    st.caption("Run the credit agent on your dataset and view dashboards.")
=======
def page_credit():
    render_pipeline_hero("credit")
    st.title("🤖 Credit Appraisal")
    st.caption("Run the credit agent on your dataset and view dashboards.")

    # Pick dataset
>>>>>>> 4b2a0118
    data_options = [
        "Use synthetic (ANON)",
        "Use synthetic (RAW – auto-sanitize)",
        "Use anonymized dataset",
        "Use collateral verification output",
        "Upload manually",
    ]
    data_choice = st.selectbox("Select Data Source", data_options)
<<<<<<< HEAD
    if data_choice == "Upload manually":
        up = st.file_uploader("Upload your CSV", type=["csv"], key="manual_upload_run_file")
        if up is not None:
            st.session_state.manual_upload_name = up.name
            st.session_state.manual_upload_bytes = up.getvalue()
            st.success(f"File staged: {up.name}")
    rule_mode = st.radio(
        "Choose rule mode",
        ["Classic (bank-style metrics)", "NDI (Net Disposable Income) — simple"],
        index=0,
    )
    if st.button("🚀 Run Agent", use_container_width=True):
        df: Optional[pd.DataFrame] = None
=======

    if data_choice == "Upload manually":
        up = st.file_uploader("Upload your CSV", type=["csv"], key="manual_upload_run_file")
        if up is not None:
            st.session_state["manual_upload_name"] = up.name
            st.session_state["manual_upload_bytes"] = up.getvalue()
            st.success(f"File staged: {up.name}")

    # Basic rule-toggle
    rule_mode = st.radio("Choose rule mode", ["Classic (bank-style metrics)", "NDI (Net Disposable Income) — simple"], index=0)

    if st.button("🚀 Run Agent", use_container_width=True):
        # For this fixed skeleton, we *simulate* agent outputs from the chosen dataset
        df = None
>>>>>>> 4b2a0118
        if data_choice == "Use synthetic (ANON)":
            df = st.session_state.get("synthetic_df")
        elif data_choice == "Use synthetic (RAW – auto-sanitize)":
            raw = st.session_state.get("synthetic_raw_df")
            if raw is not None:
                df, _ = drop_pii_columns(raw)
        elif data_choice == "Use anonymized dataset":
            df = st.session_state.get("anonymized_df")
        elif data_choice == "Use collateral verification output":
            df = st.session_state.get("asset_collateral_df")
        elif data_choice == "Upload manually":
            up_bytes = st.session_state.get("manual_upload_bytes")
            if up_bytes:
                try:
                    df = pd.read_csv(io.BytesIO(up_bytes))
                except Exception as exc:
                    st.error(f"Could not read uploaded CSV: {exc}")
        if df is None or df.empty:
            st.warning("No dataset available to run.")
        else:
            df = ensure_application_ids(df)
<<<<<<< HEAD
=======
            # Simulate a score/decision
>>>>>>> 4b2a0118
            rng = np.random.default_rng(7)
            df_out = df.copy()
            df_out["score"] = rng.uniform(0, 1, size=len(df_out))
            df_out["decision"] = np.where(df_out["score"] >= 0.5, "Approve", "Reject")
<<<<<<< HEAD
            st.session_state.last_merged_df = df_out
            st.success("✅ Run succeeded (simulated).")
            st.dataframe(df_out.head(20), use_container_width=True)
            render_credit_dashboard(df_out, st.session_state.get("currency_symbol", ""))
=======
            st.session_state["last_merged_df"] = df_out
            st.success("✅ Run succeeded (simulated).")
            st.dataframe(df_out.head(20), use_container_width=True)
            render_credit_dashboard(df_out, st.session_state.get("currency_symbol",""))

>>>>>>> 4b2a0118
    if st.session_state.get("last_merged_df") is not None:
        st.markdown("---")
        st.subheader("📥 Download Latest Outputs")
        df_out = st.session_state["last_merged_df"]
        csv_bytes = df_out.to_csv(index=False).encode("utf-8")
        ts = datetime.datetime.now().strftime("%Y%m%d-%H%M%S")
<<<<<<< HEAD
        st.download_button(
            "⬇️ Download CSV",
            csv_bytes,
            f"ai-appraisal-outputs-{ts}.csv",
            "text/csv",
        )
    nav = st.columns([1, 1, 1])
=======
        st.download_button("⬇️ Download CSV", csv_bytes, f"ai-appraisal-outputs-{ts}.csv", "text/csv")

    nav = st.columns([1,1,1])
>>>>>>> 4b2a0118
    with nav[0]:
        if st.button("⬅️ Back to Asset"):
            st.session_state.workflow_stage = "asset"
            st.rerun()
    with nav[1]:
        if st.button("➡️ Continue to Human Review"):
            st.session_state.workflow_stage = "review"
            st.rerun()

<<<<<<< HEAD

def page_review() -> None:
    render_pipeline_hero("review")
    st.title("🧑‍⚖️ Human Review")
    st.caption("Audit AI outputs, adjust verdicts, and capture agreement metrics.")
    uploaded_review = st.file_uploader(
        "Load AI outputs CSV for review (optional)",
        type=["csv"],
        key="review_csv_loader_stage",
    )
=======
def page_review():
    render_pipeline_hero("review")
    st.title("🧑‍⚖️ Human Review")
    st.caption("Audit AI outputs, adjust verdicts, and capture agreement metrics.")

    uploaded_review = st.file_uploader("Load AI outputs CSV for review (optional)", type=["csv"], key="review_csv_loader_stage")
>>>>>>> 4b2a0118
    if uploaded_review is not None:
        try:
            st.session_state.last_merged_df = pd.read_csv(uploaded_review)
            st.success("Loaded review dataset from uploaded CSV.")
        except Exception as exc:
            st.error(f"Could not read uploaded CSV: {exc}")
<<<<<<< HEAD
    if "last_merged_df" not in st.session_state:
        st.info("Run the agent (credit stage) or upload an AI outputs CSV to load results for review.")
        return
=======

    if "last_merged_df" not in st.session_state:
        st.info("Run the agent (credit stage) or upload an AI outputs CSV to load results for review.")
        return

>>>>>>> 4b2a0118
    dfm = st.session_state["last_merged_df"].copy()
    if "decision" not in dfm.columns:
        st.warning("No decision column found. Nothing to review.")
        return
<<<<<<< HEAD
=======

>>>>>>> 4b2a0118
    st.markdown("#### 1) Select rows to review and correct")
    editable = dfm[["application_id", "decision"]].copy()
    editable.rename(columns={"decision": "ai_decision"}, inplace=True)
    editable["human_decision"] = editable["ai_decision"]
<<<<<<< HEAD
    edited = st.data_editor(
        editable,
        num_rows="dynamic",
        use_container_width=True,
        key="review_editor",
    )
    if st.button("💾 Save corrections"):
        st.session_state.review_corrections = edited
        st.success("Corrections saved in session.")
    nav = st.columns([1, 1, 1])
=======
    editable = st.data_editor(editable, num_rows="dynamic", use_container_width=True, key="review_editor")

    if st.button("💾 Save corrections"):
        st.session_state["review_corrections"] = editable
        st.success("Corrections saved in session.")

    nav = st.columns([1,1,1])
>>>>>>> 4b2a0118
    with nav[0]:
        if st.button("⬅️ Back to Credit"):
            st.session_state.workflow_stage = "credit"
            st.rerun()
    with nav[1]:
        if st.button("➡️ Continue to Training"):
            st.session_state.workflow_stage = "training"
            st.rerun()

<<<<<<< HEAD

def page_training() -> None:
    render_pipeline_hero("training")
    st.title("🔁 Training (Feedback → Retrain)")
    st.caption("Loop curated feedback into retraining jobs and promote production-ready models.")
=======
def page_training():
    render_pipeline_hero("training")
    st.title("🔁 Training (Feedback → Retrain)")
    st.caption("Loop curated feedback into retraining jobs and promote production-ready models.")

>>>>>>> 4b2a0118
    corr = st.session_state.get("review_corrections")
    if corr is not None:
        st.write("Recent corrections:")
        st.dataframe(corr, use_container_width=True)
    else:
        st.info("No corrections captured yet.")
<<<<<<< HEAD
    if st.button("📦 Export training dataset (CSV)"):
=======

    if st.button("📦 Export training dataset (CSV)"):
        # For now, export latest run merged with corrections if any
>>>>>>> 4b2a0118
        base = st.session_state.get("last_merged_df")
        if base is None or base.empty:
            st.warning("No base run to export.")
        else:
            out = base.copy()
<<<<<<< HEAD
            if corr is not None and {
                "application_id",
                "human_decision",
            }.issubset(corr.columns):
                out = out.merge(
                    corr[["application_id", "human_decision"]],
                    on="application_id",
                    how="left",
                )
            buf = io.StringIO()
            out.to_csv(buf, index=False)
            st.download_button(
                "⬇️ Download Training CSV",
                buf.getvalue().encode("utf-8"),
                "training_dataset.csv",
                "text/csv",
            )
    nav = st.columns([1, 1, 1])
=======
            if corr is not None and "application_id" in corr.columns and "human_decision" in corr.columns:
                out = out.merge(corr[["application_id", "human_decision"]], on="application_id", how="left")
            buf = io.StringIO()
            out.to_csv(buf, index=False)
            st.download_button("⬇️ Download Training CSV", buf.getvalue().encode("utf-8"), "training_dataset.csv", "text/csv")

    nav = st.columns([1,1,1])
>>>>>>> 4b2a0118
    with nav[0]:
        if st.button("⬅️ Back to Review"):
            st.session_state.workflow_stage = "review"
            st.rerun()
<<<<<<< HEAD
    with nav[1]:
        if st.button("🔄 Continue to Loop Back"):
            st.session_state.workflow_stage = "loopback"
            st.rerun()


def page_loopback() -> None:
    render_pipeline_hero("loopback")
    st.title("🔄 Loop Back to Step 3 → Use New Trained Model")
    st.caption(
        "Review production metadata and relaunch the credit appraisal stage with the latest promoted model."
    )
    st.markdown("### 📦 Production model status")
    try:
        resp = requests.get(f"{API_URL}/v1/training/production_meta", timeout=8)
        if resp.ok:
            meta = resp.json()
            if meta:
                st.json(meta)
            else:
                st.info("No production metadata returned yet.")
        else:
            st.warning(f"Could not fetch production metadata (status {resp.status_code}).")
    except Exception as exc:
        st.warning(f"Production metadata unavailable: {exc}")
    st.markdown("---")
    st.markdown(
        """
        **Next steps**

        1. Validate the promoted model's metadata and deployment status above.
        2. Return to the credit appraisal stage to generate fresh decisions with the updated model.
        3. Repeat the workflow to continuously improve decision quality.
        """
    )
    nav = st.columns([1, 1, 1])
    with nav[0]:
        if st.button("⬅️ Back to Training"):
            st.session_state.workflow_stage = "training"
            st.rerun()
    with nav[1]:
        if st.button("➡️ Continue to Credit Stage"):
            st.session_state.workflow_stage = "credit"
            st.rerun()


# ────────────────────────────────
# WORKFLOW SHELL
# ────────────────────────────────

def render_workflow() -> None:
    top = st.columns([1, 3, 1])
    with top[0]:
        if st.button("🏠 Home", use_container_width=True):
            st.session_state.stage = "landing"
            clear_query_params()
            st.session_state.logged_in = False
            st.rerun()
    with top[1]:
        user = st.session_state.get("user_info", {}).get("name", "")
        if flash := st.session_state.pop("login_flash", None):
            st.success(f"✅ Logged in as {flash}")
        st.caption(f"Logged in as **{user}**")
    with top[2]:
        if st.button("🚪 Logout", use_container_width=True):
            logout_user()
=======

# ────────────────────────────────
# SAVE UTILS
# ────────────────────────────────
def save_to_runs(df: pd.DataFrame, prefix: str) -> str:
    ts = datetime.datetime.now().strftime("%Y-%m-%d_%H-%M")
    flagged = bool(st.session_state.get("user_info", {}).get("flagged", False))
    flag_suffix = "_FLAGGED" if flagged else ""
    fname = f"{prefix}_{ts}{flag_suffix}.csv"
    fpath = os.path.join(RUNS_DIR, fname)
    dedupe_columns(df).to_csv(fpath, index=False)
    return fpath

# ────────────────────────────────
# ROUTER
# ────────────────────────────────
def main():
    st.markdown("<a name='credit_poc'></a>", unsafe_allow_html=True)

    if not st.session_state.logged_in:
        render_landing()
        st.stop()

    # Header & user flash
    flash_user = st.session_state.pop("login_flash", None)
    if flash_user:
        st.success(f"✅ Logged in as {flash_user}")

    # Main nav by workflow stage
>>>>>>> 4b2a0118
    stage = st.session_state.get("workflow_stage", "data")
    if stage == "data":
        page_data()
    elif stage == "kyc":
        page_kyc()
    elif stage == "asset":
        page_asset()
    elif stage == "credit":
        page_credit()
    elif stage == "review":
        page_review()
    elif stage == "training":
        page_training()
<<<<<<< HEAD
    elif stage == "loopback":
        page_loopback()
    else:
        st.session_state.workflow_stage = "data"
        page_data()
    st.markdown(
        "<footer>Made with ❤️ by Dzoan Nguyen — Open AI Sandbox Initiative</footer>",
        unsafe_allow_html=True,
    )


# ────────────────────────────────
# ROUTER
# ────────────────────────────────

def main() -> None:
    stage = st.session_state.get("stage", "landing")
    if stage == "landing":
        render_landing()
        return
    if stage == "agents":
        render_agents()
        return
    if stage == "login":
        render_login()
        return
    if stage == "credit_agent":
        if not st.session_state.get("logged_in"):
            set_stage("login")
            st.rerun()
            return
        render_workflow()
        return
    set_stage("landing")
    render_landing()

=======
    else:
        st.session_state.workflow_stage = "data"
        page_data()
>>>>>>> 4b2a0118

if __name__ == "__main__":
    main()<|MERGE_RESOLUTION|>--- conflicted
+++ resolved
@@ -1,36 +1,13 @@
-<<<<<<< HEAD
-from __future__ import annotations
-
-import datetime
-=======
 # services/ui/app.py — Fixed, self-contained version
 # ─────────────────────────────────────────────
 # 🌐 OpenSource AI Agent Library + Credit Appraisal PoC by Dzoan (fixed skeleton)
 # ─────────────────────────────────────────────
 from __future__ import annotations
 import os
->>>>>>> 4b2a0118
 import io
 import json
 import os
 import random
-<<<<<<< HEAD
-from typing import Any, Dict, List, Optional, Tuple
-
-import numpy as np
-import pandas as pd
-import plotly.express as px
-import requests
-import streamlit as st
-
-# ────────────────────────────────
-# PAGE CONFIG
-# ────────────────────────────────
-st.set_page_config(
-    page_title="AI Agent Sandbox — By the People, For the People",
-    layout="wide",
-)
-=======
 import datetime
 from typing import Optional, Dict, List, Any, Tuple
 
@@ -39,7 +16,6 @@
 import streamlit as st
 import requests
 import plotly.express as px
->>>>>>> 4b2a0118
 
 # ────────────────────────────────
 # CONSTANTS / PATHS
@@ -58,379 +34,11 @@
 os.makedirs(TMP_FEEDBACK_DIR, exist_ok=True)
 os.makedirs(LANDING_IMG_DIR, exist_ok=True)
 
-<<<<<<< HEAD
-
-def clear_query_params() -> None:
-    """Clear query parameters across Streamlit versions."""
-    try:
-        st.query_params.clear()
-    except Exception:
-        try:
-            st.experimental_set_query_params()
-        except Exception:
-            pass
-
-
-def set_stage(stage: str, *, update_query: bool = True) -> None:
-    """Centralised helper to update the stage and optional query params."""
-    st.session_state["stage"] = stage
-    if not update_query:
-        return
-    try:
-        st.query_params.from_dict({"stage": stage})
-    except Exception:
-        try:
-            st.experimental_set_query_params(stage=stage)
-        except Exception:
-            pass
-
-CURRENCY_OPTIONS: Dict[str, Tuple[str, str, float]] = {
-    "VND (₫)": ("VND", "₫", 1.0),
-    "USD ($)": ("USD", "$", 1.0 / 24000.0),
-    "EUR (€)": ("EUR", "€", 1.0 / 26000.0),
-}
-DEFAULT_CURRENCY = "VND (₫)"
-
-PIPELINE_STAGES: List[Tuple[str, str, str]] = [
-    (
-        "data",
-        "🏦 Synthetic Data Generator",
-        "Create localized loan books and seed downstream stages with consistent datasets.",
-    ),
-    (
-        "kyc",
-        "🛂 KYC Agent",
-        "Prepare compliance dossiers, sanctions screening, and risk signals before underwriting.",
-    ),
-    (
-        "asset",
-        "🏛️ Asset Appraisal AI Agent",
-        "Verify collateral valuations, appraisal confidence, and eligibility for credit decisions.",
-    ),
-    (
-        "credit",
-        "🤖 Credit Appraisal AI Assistant",
-        "Score applications with explainable AI narratives and policy-aligned decisioning.",
-    ),
-    (
-        "review",
-        "🧑‍⚖️ Human Review",
-        "Audit AI outputs, adjust verdicts, and capture agreement plus remediation notes.",
-    ),
-    (
-        "training",
-        "🔁 Training (Feedback → Retrain)",
-        "Loop curated feedback into retraining jobs and promote production-ready models.",
-    ),
-    (
-        "loopback",
-        "🔄 Loop Back to Step 3",
-        "Review promoted models and relaunch the credit appraisal agent with the latest settings.",
-    ),
-]
-
-AGENTS = [
-    (
-        "🏦 Banking & Finance",
-        "💰 Retail Banking",
-        "💳 Credit Appraisal Agent",
-        "Explainable AI for loan decisioning",
-        "Available",
-        "💳",
-    ),
-    (
-        "🏦 Banking & Finance",
-        "💰 Retail Banking",
-        "🏦 Asset Appraisal Agent",
-        "Market-driven collateral valuation",
-        "Coming Soon",
-        "🏦",
-    ),
-    (
-        "🏦 Banking & Finance",
-        "🩺 Insurance",
-        "🩺 Claims Triage Agent",
-        "Automated claims prioritization",
-        "Coming Soon",
-        "🩺",
-    ),
-    (
-        "⚡ Energy & Sustainability",
-        "🔋 EV & Charging",
-        "⚡ EV Charger Optimizer",
-        "Optimize charger deployment via AI",
-        "Coming Soon",
-        "⚡",
-    ),
-    (
-        "⚡ Energy & Sustainability",
-        "☀️ Solar",
-        "☀️ Solar Yield Estimator",
-        "Estimate solar ROI and efficiency",
-        "Coming Soon",
-        "☀️",
-    ),
-    (
-        "🚗 Automobile & Transport",
-        "🚙 Automobile",
-        "🚗 Predictive Maintenance",
-        "Prevent downtime via sensor analytics",
-        "Coming Soon",
-        "🚗",
-    ),
-    (
-        "🚗 Automobile & Transport",
-        "🔋 EV",
-        "🔋 EV Battery Health Agent",
-        "Monitor EV battery health cycles",
-        "Coming Soon",
-        "🔋",
-    ),
-    (
-        "🚗 Automobile & Transport",
-        "🚚 Ride-hailing / Logistics",
-        "🛻 Fleet Route Optimizer",
-        "Dynamic route optimization for fleets",
-        "Coming Soon",
-        "🛻",
-    ),
-    (
-        "💻 Information Technology",
-        "🧰 Support & Security",
-        "🧩 IT Ticket Triage",
-        "Auto-prioritize support tickets",
-        "Coming Soon",
-        "🧩",
-    ),
-    (
-        "💻 Information Technology",
-        "🛡️ Security",
-        "🔐 SecOps Log Triage",
-        "Detect anomalies & summarize alerts",
-        "Coming Soon",
-        "🔐",
-    ),
-    (
-        "⚖️ Legal & Government",
-        "⚖️ Law Firms",
-        "⚖️ Contract Analyzer",
-        "Extract clauses and compliance risks",
-        "Coming Soon",
-        "⚖️",
-    ),
-    (
-        "⚖️ Legal & Government",
-        "🏛️ Public Services",
-        "🏛️ Citizen Service Agent",
-        "Smart assistant for citizen services",
-        "Coming Soon",
-        "🏛️",
-    ),
-    (
-        "🛍️ Retail / SMB / Creative",
-        "🏬 Retail & eCommerce",
-        "📈 Sales Forecast Agent",
-        "Predict demand & inventory trends",
-        "Coming Soon",
-        "📈",
-    ),
-    (
-        "🎬 Retail / SMB / Creative",
-        "🎨 Media & Film",
-        "🎬 Budget Cost Assistant",
-        "Estimate, optimize, and track film & production costs using AI",
-        "Coming Soon",
-        "🎬",
-    ),
-]
-=======
 st.set_page_config(page_title="AI Agent Sandbox — By the People, For the People", layout="wide")
->>>>>>> 4b2a0118
 
 # ────────────────────────────────
 # CONSTANTS / DEFAULTS
 # ────────────────────────────────
-<<<<<<< HEAD
-st.session_state.setdefault("stage", "landing")
-st.session_state.setdefault("logged_in", False)
-st.session_state.setdefault("user_info", {"name": "", "email": "", "flagged": False})
-st.session_state.setdefault("workflow_stage", "data")
-st.session_state.setdefault("currency_code_label", DEFAULT_CURRENCY)
-
-try:
-    query_params = st.query_params
-except Exception:
-    query_params = {}
-
-target_stage = query_params.get("stage") if isinstance(query_params, dict) else None
-if isinstance(target_stage, list):
-    target_stage = target_stage[0] if target_stage else None
-
-if target_stage in {"landing", "agents", "login", "credit_agent"} and target_stage != st.session_state["stage"]:
-    set_stage(target_stage, update_query=False)
-    clear_query_params()
-    st.rerun()
-
-if query_params.get("agent") == "credit" and st.session_state["stage"] != "login":
-    set_stage("login", update_query=False)
-    clear_query_params()
-    st.rerun()
-
-
-# ────────────────────────────────
-# STYLE BLOCKS
-# ────────────────────────────────
-st.markdown(
-    """
-    <style>
-    html, body, .block-container {
-        background-color: #0f172a !important;
-        color: #e2e8f0 !important;
-    }
-    .left-box {
-        background: radial-gradient(circle at top left, #0f172a, #1e293b);
-        color: #f1f5f9;
-        border-radius: 20px;
-        padding: 3rem 2rem;
-        height: 100%;
-        box-shadow: 6px 0 24px rgba(0,0,0,0.4);
-    }
-    .left-box h1 {font-size: 2.6rem; font-weight: 900; color: #fff; margin-bottom: 1rem;}
-    .left-box p, .left-box h3 {font-size: 1rem; color: #cbd5e1; line-height: 1.6;}
-
-    .right-box {
-        background: linear-gradient(180deg, #1e293b, #0f172a);
-        border-radius: 20px;
-        padding: 2rem;
-        color: #e2e8f0;
-        box-shadow: -6px 0 24px rgba(0,0,0,0.35);
-    }
-    .dataframe {
-        width: 100%;
-        border-collapse: collapse;
-        font-size: 15px;
-        color: #f1f5f9;
-        background-color: #0f172a;
-    }
-    .dataframe th {
-        background-color: #1e293b;
-        color: #f8fafc;
-        padding: 12px;
-        border-bottom: 2px solid #334155;
-    }
-    .dataframe td {
-        padding: 10px 14px;
-        border-bottom: 1px solid #334155;
-    }
-    .dataframe tr:hover {
-        background-color: #1e293b;
-        transition: background 0.3s ease-in-out;
-    }
-    .status-Available {color: #22c55e; font-weight:600;}
-    .status-ComingSoon {color: #f59e0b; font-weight:600;}
-    .top-nav-link {
-        background: linear-gradient(135deg, #1d4ed8, #2563eb);
-        padding: 0.5rem 1.2rem;
-        border-radius: 999px;
-        color: #f8fafc !important;
-        text-decoration: none !important;
-        font-weight: 600;
-        box-shadow: 0 12px 24px rgba(37, 99, 235, 0.25);
-        display: inline-flex;
-        align-items: center;
-        gap: 0.35rem;
-    }
-    .top-nav-link:hover {
-        background: linear-gradient(135deg, #2563eb, #1d4ed8);
-    }
-    .pipeline-hero {
-        background: linear-gradient(135deg, rgba(37,99,235,0.25), rgba(59,130,246,0.55));
-        border-radius: 28px;
-        padding: 32px 36px;
-        margin-bottom: 32px;
-        border: 1px solid rgba(148, 163, 184, 0.2);
-        box-shadow: 0 20px 40px rgba(15, 23, 42, 0.45);
-    }
-    .pipeline-hero__eyebrow {
-        text-transform: uppercase;
-        letter-spacing: 0.14em;
-        font-size: 0.75rem;
-        color: rgba(226, 232, 240, 0.85);
-    }
-    .pipeline-hero__header h1 {
-        font-size: 3rem;
-        font-weight: 900;
-        margin: 12px 0 8px;
-        color: #ffffff;
-    }
-    .pipeline-hero__header p {
-        font-size: 1.1rem;
-        color: #e2e8f0;
-        max-width: 720px;
-        margin-bottom: 0;
-    }
-    .pipeline-steps {
-        display: grid;
-        grid-template-columns: repeat(auto-fit, minmax(240px, 1fr));
-        gap: 18px;
-        margin-top: 26px;
-    }
-    .pipeline-step {
-        background: rgba(15, 23, 42, 0.75);
-        border-radius: 20px;
-        padding: 20px 22px;
-        border: 1px solid rgba(148, 163, 184, 0.18);
-        display: flex;
-        gap: 16px;
-        align-items: flex-start;
-        min-height: 140px;
-    }
-    .pipeline-step--active {
-        background: linear-gradient(160deg, rgba(59, 130, 246, 0.28), rgba(37, 99, 235, 0.42));
-        border-color: rgba(96, 165, 250, 0.65);
-        box-shadow: 0 18px 32px rgba(30, 64, 175, 0.35);
-    }
-    .pipeline-step__index {
-        width: 42px;
-        height: 42px;
-        border-radius: 14px;
-        background: linear-gradient(180deg,#38bdf8,#2563eb);
-        display: flex;
-        align-items: center;
-        justify-content: center;
-        font-weight: 800;
-        color: #0f172a;
-        font-size: 1.1rem;
-        box-shadow: inset 0 1px 0 rgba(255,255,255,0.35);
-    }
-    .pipeline-step__index--active {
-        background: linear-gradient(180deg,#facc15,#f59e0b);
-        color: #1f2937;
-    }
-    .pipeline-step__body { flex: 1; }
-    .pipeline-step__title {
-        font-weight: 700;
-        font-size: 1.1rem;
-        color: #f8fafc;
-        margin-bottom: 6px;
-    }
-    .pipeline-step__body p {
-        margin: 0;
-        font-size: 0.95rem;
-        color: rgba(226,232,240,0.85);
-    }
-    footer {
-        text-align: center;
-        padding: 2rem;
-        color: #64748b;
-        font-size: 0.9rem;
-        margin-top: 3rem;
-    }
-    </style>
-    """,
-    unsafe_allow_html=True,
-)
-=======
 CURRENCY_OPTIONS = {
     "VND (₫)": ("VND", "₫"),
     "USD ($)": ("USD", "$"),
@@ -463,7 +71,6 @@
     ("🛍️ Retail / SMB / Creative", "🏬 Retail & eCommerce", "📈 Sales Forecast Agent", "Predict demand & inventory trends", "Coming Soon", "📈"),
     ("🎬 Retail / SMB / Creative", "🎨 Media & Film", "🎬 Budget Cost Assistant", "Estimate, optimize, and track film & production costs using AI", "Coming Soon", "🎬"),
 ]
->>>>>>> 4b2a0118
 
 # ────────────────────────────────
 # UTILITIES & STUBS (safe fallbacks)
@@ -489,96 +96,6 @@
     base = agent_id.lower().replace(" ", "_")
     img_path = load_image(base) or load_image(industry.replace(" ", "_"))
     if img_path:
-<<<<<<< HEAD
-        return (
-            f"<img src='file://{img_path}' style='width:48px;height:48px;border-radius:10px;object-fit:cover;'>"
-        )
-    return f"<div style='font-size:32px;'>{emoji_fallback}</div>"
-
-
-def set_currency_defaults() -> None:
-    code_label = st.session_state.get("currency_code_label", DEFAULT_CURRENCY)
-    code, sym, fx = CURRENCY_OPTIONS.get(code_label, CURRENCY_OPTIONS[DEFAULT_CURRENCY])
-    st.session_state["currency_code_label"] = code_label
-    st.session_state["currency_code"] = code
-    st.session_state["currency_symbol"] = sym
-    st.session_state["currency_fx"] = fx
-
-
-def fmt_currency_label(text: str) -> str:
-    sym = st.session_state.get("currency_symbol", "")
-    return f"{text} ({sym})" if sym else text
-
-
-def dedupe_columns(df: pd.DataFrame) -> pd.DataFrame:
-    cols: List[str] = []
-    seen: Dict[str, int] = {}
-    for column in df.columns:
-        if column in seen:
-            seen[column] += 1
-            cols.append(f"{column}.{seen[column]}")
-        else:
-            seen[column] = 0
-            cols.append(column)
-    out = df.copy()
-    out.columns = cols
-    return out
-
-
-def drop_pii_columns(df: pd.DataFrame) -> Tuple[pd.DataFrame, List[str]]:
-    pii_like = {"name", "email", "phone", "ssn", "address", "dob", "national_id"}
-    to_drop = [c for c in df.columns if any(flag in c.lower() for flag in pii_like)]
-    out = df.drop(columns=to_drop, errors="ignore")
-    return dedupe_columns(out), to_drop
-
-
-def strip_policy_banned(df: pd.DataFrame) -> pd.DataFrame:
-    return df
-
-
-def to_agent_schema(df: pd.DataFrame) -> pd.DataFrame:
-    out = df.copy()
-    if "application_id" not in out.columns:
-        out["application_id"] = [f"APP_{i:04d}" for i in range(1, len(out) + 1)]
-    out["application_id"] = out["application_id"].astype(str)
-    return out
-
-
-def _to_float(val: Any, default: float = 0.0) -> float:
-    try:
-        return float(val)
-    except Exception:
-        return default
-
-
-def try_json(obj: Any) -> Optional[Dict[str, Any]]:
-    if isinstance(obj, dict):
-        return obj
-    if not isinstance(obj, str):
-        return None
-    try:
-        return json.loads(obj)
-    except Exception:
-        return None
-
-
-def ensure_application_ids(df: pd.DataFrame) -> pd.DataFrame:
-    out = df.copy()
-    if "application_id" not in out.columns:
-        out["application_id"] = [f"APP_{i:04d}" for i in range(1, len(out) + 1)]
-    out["application_id"] = out["application_id"].astype(str)
-    return out
-
-
-def save_to_runs(df: pd.DataFrame, prefix: str) -> str:
-    ts = datetime.datetime.now().strftime("%Y-%m-%d_%H-%M")
-    flagged = bool(st.session_state.get("user_info", {}).get("flagged", False))
-    flag_suffix = "_FLAGGED" if flagged else ""
-    fname = f"{prefix}_{ts}{flag_suffix}.csv"
-    fpath = os.path.join(RUNS_DIR, fname)
-    dedupe_columns(df).to_csv(fpath, index=False)
-    return fpath
-=======
         return f'<img src="file://{img_path}" style="width:48px;height:48px;border-radius:10px;object-fit:cover;">'
     else:
         return f'<div style="font-size:32px;">{emoji_fallback}</div>'
@@ -604,41 +121,14 @@
     to_drop = [c for c in df.columns if any(x in c.lower() for x in pii_like)]
     out = df.drop(columns=to_drop, errors="ignore")
     return out, to_drop
->>>>>>> 4b2a0118
 
 def strip_policy_banned(df: pd.DataFrame) -> pd.DataFrame:
     # No-op placeholder for policy scrubbing; keep structure
     return df
 
-<<<<<<< HEAD
-def logout_user() -> None:
-    keys_to_clear = [
-        "synthetic_raw_df",
-        "synthetic_df",
-        "anonymized_df",
-        "asset_collateral_df",
-        "asset_collateral_path",
-        "manual_upload_name",
-        "manual_upload_bytes",
-        "last_merged_df",
-        "review_corrections",
-        "last_run_id",
-    ]
-    for key in keys_to_clear:
-        st.session_state.pop(key, None)
-    st.session_state.logged_in = False
-    st.session_state.user_info = {"name": "", "email": "", "flagged": False}
-    st.session_state.workflow_stage = "data"
-    set_stage("landing")
-    clear_query_params()
-    st.rerun()
-
-
-set_currency_defaults()
-
-# ────────────────────────────────
-# DATA GENERATION UTILITIES
-# ────────────────────────────────
+def to_agent_schema(df: pd.DataFrame) -> pd.DataFrame:
+    # Optionally remap to expected columns; here we just pass-through
+    return df
 
 def generate_raw_synthetic(n: int = 200, non_bank_ratio: float = 0.30) -> pd.DataFrame:
     rng = np.random.default_rng(123)
@@ -668,163 +158,6 @@
                 df[column] = (df[column] * fx).round(2)
     return df
 
-
-def generate_anon_synthetic(n: int = 200, non_bank_ratio: float = 0.30) -> pd.DataFrame:
-    raw = generate_raw_synthetic(n, non_bank_ratio)
-    out, _ = drop_pii_columns(raw)
-    return out
-
-
-# ────────────────────────────────
-# KYC / COLLATERAL HELPERS
-# ────────────────────────────────
-
-def build_session_kyc_registry(force: bool = False) -> pd.DataFrame:
-    n = 200
-    rng = np.random.default_rng(42 if not force else None)
-    df = pd.DataFrame(
-        {
-            "profile_id": [f"KYC{i:04d}" for i in range(1, n + 1)],
-            "kyc_status": rng.choice(
-                ["Cleared", "Enhanced Due Diligence", "Pending Docs"],
-                p=[0.65, 0.1, 0.25],
-                size=n,
-            ),
-            "aml_risk": rng.choice(["Low", "Medium", "High", "Critical"], p=[0.6, 0.25, 0.1, 0.05], size=n),
-            "pep_status": rng.choice(["No match", "Match"], p=[0.95, 0.05], size=n),
-            "watchlist_hits": rng.integers(0, 3, size=n),
-            "next_refresh_due": pd.Timestamp.today()
-            + pd.to_timedelta(rng.integers(0, 180, size=n), unit="D"),
-        }
-    )
-    st.session_state["kyc_registry_ready"] = df.copy()
-    st.session_state["kyc_registry_generated_at"] = datetime.datetime.now().strftime("%Y-%m-%d %H:%M:%S")
-    return df
-
-
-def build_collateral_report(
-    df: pd.DataFrame,
-    *,
-    confidence_threshold: float = 0.88,
-    value_ratio: float = 0.8,
-) -> Tuple[pd.DataFrame, List[str]]:
-    if df is None or df.empty:
-        return pd.DataFrame(), []
-    records = df.to_dict(orient="records")
-    progress = st.progress(0.0) if len(records) > 1 else None
-    rows: List[Dict[str, Any]] = []
-    errors: List[str] = []
-    session = requests.Session()
-    for idx, record in enumerate(records, start=1):
-        asset_type = str(record.get("collateral_type") or "Collateral Asset")
-        declared_value = _to_float(record.get("collateral_value"), 0.0)
-        loan_amount = _to_float(record.get("loan_amount"), 0.0)
-        metadata = {
-            "application_id": record.get("application_id"),
-            "declared_value": declared_value,
-            "loan_amount": loan_amount,
-            "currency_code": record.get("currency_code")
-            or st.session_state.get("currency_code"),
-        }
-        payload = {"asset_type": asset_type, "metadata": json.dumps(metadata, default=str)}
-        estimated_value = declared_value
-        confidence = 0.0
-
-        try:
-            response = session.post(
-                f"{API_URL}/v1/agents/asset_appraisal/run",
-                data=payload,
-                timeout=8,
-            )
-            response.raise_for_status()
-            asset_result = response.json().get("result", {}) or {}
-            estimated_value = _to_float(asset_result.get("estimated_value"), declared_value)
-            confidence = _to_float(asset_result.get("confidence"), 0.0)
-        except Exception:
-            estimated_value = declared_value * random.uniform(0.75, 1.25)
-            confidence = random.uniform(0.7, 0.98)
-
-        value_threshold = (
-            loan_amount * value_ratio
-            if loan_amount
-            else declared_value * value_ratio
-        )
-        meets_confidence = confidence >= confidence_threshold
-        meets_value = value_threshold == 0 or estimated_value >= value_threshold
-        reasons: List[str] = []
-        if not meets_confidence:
-            reasons.append(
-                f"Confidence {confidence:.2f} below threshold {confidence_threshold:.2f}"
-            )
-        if not meets_value:
-            if loan_amount:
-                reasons.append(
-                    f"Estimated value {estimated_value:,.0f} below {value_ratio:.0%} of loan {loan_amount:,.0f}"
-                )
-            else:
-                reasons.append(
-                    f"Estimated value {estimated_value:,.0f} below threshold {value_threshold:,.0f}"
-                )
-        if not reasons:
-            reasons.append("Confidence and value thresholds satisfied")
-        verified = meets_confidence and meets_value
-        enriched = dict(record)
-        enriched.update(
-            {
-                "collateral_estimated_value": round(estimated_value, 2),
-                "collateral_confidence": round(confidence, 4),
-                "collateral_verified": bool(verified),
-                "collateral_status": "Verified" if verified else "Failed",
-                "collateral_verification_reason": "; ".join(reasons),
-                "collateral_checked_at": datetime.datetime.utcnow().isoformat(),
-            }
-        )
-        rows.append(enriched)
-        if progress is not None:
-            progress.progress(idx / len(records))
-
-    if progress is not None:
-        progress.empty()
-    return dedupe_columns(pd.DataFrame(rows)), errors
-
-
-# ────────────────────────────────
-# DASHBOARDS
-# ────────────────────────────────
-
-=======
-def to_agent_schema(df: pd.DataFrame) -> pd.DataFrame:
-    # Optionally remap to expected columns; here we just pass-through
-    return df
-
-def generate_raw_synthetic(n: int = 200, non_bank_ratio: float = 0.30) -> pd.DataFrame:
-    rng = np.random.default_rng(123)
-    ids = [f"APP_{i:04d}" for i in range(1, n + 1)]
-    income = rng.integers(5_000_000, 90_000_000, size=n)
-    loan_amount = (income * rng.uniform(0.5, 3.0, size=n)).astype(int)
-    collateral_value = (loan_amount * rng.uniform(0.6, 1.5, size=n)).astype(int)
-    customer_type = rng.choice(["Bank", "Non-bank"], p=[1 - non_bank_ratio, non_bank_ratio], size=n)
-    df = pd.DataFrame(
-        {
-            "application_id": ids,
-            "customer_name": [f"Name{i}" for i in range(n)],
-            "email": [f"user{i}@mail.local" for i in range(n)],
-            "phone": [f"+84-09{rng.integers(1000000, 9999999)}" for _ in range(n)],
-            "income": income,
-            "loan_amount": loan_amount,
-            "collateral_type": rng.choice(["House", "Car", "Gold", "Land"], size=n),
-            "collateral_value": collateral_value,
-            "customer_type": customer_type,
-            "currency_code": st.session_state.get("currency_code", "VND"),
-        }
-    )
-    fx = st.session_state.get("currency_fx", 1.0)
-    if fx != 1.0:
-        for column in ("income", "loan_amount", "collateral_value"):
-            if column in df.columns:
-                df[column] = (df[column] * fx).round(2)
-    return df
-
 def try_json(s: Any) -> Optional[Dict[str, Any]]:
     if isinstance(s, dict):
         return s
@@ -835,226 +168,15 @@
     except Exception:
         return None
 
->>>>>>> 4b2a0118
 def render_credit_dashboard(df: pd.DataFrame, currency_symbol: str = "") -> None:
     if df is None or df.empty:
         st.info("No data to chart yet.")
         return
-<<<<<<< HEAD
-=======
     # Basic charts: decision distribution and loan amount histogram
->>>>>>> 4b2a0118
     if "decision" in df.columns:
         fig1 = px.histogram(df, x="decision", title="Decision Distribution")
         st.plotly_chart(fig1, use_container_width=True)
     if "loan_amount" in df.columns:
-<<<<<<< HEAD
-        fig2 = px.histogram(
-            df,
-            x="loan_amount",
-            nbins=30,
-            title=f"Loan Amounts {currency_symbol}".strip(),
-        )
-        st.plotly_chart(fig2, use_container_width=True)
-
-
-# ────────────────────────────────
-# PAGE RENDERERS (LANDING / AGENTS / LOGIN)
-# ────────────────────────────────
-
-def render_landing() -> None:
-    col1, col2 = st.columns([1.1, 1.9], gap="large")
-    with col1:
-        st.markdown("<div class='left-box'>", unsafe_allow_html=True)
-        logo_path = load_image("people_logo")
-        if logo_path:
-            st.image(logo_path, width=160)
-        else:
-            logo_upload = st.file_uploader(
-                "Upload People Logo",
-                type=["jpg", "png", "webp"],
-                key="upload_logo",
-            )
-            if logo_upload:
-                save_uploaded_image(logo_upload, "people_logo")
-                st.success("✅ Logo uploaded successfully! Refreshing...")
-                st.rerun()
-        st.markdown(
-            """
-            <h1>✊ Let’s Build an AI by the People, for the People</h1>
-            <h3>⚙️ Ready-to-Use AI Agent Sandbox — From Sandbox to Production</h3>
-            <p>
-            A world-class open innovation space where anyone can build, test, and deploy AI agents using open-source code, explainable models, and modular templates.<br><br>
-            For developers, startups, and enterprises — experiment, customize, and scale AI without barriers.<br><br>
-            <b>Privacy & Data Sovereignty:</b> Each agent runs under strict privacy controls and complies with GDPR & Vietnam Data Law 2025. Only anonymized or synthetic data is used — your data never leaves your environment.<br><br>
-            <b>From Sandbox to Production:</b> Start with ready-to-use agent templates, adapt, test, and deploy — on your infra or GPU-as-a-Service.<br><br>
-            You dream it — now you can build it.
-            </p>
-            """,
-            unsafe_allow_html=True,
-        )
-        if st.button("🚀 Start Building Now", key="btn_start_build_now"):
-            st.session_state.stage = "agents"
-            clear_query_params()
-            st.rerun()
-        st.markdown("</div>", unsafe_allow_html=True)
-    with col2:
-        st.markdown("<div class='right-box'>", unsafe_allow_html=True)
-        st.markdown("<h2>📊 Global AI Agent Library</h2>", unsafe_allow_html=True)
-        st.caption("Explore sectors, industries, and ready-to-use AI agents across domains.")
-        rows = []
-        for sector, industry, agent, desc, status, emoji in AGENTS:
-            rating = round(random.uniform(3.5, 5.0), 1)
-            users = random.randint(800, 9000)
-            comments = random.randint(5, 120)
-            image_html = render_image_tag(agent, industry, emoji)
-            rows.append(
-                {
-                    "🖼️": image_html,
-                    "🏭 Sector": sector,
-                    "🧩 Industry": industry,
-                    "🤖 Agent": agent,
-                    "🧠 Description": desc,
-                    "📶 Status": f"<span class='status-{status.replace(' ', '')}'>{status}</span>",
-                    "⭐ Rating": "⭐" * int(rating) + "☆" * (5 - int(rating)),
-                    "👥 Users": users,
-                    "💬 Comments": comments,
-                }
-            )
-        st.write(pd.DataFrame(rows).to_html(escape=False, index=False), unsafe_allow_html=True)
-        st.markdown("</div>", unsafe_allow_html=True)
-    st.markdown("<footer>Made with ❤️ by Dzoan Nguyen — Open AI Sandbox Initiative</footer>", unsafe_allow_html=True)
-
-
-def render_agents() -> None:
-    top = st.columns([1, 4, 1])
-    with top[0]:
-        if st.button("⬅️ Back to Home", use_container_width=True):
-            st.session_state.stage = "landing"
-            clear_query_params()
-            st.rerun()
-    with top[1]:
-        st.title("🤖 Available AI Agents")
-    agent_rows = [
-        {
-            "Agent": "💳 Credit Appraisal Agent",
-            "Description": "Explainable AI for retail loan decisioning",
-            "Status": "✅ Available",
-            "Action": "<a class='macbtn' href='?stage=login&agent=credit'>🚀 Launch</a>",
-        },
-        {
-            "Agent": "🏛️ Asset Appraisal Agent",
-            "Description": "Market-driven collateral valuation",
-            "Status": "🕓 Coming Soon",
-            "Action": "—",
-        },
-    ]
-    st.write(
-        pd.DataFrame(agent_rows).to_html(escape=False, index=False),
-        unsafe_allow_html=True,
-    )
-    qp_stage = st.query_params.get("stage") if hasattr(st, "query_params") else None
-    if isinstance(qp_stage, list):
-        qp_stage = qp_stage[0] if qp_stage else None
-    if qp_stage == "login":
-        st.session_state.stage = "login"
-        clear_query_params()
-        st.rerun()
-    st.markdown("<footer>Made with ❤️ by Dzoan Nguyen — Open AI Sandbox Initiative</footer>", unsafe_allow_html=True)
-
-
-def render_login() -> None:
-    top = st.columns([1, 4, 1])
-    with top[0]:
-        if st.button("⬅️ Back to Agents", use_container_width=True):
-            st.session_state.stage = "agents"
-            st.rerun()
-    with top[1]:
-        st.title("🔐 Login to AI Credit Appraisal Platform")
-    col1, col2, col3 = st.columns([1, 1, 1])
-    with col1:
-        username = st.text_input("Username", placeholder="e.g. dzoan")
-    with col2:
-        email = st.text_input("Email", placeholder="e.g. dzoan@demo.local")
-    with col3:
-        password = st.text_input("Password", type="password", placeholder="Enter any password")
-    if st.button("Login", use_container_width=True):
-        if username.strip() and email.strip():
-            st.session_state.user_info.update(
-                {
-                    "name": username.strip(),
-                    "email": email.strip(),
-                    "flagged": False,
-                    "timestamp": datetime.datetime.now().strftime("%Y-%m-%d %H:%M:%S"),
-                }
-            )
-            st.session_state.logged_in = True
-            st.session_state.workflow_stage = "data"
-            st.session_state.stage = "credit_agent"
-            st.session_state["login_flash"] = username.strip()
-            st.rerun()
-        else:
-            st.error("Please enter both username and email to continue.")
-    st.markdown("<footer>Made with ❤️ by Dzoan Nguyen — Open AI Sandbox Initiative</footer>", unsafe_allow_html=True)
-
-
-# ────────────────────────────────
-# PIPELINE PAGE RENDERERS
-# ────────────────────────────────
-
-def render_pipeline_hero(active_stage: str) -> None:
-    steps_html = "".join(
-        f"""
-        <div class='pipeline-step{' pipeline-step--active' if key == active_stage else ''}'>
-            <div class='pipeline-step__index{' pipeline-step__index--active' if key == active_stage else ''}'>{idx}</div>
-            <div class='pipeline-step__body'>
-                <div class='pipeline-step__title'>{title}</div>
-                <p>{desc}</p>
-            </div>
-        </div>
-        """
-        for idx, (key, title, desc) in enumerate(PIPELINE_STAGES, start=1)
-    )
-    st.markdown(
-        f"""
-        <div class='pipeline-hero'>
-            <div class='pipeline-hero__header'>
-                <div class='pipeline-hero__eyebrow'>Agent Workflow</div>
-                <h1>💳 AI Credit Appraisal Platform</h1>
-                <p>Generate, sanitize, and appraise credit with AI agent power and human decisions.</p>
-            </div>
-            <div class='pipeline-steps'>
-                {steps_html}
-            </div>
-        </div>
-        """,
-        unsafe_allow_html=True,
-    )
-
-
-def page_data() -> None:
-    render_pipeline_hero("data")
-    st.title("🏗️ Data Stage")
-    st.caption("Generate or upload data, anonymize, and prepare for KYC/Asset/Credit stages.")
-    col_currency, col_hint = st.columns([1, 2])
-    with col_currency:
-        options = list(CURRENCY_OPTIONS.keys())
-        selection = st.selectbox(
-            "Currency",
-            options,
-            index=options.index(st.session_state["currency_code_label"]),
-        )
-        if selection != st.session_state["currency_code_label"]:
-            st.session_state["currency_code_label"] = selection
-            set_currency_defaults()
-    with col_hint:
-        st.info(
-            f"Amounts will be generated in **{st.session_state['currency_code']}**.",
-            icon="💰",
-        )
-    rows = st.slider("Number of rows to generate", 50, 2000, 200, step=50)
-    non_bank_ratio = st.slider("Share of non-bank customers", 0.0, 1.0, 0.30, 0.05)
-=======
         fig2 = px.histogram(df, x="loan_amount", nbins=30, title=f"Loan Amounts {currency_symbol}".strip())
         st.plotly_chart(fig2, use_container_width=True)
 
@@ -1541,7 +663,6 @@
     rows = st.slider("Number of rows to generate", 50, 2000, 200, step=50)
     non_bank_ratio = st.slider("Share of non-bank customers", 0.0, 1.0, 0.30, 0.05)
 
->>>>>>> 4b2a0118
     col_raw, col_anon = st.columns(2)
     with col_raw:
         if st.button("🔴 Generate RAW Synthetic Data (with PII)", use_container_width=True):
@@ -1550,36 +671,17 @@
             raw_path = save_to_runs(raw_df, "synthetic_raw")
             st.success(f"Generated RAW (PII) dataset with {rows} rows. Saved to {raw_path}")
             st.dataframe(raw_df.head(10), use_container_width=True)
-<<<<<<< HEAD
-            st.download_button(
-                "⬇️ Download RAW CSV",
-                raw_df.to_csv(index=False).encode("utf-8"),
-                os.path.basename(raw_path),
-                "text/csv",
-            )
-    with col_anon:
-=======
             st.download_button("⬇️ Download RAW CSV", raw_df.to_csv(index=False).encode("utf-8"), os.path.basename(raw_path), "text/csv")
 
     with colB:
->>>>>>> 4b2a0118
         if st.button("🟢 Generate ANON Synthetic Data (ready for agent)", use_container_width=True):
             anon_df = generate_anon_synthetic(rows, non_bank_ratio)
             st.session_state.synthetic_df = anon_df
             anon_path = save_to_runs(anon_df, "synthetic_anon")
             st.success(f"Generated ANON dataset with {rows} rows. Saved to {anon_path}")
             st.dataframe(anon_df.head(10), use_container_width=True)
-<<<<<<< HEAD
-            st.download_button(
-                "⬇️ Download ANON CSV",
-                anon_df.to_csv(index=False).encode("utf-8"),
-                os.path.basename(anon_path),
-                "text/csv",
-            )
-=======
             st.download_button("⬇️ Download ANON CSV", anon_df.to_csv(index=False).encode("utf-8"), os.path.basename(anon_path), "text/csv")
 
->>>>>>> 4b2a0118
     st.markdown("---")
     st.subheader("🧹 Upload & Anonymize Customer Data")
     uploaded = st.file_uploader("Upload CSV file", type=["csv"], key="data_stage_uploader")
@@ -1588,18 +690,6 @@
             df = pd.read_csv(uploaded)
         except Exception as exc:
             st.error(f"Could not read CSV: {exc}")
-<<<<<<< HEAD
-            return
-        st.write("📊 Original Data Preview:")
-        st.dataframe(dedupe_columns(df.head(5)), use_container_width=True)
-        sanitized, dropped_cols = drop_pii_columns(df)
-        st.session_state.anonymized_df = sanitized
-        dropped_text = ", ".join(dropped_cols) if dropped_cols else "none"
-        st.success(f"Dropped possible PII columns: {dropped_text}")
-        st.dataframe(sanitized.head(10), use_container_width=True)
-    nav = st.columns([1, 1, 1])
-    with nav[1]:
-=======
             st.stop()
         st.write("📊 Original Data Preview:")
         st.dataframe(dedupe_columns(df.head(5)), use_container_width=True)
@@ -1611,42 +701,20 @@
 
     nav = st.columns([1,1,1])
     with nav[0]:
->>>>>>> 4b2a0118
         if st.button("➡️ Continue to KYC"):
             st.session_state.workflow_stage = "kyc"
             st.rerun()
 
-<<<<<<< HEAD
-
-def page_kyc() -> None:
-    render_pipeline_hero("kyc")
-    st.title("🛂 KYC & Compliance Workbench")
-    st.caption(
-        "Capture applicant identity, perform sanctions checks, and feed compliance context downstream."
-    )
-=======
 def page_kyc():
     render_pipeline_hero("kyc")
     st.title("🛂 KYC & Compliance Workbench")
     st.caption("Capture applicant identity, perform sanctions checks, and feed compliance context downstream.")
 
     st.session_state.user_info.setdefault("timestamp", datetime.datetime.now().strftime("%Y-%m-%d %H:%M:%S"))
->>>>>>> 4b2a0118
     if st.button("🔁 Refresh Synthetic KYC Dossier"):
         build_session_kyc_registry(force=True)
         st.success("Synthetic KYC dossier refreshed.")
         st.rerun()
-<<<<<<< HEAD
-    kyc_df = st.session_state.get("kyc_registry_ready")
-    if kyc_df is None:
-        kyc_df = build_session_kyc_registry()
-    generated_at = st.session_state.get("kyc_registry_generated_at")
-    st.markdown(f"**Synthetic dossier ready · Last refresh {generated_at}**")
-    st.dataframe(kyc_df.head(15), use_container_width=True)
-    st.markdown("#### 📥 Anonymized KYC (credit-ready)")
-    st.dataframe(kyc_df.head(15), use_container_width=True)
-    nav = st.columns([1, 1, 1])
-=======
 
     kyc_df = build_session_kyc_registry()
     if isinstance(kyc_df, pd.DataFrame) and not kyc_df.empty:
@@ -1658,7 +726,6 @@
         st.dataframe(ready_df.head(15), use_container_width=True)
 
     nav = st.columns([1,1,1])
->>>>>>> 4b2a0118
     with nav[0]:
         if st.button("⬅️ Back to Data Stage"):
             st.session_state.workflow_stage = "data"
@@ -1668,14 +735,6 @@
             st.session_state.workflow_stage = "asset"
             st.rerun()
 
-<<<<<<< HEAD
-
-def page_asset() -> None:
-    render_pipeline_hero("asset")
-    st.title("🏛️ Collateral Asset Platform")
-    st.caption("Verify collateral assets in batch before running the credit appraisal agent.")
-    options = [
-=======
 def build_collateral_report(df: pd.DataFrame, *, confidence_threshold: float = 0.88, value_ratio: float = 0.8) -> Tuple[pd.DataFrame, List[str]]:
     if df is None or df.empty:
         return pd.DataFrame(), []
@@ -1758,17 +817,11 @@
     st.caption("Verify collateral assets in batch before running the credit appraisal agent.")
 
     data_options = [
->>>>>>> 4b2a0118
         "Use synthetic (ANON)",
         "Use synthetic (RAW – auto-sanitize)",
         "Use anonymized dataset",
         "Upload manually",
     ]
-<<<<<<< HEAD
-    choice = st.selectbox("Collateral data source", options, key="asset_data_choice")
-    dataset_preview: Optional[pd.DataFrame] = None
-    if choice == "Use synthetic (ANON)":
-=======
     data_choice = st.selectbox("Collateral data source", data_options, key="asset_data_choice")
 
     if data_choice == "Upload manually":
@@ -1781,7 +834,6 @@
     # Resolve dataset (uses session state from data page)
     dataset_preview = None
     if data_choice == "Use synthetic (ANON)":
->>>>>>> 4b2a0118
         dataset_preview = st.session_state.get("synthetic_df")
     elif choice == "Use synthetic (RAW – auto-sanitize)":
         raw = st.session_state.get("synthetic_raw_df")
@@ -1789,21 +841,6 @@
             dataset_preview, _ = drop_pii_columns(raw)
     elif choice == "Use anonymized dataset":
         dataset_preview = st.session_state.get("anonymized_df")
-<<<<<<< HEAD
-    elif choice == "Upload manually":
-        uploaded = st.file_uploader(
-            "Upload CSV for collateral verification",
-            type=["csv"],
-            key="asset_manual_upload",
-        )
-        if uploaded is not None:
-            try:
-                dataset_preview = pd.read_csv(uploaded)
-                st.success(f"Staged `{uploaded.name}` for collateral verification.")
-            except Exception as exc:
-                st.error(f"Could not read CSV: {exc}")
-    if dataset_preview is not None and not dataset_preview.empty:
-=======
     elif data_choice == "Upload manually":
         up_bytes = st.session_state.get("manual_upload_bytes")
         if up_bytes:
@@ -1813,28 +850,9 @@
                 dataset_preview = None
 
     if dataset is not None and not dataset.empty:
->>>>>>> 4b2a0118
         with st.expander("Preview selected dataset", expanded=False):
             st.dataframe(ensure_application_ids(dataset).head(10), use_container_width=True)
     else:
-<<<<<<< HEAD
-        st.info("Select or generate a dataset to begin collateral verification.", icon="ℹ️")
-    col_conf, col_ratio = st.columns(2)
-    with col_conf:
-        confidence_threshold = st.slider(
-            "Minimum confidence from asset agent", 0.50, 1.00, 0.88, 0.01
-        )
-    with col_ratio:
-        value_ratio = st.slider(
-            "Min estimated collateral vs. loan ratio", 0.10, 1.50, 0.80, 0.05
-        )
-    if st.button("🛡️ Generate collateral verification report", use_container_width=True):
-        if dataset_preview is None or dataset_preview.empty:
-            st.warning("No dataset available. Generate synthetic data or upload a CSV first.")
-        else:
-            required = {"application_id", "collateral_type", "collateral_value"}
-            missing = [c for c in required if c not in dataset_preview.columns]
-=======
         st.info("Generate or upload a dataset to begin collateral verification.", icon="ℹ️")
 
     col_conf, col_ratio = st.columns(2)
@@ -1863,18 +881,12 @@
         else:
             required = {"application_id", "collateral_type", "collateral_value"}
             missing = [c for c in required if c not in dataset.columns]
->>>>>>> 4b2a0118
             if missing:
                 st.error("Dataset is missing required columns: " + ", ".join(sorted(missing)))
             else:
                 with st.spinner("Running asset appraisal agent across collateral records..."):
-<<<<<<< HEAD
-                    report_df, _ = build_collateral_report(
-                        ensure_application_ids(dataset_preview),
-=======
                     report_df, errors = build_collateral_report(
                         ensure_application_ids(dataset),
->>>>>>> 4b2a0118
                         confidence_threshold=confidence_threshold,
                         value_ratio=value_ratio,
                     )
@@ -1883,21 +895,12 @@
                 else:
                     st.session_state.asset_collateral_df = report_df
                     path = save_to_runs(report_df, "collateral_verification")
-<<<<<<< HEAD
-                    st.session_state.asset_collateral_path = path
-                    st.success(
-                        f"Collateral verification complete — {len(report_df)} loans processed. Saved to `{os.path.basename(path)}`."
-                    )
-                    st.dataframe(report_df.head(25), use_container_width=True)
-    nav = st.columns([1, 1, 1])
-=======
                     st.session_state["asset_collateral_path"] = path
                     saved_name = os.path.basename(path)
                     st.success(f"Collateral verification complete — {len(report_df)} loans processed. Saved to `{saved_name}`.")
                     st.dataframe(report_df.head(25), use_container_width=True)
 
     nav = st.columns([1,1,1])
->>>>>>> 4b2a0118
     with nav[0]:
         if st.button("⬅️ Back to KYC"):
             st.session_state.workflow_stage = "kyc"
@@ -1910,20 +913,12 @@
                 st.session_state.workflow_stage = "credit"
                 st.rerun()
 
-<<<<<<< HEAD
-
-def page_credit() -> None:
-    render_pipeline_hero("credit")
-    st.title("🤖 Credit Appraisal")
-    st.caption("Run the credit agent on your dataset and view dashboards.")
-=======
 def page_credit():
     render_pipeline_hero("credit")
     st.title("🤖 Credit Appraisal")
     st.caption("Run the credit agent on your dataset and view dashboards.")
 
     # Pick dataset
->>>>>>> 4b2a0118
     data_options = [
         "Use synthetic (ANON)",
         "Use synthetic (RAW – auto-sanitize)",
@@ -1932,21 +927,6 @@
         "Upload manually",
     ]
     data_choice = st.selectbox("Select Data Source", data_options)
-<<<<<<< HEAD
-    if data_choice == "Upload manually":
-        up = st.file_uploader("Upload your CSV", type=["csv"], key="manual_upload_run_file")
-        if up is not None:
-            st.session_state.manual_upload_name = up.name
-            st.session_state.manual_upload_bytes = up.getvalue()
-            st.success(f"File staged: {up.name}")
-    rule_mode = st.radio(
-        "Choose rule mode",
-        ["Classic (bank-style metrics)", "NDI (Net Disposable Income) — simple"],
-        index=0,
-    )
-    if st.button("🚀 Run Agent", use_container_width=True):
-        df: Optional[pd.DataFrame] = None
-=======
 
     if data_choice == "Upload manually":
         up = st.file_uploader("Upload your CSV", type=["csv"], key="manual_upload_run_file")
@@ -1961,7 +941,6 @@
     if st.button("🚀 Run Agent", use_container_width=True):
         # For this fixed skeleton, we *simulate* agent outputs from the chosen dataset
         df = None
->>>>>>> 4b2a0118
         if data_choice == "Use synthetic (ANON)":
             df = st.session_state.get("synthetic_df")
         elif data_choice == "Use synthetic (RAW – auto-sanitize)":
@@ -1983,45 +962,25 @@
             st.warning("No dataset available to run.")
         else:
             df = ensure_application_ids(df)
-<<<<<<< HEAD
-=======
             # Simulate a score/decision
->>>>>>> 4b2a0118
             rng = np.random.default_rng(7)
             df_out = df.copy()
             df_out["score"] = rng.uniform(0, 1, size=len(df_out))
             df_out["decision"] = np.where(df_out["score"] >= 0.5, "Approve", "Reject")
-<<<<<<< HEAD
-            st.session_state.last_merged_df = df_out
-            st.success("✅ Run succeeded (simulated).")
-            st.dataframe(df_out.head(20), use_container_width=True)
-            render_credit_dashboard(df_out, st.session_state.get("currency_symbol", ""))
-=======
             st.session_state["last_merged_df"] = df_out
             st.success("✅ Run succeeded (simulated).")
             st.dataframe(df_out.head(20), use_container_width=True)
             render_credit_dashboard(df_out, st.session_state.get("currency_symbol",""))
 
->>>>>>> 4b2a0118
     if st.session_state.get("last_merged_df") is not None:
         st.markdown("---")
         st.subheader("📥 Download Latest Outputs")
         df_out = st.session_state["last_merged_df"]
         csv_bytes = df_out.to_csv(index=False).encode("utf-8")
         ts = datetime.datetime.now().strftime("%Y%m%d-%H%M%S")
-<<<<<<< HEAD
-        st.download_button(
-            "⬇️ Download CSV",
-            csv_bytes,
-            f"ai-appraisal-outputs-{ts}.csv",
-            "text/csv",
-        )
-    nav = st.columns([1, 1, 1])
-=======
         st.download_button("⬇️ Download CSV", csv_bytes, f"ai-appraisal-outputs-{ts}.csv", "text/csv")
 
     nav = st.columns([1,1,1])
->>>>>>> 4b2a0118
     with nav[0]:
         if st.button("⬅️ Back to Asset"):
             st.session_state.workflow_stage = "asset"
@@ -2031,66 +990,32 @@
             st.session_state.workflow_stage = "review"
             st.rerun()
 
-<<<<<<< HEAD
-
-def page_review() -> None:
-    render_pipeline_hero("review")
-    st.title("🧑‍⚖️ Human Review")
-    st.caption("Audit AI outputs, adjust verdicts, and capture agreement metrics.")
-    uploaded_review = st.file_uploader(
-        "Load AI outputs CSV for review (optional)",
-        type=["csv"],
-        key="review_csv_loader_stage",
-    )
-=======
 def page_review():
     render_pipeline_hero("review")
     st.title("🧑‍⚖️ Human Review")
     st.caption("Audit AI outputs, adjust verdicts, and capture agreement metrics.")
 
     uploaded_review = st.file_uploader("Load AI outputs CSV for review (optional)", type=["csv"], key="review_csv_loader_stage")
->>>>>>> 4b2a0118
     if uploaded_review is not None:
         try:
             st.session_state.last_merged_df = pd.read_csv(uploaded_review)
             st.success("Loaded review dataset from uploaded CSV.")
         except Exception as exc:
             st.error(f"Could not read uploaded CSV: {exc}")
-<<<<<<< HEAD
+
     if "last_merged_df" not in st.session_state:
         st.info("Run the agent (credit stage) or upload an AI outputs CSV to load results for review.")
         return
-=======
-
-    if "last_merged_df" not in st.session_state:
-        st.info("Run the agent (credit stage) or upload an AI outputs CSV to load results for review.")
-        return
-
->>>>>>> 4b2a0118
+
     dfm = st.session_state["last_merged_df"].copy()
     if "decision" not in dfm.columns:
         st.warning("No decision column found. Nothing to review.")
         return
-<<<<<<< HEAD
-=======
-
->>>>>>> 4b2a0118
+
     st.markdown("#### 1) Select rows to review and correct")
     editable = dfm[["application_id", "decision"]].copy()
     editable.rename(columns={"decision": "ai_decision"}, inplace=True)
     editable["human_decision"] = editable["ai_decision"]
-<<<<<<< HEAD
-    edited = st.data_editor(
-        editable,
-        num_rows="dynamic",
-        use_container_width=True,
-        key="review_editor",
-    )
-    if st.button("💾 Save corrections"):
-        st.session_state.review_corrections = edited
-        st.success("Corrections saved in session.")
-    nav = st.columns([1, 1, 1])
-=======
     editable = st.data_editor(editable, num_rows="dynamic", use_container_width=True, key="review_editor")
 
     if st.button("💾 Save corrections"):
@@ -2098,7 +1023,6 @@
         st.success("Corrections saved in session.")
 
     nav = st.columns([1,1,1])
->>>>>>> 4b2a0118
     with nav[0]:
         if st.button("⬅️ Back to Credit"):
             st.session_state.workflow_stage = "credit"
@@ -2108,57 +1032,25 @@
             st.session_state.workflow_stage = "training"
             st.rerun()
 
-<<<<<<< HEAD
-
-def page_training() -> None:
-    render_pipeline_hero("training")
-    st.title("🔁 Training (Feedback → Retrain)")
-    st.caption("Loop curated feedback into retraining jobs and promote production-ready models.")
-=======
 def page_training():
     render_pipeline_hero("training")
     st.title("🔁 Training (Feedback → Retrain)")
     st.caption("Loop curated feedback into retraining jobs and promote production-ready models.")
 
->>>>>>> 4b2a0118
     corr = st.session_state.get("review_corrections")
     if corr is not None:
         st.write("Recent corrections:")
         st.dataframe(corr, use_container_width=True)
     else:
         st.info("No corrections captured yet.")
-<<<<<<< HEAD
-    if st.button("📦 Export training dataset (CSV)"):
-=======
 
     if st.button("📦 Export training dataset (CSV)"):
         # For now, export latest run merged with corrections if any
->>>>>>> 4b2a0118
         base = st.session_state.get("last_merged_df")
         if base is None or base.empty:
             st.warning("No base run to export.")
         else:
             out = base.copy()
-<<<<<<< HEAD
-            if corr is not None and {
-                "application_id",
-                "human_decision",
-            }.issubset(corr.columns):
-                out = out.merge(
-                    corr[["application_id", "human_decision"]],
-                    on="application_id",
-                    how="left",
-                )
-            buf = io.StringIO()
-            out.to_csv(buf, index=False)
-            st.download_button(
-                "⬇️ Download Training CSV",
-                buf.getvalue().encode("utf-8"),
-                "training_dataset.csv",
-                "text/csv",
-            )
-    nav = st.columns([1, 1, 1])
-=======
             if corr is not None and "application_id" in corr.columns and "human_decision" in corr.columns:
                 out = out.merge(corr[["application_id", "human_decision"]], on="application_id", how="left")
             buf = io.StringIO()
@@ -2166,79 +1058,10 @@
             st.download_button("⬇️ Download Training CSV", buf.getvalue().encode("utf-8"), "training_dataset.csv", "text/csv")
 
     nav = st.columns([1,1,1])
->>>>>>> 4b2a0118
     with nav[0]:
         if st.button("⬅️ Back to Review"):
             st.session_state.workflow_stage = "review"
             st.rerun()
-<<<<<<< HEAD
-    with nav[1]:
-        if st.button("🔄 Continue to Loop Back"):
-            st.session_state.workflow_stage = "loopback"
-            st.rerun()
-
-
-def page_loopback() -> None:
-    render_pipeline_hero("loopback")
-    st.title("🔄 Loop Back to Step 3 → Use New Trained Model")
-    st.caption(
-        "Review production metadata and relaunch the credit appraisal stage with the latest promoted model."
-    )
-    st.markdown("### 📦 Production model status")
-    try:
-        resp = requests.get(f"{API_URL}/v1/training/production_meta", timeout=8)
-        if resp.ok:
-            meta = resp.json()
-            if meta:
-                st.json(meta)
-            else:
-                st.info("No production metadata returned yet.")
-        else:
-            st.warning(f"Could not fetch production metadata (status {resp.status_code}).")
-    except Exception as exc:
-        st.warning(f"Production metadata unavailable: {exc}")
-    st.markdown("---")
-    st.markdown(
-        """
-        **Next steps**
-
-        1. Validate the promoted model's metadata and deployment status above.
-        2. Return to the credit appraisal stage to generate fresh decisions with the updated model.
-        3. Repeat the workflow to continuously improve decision quality.
-        """
-    )
-    nav = st.columns([1, 1, 1])
-    with nav[0]:
-        if st.button("⬅️ Back to Training"):
-            st.session_state.workflow_stage = "training"
-            st.rerun()
-    with nav[1]:
-        if st.button("➡️ Continue to Credit Stage"):
-            st.session_state.workflow_stage = "credit"
-            st.rerun()
-
-
-# ────────────────────────────────
-# WORKFLOW SHELL
-# ────────────────────────────────
-
-def render_workflow() -> None:
-    top = st.columns([1, 3, 1])
-    with top[0]:
-        if st.button("🏠 Home", use_container_width=True):
-            st.session_state.stage = "landing"
-            clear_query_params()
-            st.session_state.logged_in = False
-            st.rerun()
-    with top[1]:
-        user = st.session_state.get("user_info", {}).get("name", "")
-        if flash := st.session_state.pop("login_flash", None):
-            st.success(f"✅ Logged in as {flash}")
-        st.caption(f"Logged in as **{user}**")
-    with top[2]:
-        if st.button("🚪 Logout", use_container_width=True):
-            logout_user()
-=======
 
 # ────────────────────────────────
 # SAVE UTILS
@@ -2268,7 +1091,6 @@
         st.success(f"✅ Logged in as {flash_user}")
 
     # Main nav by workflow stage
->>>>>>> 4b2a0118
     stage = st.session_state.get("workflow_stage", "data")
     if stage == "data":
         page_data()
@@ -2282,48 +1104,9 @@
         page_review()
     elif stage == "training":
         page_training()
-<<<<<<< HEAD
-    elif stage == "loopback":
-        page_loopback()
     else:
         st.session_state.workflow_stage = "data"
         page_data()
-    st.markdown(
-        "<footer>Made with ❤️ by Dzoan Nguyen — Open AI Sandbox Initiative</footer>",
-        unsafe_allow_html=True,
-    )
-
-
-# ────────────────────────────────
-# ROUTER
-# ────────────────────────────────
-
-def main() -> None:
-    stage = st.session_state.get("stage", "landing")
-    if stage == "landing":
-        render_landing()
-        return
-    if stage == "agents":
-        render_agents()
-        return
-    if stage == "login":
-        render_login()
-        return
-    if stage == "credit_agent":
-        if not st.session_state.get("logged_in"):
-            set_stage("login")
-            st.rerun()
-            return
-        render_workflow()
-        return
-    set_stage("landing")
-    render_landing()
-
-=======
-    else:
-        st.session_state.workflow_stage = "data"
-        page_data()
->>>>>>> 4b2a0118
 
 if __name__ == "__main__":
     main()