--- conflicted
+++ resolved
@@ -206,11 +206,8 @@
     st.markdown("**Top landing hero**")
     current_hero = _first_existing_image(LANDING_HERO_BASENAME)
     if current_hero:
-<<<<<<< HEAD
         display_image_preview(current_hero, "Current landing hero")
-=======
         st.image(current_hero, caption="Current landing hero", use_column_width=True)
->>>>>>> 27e4f795
     hero_upload = st.file_uploader(
         "Upload hero image",
         type=["jpg", "png", "webp", "gif", "svg"],
@@ -229,11 +226,8 @@
     industry_key = sanitize_image_key(selected_industry)
     current_industry_image = _first_existing_image(industry_key)
     if current_industry_image:
-<<<<<<< HEAD
         display_image_preview(current_industry_image, "Current industry image")
-=======
         st.image(current_industry_image, caption="Current industry image", use_column_width=True)
->>>>>>> 27e4f795
     industry_upload = st.file_uploader(
         "Upload industry image",
         type=["jpg", "png", "webp", "gif", "svg"],
@@ -252,11 +246,8 @@
     agent_key = sanitize_image_key(selected_agent)
     current_agent_image = _first_existing_image(agent_key)
     if current_agent_image:
-<<<<<<< HEAD
         display_image_preview(current_agent_image, "Current agent image")
-=======
         st.image(current_agent_image, caption="Current agent image", use_column_width=True)
->>>>>>> 27e4f795
     agent_upload = st.file_uploader(
         "Upload agent image",
         type=["jpg", "png", "webp", "gif", "svg"],
@@ -376,11 +367,8 @@
     current_logo_path = st.session_state.get("company_logo_path")
     with logo_col_preview:
         if current_logo_path and os.path.exists(current_logo_path):
-<<<<<<< HEAD
             display_image_preview(current_logo_path, "Current logo", max_height=140)
-=======
             st.image(current_logo_path, caption="Current logo", width=160)
->>>>>>> 27e4f795
         else:
             st.info("Upload a logo to personalise reports.")
     with logo_col_upload:
