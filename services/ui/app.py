--- conflicted
+++ resolved
@@ -1,41 +1,13 @@
-<<<<<<< HEAD
-from __future__ import annotations
-
-import datetime
-=======
 # services/ui/app.py — Fixed, self-contained version
 # ─────────────────────────────────────────────
 # 🌐 OpenSource AI Agent Library + Credit Appraisal PoC by Dzoan (fixed skeleton)
 # ─────────────────────────────────────────────
 from __future__ import annotations
 import os
->>>>>>> f0e2c9f0
 import io
 import json
 import os
 import random
-<<<<<<< HEAD
-import re
-from typing import Any, Dict, List, Optional, Tuple
-
-import numpy as np
-import pandas as pd
-import plotly.express as px
-import requests
-import streamlit as st
-
-import plotly.graph_objects as go  # noqa: F401
-
-# ────────────────────────────────
-# SESSION / STATE DEFAULTS
-# ────────────────────────────────
-if "stage" not in st.session_state:
-    st.session_state.stage = "landing"
-if "logged_in" not in st.session_state:
-    st.session_state.logged_in = False
-if "user_info" not in st.session_state:
-    st.session_state.user_info = {"name": "", "email": "", "flagged": False}
-=======
 import datetime
 from typing import Optional, Dict, List, Any, Tuple
 
@@ -44,7 +16,6 @@
 import streamlit as st
 import requests
 import plotly.express as px
->>>>>>> f0e2c9f0
 
 # ────────────────────────────────
 # CONFIG
@@ -63,23 +34,6 @@
 os.makedirs(TMP_FEEDBACK_DIR, exist_ok=True)
 os.makedirs(LANDING_IMG_DIR, exist_ok=True)
 
-<<<<<<< HEAD
-top_anchor = "top-of-page"
-st.markdown(f"<a id='{top_anchor}'></a>", unsafe_allow_html=True)
-
-# ────────────────────────────────
-# HELPERS
-# ────────────────────────────────
-
-def _clear_query_params() -> None:
-    try:
-        st.query_params.clear()
-    except Exception:
-        try:
-            st.experimental_set_query_params()
-        except Exception:
-            pass
-=======
 st.set_page_config(page_title="AI Agent Sandbox — By the People, For the People", layout="wide")
 
 # ────────────────────────────────
@@ -100,7 +54,6 @@
     ("review", "🧑‍⚖️ Human Review", "Audit AI outputs, adjust verdicts, and capture agreement plus remediation notes."),
     ("training","🔁 Training (Feedback → Retrain)", "Loop curated feedback into retraining jobs and promote production-ready models."),
 ]
->>>>>>> f0e2c9f0
 
 AGENTS = [
     ("🏦 Banking & Finance", "💰 Retail Banking", "💳 Credit Appraisal Agent", "Explainable AI for loan decisioning", "Available", "💳"),
@@ -119,12 +72,9 @@
     ("🎬 Retail / SMB / Creative", "🎨 Media & Film", "🎬 Budget Cost Assistant", "Estimate, optimize, and track film & production costs using AI", "Coming Soon", "🎬"),
 ]
 
-<<<<<<< HEAD
-=======
 # ────────────────────────────────
 # UTILITIES & STUBS (safe fallbacks)
 # ────────────────────────────────
->>>>>>> f0e2c9f0
 def load_image(base: str) -> Optional[str]:
     for ext in [".png", ".jpg", ".jpeg", ".webp", ".gif", ".svg"]:
         path = os.path.join(LANDING_IMG_DIR, f"{base}{ext}")
@@ -145,207 +95,6 @@
     base = agent_id.lower().replace(" ", "_")
     img_path = load_image(base) or load_image(industry.replace(" ", "_"))
     if img_path:
-<<<<<<< HEAD
-        return (
-            f"<img src='file://{img_path}' style='width:48px;height:48px;border-radius:10px;object-fit:cover;'>"
-        )
-    return f"<div style='font-size:32px;'>{emoji_fallback}</div>"
-
-
-def logout_user() -> None:
-    keys_to_drop = [
-        "synthetic_raw_df",
-        "synthetic_df",
-        "anonymized_df",
-        "asset_collateral_df",
-        "asset_collateral_path",
-        "manual_upload_name",
-        "manual_upload_bytes",
-        "last_run_id",
-        "last_merged_df",
-        "review_corrections",
-        "last_agreement_score",
-    ]
-    for key in keys_to_drop:
-        st.session_state.pop(key, None)
-    st.session_state.user_info = {"name": "", "email": "", "flagged": False}
-    st.session_state.logged_in = False
-    st.session_state.stage = "landing"
-    _clear_query_params()
-    st.experimental_rerun()
-
-
-AGENTS = [
-    ("🏦 Banking & Finance", "💰 Retail Banking", "💳 Credit Appraisal Agent", "Explainable AI for loan decisioning", "Available", "💳"),
-    ("🏦 Banking & Finance", "💰 Retail Banking", "🏦 Asset Appraisal Agent", "Market-driven collateral valuation", "Coming Soon", "🏦"),
-    ("🏦 Banking & Finance", "🩺 Insurance", "🩺 Claims Triage Agent", "Automated claims prioritization", "Coming Soon", "🩺"),
-    ("⚡ Energy & Sustainability", "🔋 EV & Charging", "⚡ EV Charger Optimizer", "Optimize charger deployment via AI", "Coming Soon", "⚡"),
-    ("⚡ Energy & Sustainability", "☀️ Solar", "☀️ Solar Yield Estimator", "Estimate solar ROI and efficiency", "Coming Soon", "☀️"),
-    ("🚗 Automobile & Transport", "🚙 Automobile", "🚗 Predictive Maintenance", "Prevent downtime via sensor analytics", "Coming Soon", "🚗"),
-    ("🚗 Automobile & Transport", "🔋 EV", "🔋 EV Battery Health Agent", "Monitor EV battery health cycles", "Coming Soon", "🔋"),
-    ("🚗 Automobile & Transport", "🚚 Ride-hailing / Logistics", "🛻 Fleet Route Optimizer", "Dynamic route optimization for fleets", "Coming Soon", "🛻"),
-    ("💻 Information Technology", "🧰 Support & Security", "🧩 IT Ticket Triage", "Auto-prioritize support tickets", "Coming Soon", "🧩"),
-    ("💻 Information Technology", "🛡️ Security", "🔐 SecOps Log Triage", "Detect anomalies & summarize alerts", "Coming Soon", "🔐"),
-    ("⚖️ Legal & Government", "⚖️ Law Firms", "⚖️ Contract Analyzer", "Extract clauses and compliance risks", "Coming Soon", "⚖️"),
-    ("⚖️ Legal & Government", "🏛️ Public Services", "🏛️ Citizen Service Agent", "Smart assistant for citizen services", "Coming Soon", "🏛️"),
-    ("🛍️ Retail / SMB / Creative", "🏬 Retail & eCommerce", "📈 Sales Forecast Agent", "Predict demand & inventory trends", "Coming Soon", "📈"),
-    ("🎬 Retail / SMB / Creative", "🎨 Media & Film", "🎬 Budget Cost Assistant", "Estimate, optimize, and track film & production costs using AI", "Coming Soon", "🎬"),
-]
-
-st.markdown(
-    """
-    <style>
-    html, body, .block-container {
-        background-color: #0f172a !important;
-        color: #e2e8f0 !important;
-    }
-    .left-box {
-        background: radial-gradient(circle at top left, #0f172a, #1e293b);
-        color: #f1f5f9;
-        border-radius: 20px;
-        padding: 3rem 2rem;
-        height: 100%;
-        box-shadow: 6px 0 24px rgba(0,0,0,0.4);
-    }
-    .left-box h1 {font-size: 2.6rem; font-weight: 900; color: #fff; margin-bottom: 1rem;}
-    .left-box p, .left-box h3 {font-size: 1rem; color: #cbd5e1; line-height: 1.6;}
-
-    .right-box {
-        background: linear-gradient(180deg, #1e293b, #0f172a);
-        border-radius: 20px;
-        padding: 2rem;
-        color: #e2e8f0;
-        box-shadow: -6px 0 24px rgba(0,0,0,0.35);
-    }
-    .dataframe {
-        width: 100%;
-        border-collapse: collapse;
-        font-size: 15px;
-        color: #f1f5f9;
-        background-color: #0f172a;
-    }
-    .dataframe th {
-        background-color: #1e293b;
-        color: #f8fafc;
-        padding: 12px;
-        border-bottom: 2px solid #334155;
-    }
-    .dataframe td {
-        padding: 10px 14px;
-        border-bottom: 1px solid #334155;
-    }
-    .dataframe tr:hover {
-        background-color: #1e293b;
-        transition: background 0.3s ease-in-out;
-    }
-    .status-Available {color: #22c55e; font-weight:600;}
-    .status-ComingSoon {color: #f59e0b; font-weight:600;}
-    .top-nav-link {
-        background: linear-gradient(135deg, #1d4ed8, #2563eb);
-        padding: 0.5rem 1.2rem;
-        border-radius: 999px;
-        color: #f8fafc !important;
-        text-decoration: none !important;
-        font-weight: 600;
-        box-shadow: 0 12px 24px rgba(37, 99, 235, 0.25);
-        display: inline-flex;
-        align-items: center;
-        gap: 0.35rem;
-    }
-    .top-nav-link:hover {
-        background: linear-gradient(135deg, #2563eb, #1d4ed8);
-    }
-    footer {
-        text-align: center;
-        padding: 2rem;
-        color: #64748b;
-        font-size: 0.9rem;
-        margin-top: 3rem;
-    }
-    .stTabs [data-baseweb="tab"] {
-        font-size: 44px !important;
-        font-weight: 900 !important;
-        padding: 28px 36px !important;
-        border-radius: 16px !important;
-        background-color: #1e293b !important;
-        color: #f8fafc !important;
-        line-height: 1.2 !important;
-    }
-    .stTabs [data-baseweb="tab"][aria-selected="true"] {
-        background: linear-gradient(90deg,#2563eb,#1d4ed8) !important;
-        color: white !important;
-        border-bottom: 6px solid #60a5fa !important;
-        box-shadow: 0 4px 10px rgba(37,99,235,0.4);
-    }
-    .stTabs [data-baseweb="tab"]:hover {
-        background-color: #334155 !important;
-        transform: translateY(-2px);
-        transition: all 0.25s ease-in-out;
-    }
-    .logout-btn button {
-        background: linear-gradient(180deg,#ef4444,#b91c1c) !important;
-        color: #fff !important;
-    }
-    </style>
-    """,
-    unsafe_allow_html=True,
-)
-
-BANNED_NAMES = {"race", "gender", "religion", "ethnicity", "ssn", "national_id"}
-PII_COLS = {"customer_name", "name", "email", "phone", "address", "ssn", "national_id", "dob"}
-EMAIL_RE = re.compile(r"[A-Za-z0-9._%+-]+@[A-Za-z0-9.-]+\.[A-Za-z]{2,}")
-PHONE_RE = re.compile(r"\+?\d[\d\-\s]{6,}\d")
-
-
-def dedupe_columns(df: pd.DataFrame) -> pd.DataFrame:
-    return df.loc[:, ~df.columns.duplicated(keep="last")]
-
-
-def scrub_text_pii(value: Any) -> Any:
-    if not isinstance(value, str):
-        return value
-    value = EMAIL_RE.sub("", value)
-    value = PHONE_RE.sub("", value)
-    return value.strip()
-
-
-def drop_pii_columns(df: pd.DataFrame) -> Tuple[pd.DataFrame, List[str]]:
-    original_cols = list(df.columns)
-    keep_cols = [c for c in original_cols if all(flag not in c.lower() for flag in PII_COLS)]
-    dropped = [c for c in original_cols if c not in keep_cols]
-    out = df[keep_cols].copy()
-    for col in out.select_dtypes(include="object"):
-        out[col] = out[col].apply(scrub_text_pii)
-    return dedupe_columns(out), dropped
-
-
-def strip_policy_banned(df: pd.DataFrame) -> pd.DataFrame:
-    keep = [c for c in df.columns if c.lower() not in BANNED_NAMES]
-    return df[keep]
-
-
-def append_user_info(df: pd.DataFrame) -> pd.DataFrame:
-    meta = st.session_state.user_info
-    enriched = df.copy()
-    enriched["session_user_name"] = meta.get("name", "")
-    enriched["session_user_email"] = meta.get("email", "")
-    enriched["session_flagged"] = bool(meta.get("flagged", False))
-    enriched["created_at"] = meta.get("timestamp", datetime.datetime.now().strftime("%Y-%m-%d %H:%M:%S"))
-    return dedupe_columns(enriched)
-
-
-def try_json(value: Any) -> Optional[Dict[str, Any]]:
-    if isinstance(value, dict):
-        return value
-    if isinstance(value, str) and value.strip():
-        try:
-            parsed = json.loads(value)
-            if isinstance(parsed, dict):
-                return parsed
-        except Exception:
-            return None
-    return None
-=======
         return f'<img src="file://{img_path}" style="width:48px;height:48px;border-radius:10px;object-fit:cover;">'
     else:
         return f'<div style="font-size:32px;">{emoji_fallback}</div>'
@@ -371,17 +120,11 @@
     to_drop = [c for c in df.columns if any(x in c.lower() for x in pii_like)]
     out = df.drop(columns=to_drop, errors="ignore")
     return out, to_drop
->>>>>>> f0e2c9f0
 
 def strip_policy_banned(df: pd.DataFrame) -> pd.DataFrame:
     # No-op placeholder for policy scrubbing; keep structure
     return df
 
-<<<<<<< HEAD
-def safe_json(value: Any) -> Dict[str, Any]:
-    parsed = try_json(value)
-    return parsed or {}
-=======
 def to_agent_schema(df: pd.DataFrame) -> pd.DataFrame:
     # Optionally remap to expected columns; here we just pass-through
     return df
@@ -401,7 +144,6 @@
         return json.loads(s)
     except Exception:
         return None
->>>>>>> f0e2c9f0
 
 def render_credit_dashboard(df: pd.DataFrame, currency_symbol: str = "") -> None:
     if df is None or df.empty:
@@ -441,31 +183,12 @@
     st.session_state["kyc_registry_generated_at"] = datetime.datetime.now().strftime("%Y-%m-%d %H:%M:%S")
     return df
 
-<<<<<<< HEAD
-CURRENCY_OPTIONS: Dict[str, Tuple[str, str, float]] = {
-    "USD": ("USD $", "$", 1.0),
-    "EUR": ("EUR €", "€", 0.93),
-    "GBP": ("GBP £", "£", 0.80),
-    "JPY": ("JPY ¥", "¥", 150.0),
-    "VND": ("VND ₫", "₫", 24000.0),
-}
-
-
-def set_currency_defaults() -> None:
-    if "currency_code" not in st.session_state:
-        st.session_state.currency_code = "USD"
-    label, symbol, fx = CURRENCY_OPTIONS[st.session_state.currency_code]
-    st.session_state.currency_label = label
-    st.session_state.currency_symbol = symbol
-    st.session_state.currency_fx = fx
-=======
 def set_currency_defaults():
     code_label = st.session_state.get("currency_code_label", DEFAULT_CURRENCY)
     code, sym = CURRENCY_OPTIONS.get(code_label, CURRENCY_OPTIONS[DEFAULT_CURRENCY])
     st.session_state["currency_code_label"] = code_label
     st.session_state["currency_code"] = code
     st.session_state["currency_symbol"] = sym
->>>>>>> f0e2c9f0
 
 def fmt_currency_label(text: str) -> str:
     return f"{text}"
@@ -587,562 +310,6 @@
 
 def to_agent_schema(df: pd.DataFrame) -> pd.DataFrame:
     out = df.copy()
-<<<<<<< HEAD
-    n = len(out)
-    if "employment_years" not in out:
-        out["employment_years"] = out.get("employment_length", 0)
-    if "debt_to_income" not in out:
-        if "DTI" in out:
-            out["debt_to_income"] = out["DTI"].astype(float)
-        elif {"existing_debt", "income"} <= set(out.columns):
-            denom = out["income"].replace(0, np.nan)
-            dti = (out["existing_debt"] / denom).fillna(0.0)
-            out["debt_to_income"] = dti.clip(0, 10)
-        else:
-            out["debt_to_income"] = 0.0
-    rng = np.random.default_rng(12345)
-    if "credit_history_length" not in out:
-        out["credit_history_length"] = rng.integers(0, 30, n)
-    if "num_delinquencies" not in out:
-        out["num_delinquencies"] = np.minimum(rng.poisson(0.2, n), 10)
-    if "requested_amount" not in out:
-        out["requested_amount"] = out.get("loan_amount", 0)
-    if "loan_term_months" not in out:
-        out["loan_term_months"] = out.get("loan_duration_months", 0)
-    return dedupe_columns(out)
-
-
-def ensure_application_ids(df: pd.DataFrame) -> pd.DataFrame:
-    result = df.copy()
-    if "application_id" not in result:
-        result["application_id"] = [f"APP_{i:04d}" for i in range(1, len(result) + 1)]
-    result["application_id"] = result["application_id"].astype(str)
-    return result
-
-
-def _to_float(value: Any, default: float = 0.0) -> float:
-    try:
-        return float(value)
-    except Exception:
-        return default
-
-
-def build_collateral_report(
-    df: pd.DataFrame,
-    *,
-    confidence_threshold: float = 0.88,
-    value_ratio: float = 0.8,
-) -> Tuple[pd.DataFrame, List[str]]:
-    if df is None or df.empty:
-        return pd.DataFrame(), []
-
-    rows: List[Dict[str, Any]] = []
-    errors: List[str] = []
-    session = requests.Session()
-    records = df.to_dict(orient="records")
-    progress = st.progress(0.0) if len(records) > 1 else None
-
-    for idx, record in enumerate(records, start=1):
-        asset_type = str(record.get("collateral_type") or "Collateral Asset")
-        declared_value = _to_float(record.get("collateral_value"), 0.0)
-        loan_amount = _to_float(record.get("loan_amount"), 0.0)
-        metadata = {
-            "application_id": record.get("application_id"),
-            "declared_value": declared_value,
-            "loan_amount": loan_amount,
-            "currency_code": record.get("currency_code") or st.session_state.get("currency_code"),
-        }
-        payload = {"asset_type": asset_type, "metadata": json.dumps(metadata, default=str)}
-
-        estimated_value = declared_value
-        confidence = 0.0
-
-        try:
-            response = session.post(
-                f"{API_URL}/v1/agents/asset_appraisal/run",
-                data=payload,
-                timeout=8,
-            )
-            response.raise_for_status()
-            asset_result = response.json().get("result", {}) or {}
-            estimated_value = _to_float(asset_result.get("estimated_value"), declared_value)
-            confidence = _to_float(asset_result.get("confidence"), 0.0)
-        except Exception:
-            estimated_value = declared_value * random.uniform(0.75, 1.25)
-            confidence = random.uniform(0.7, 0.98)
-
-        value_threshold = 0.0
-        if loan_amount:
-            value_threshold = loan_amount * value_ratio
-        elif declared_value:
-            value_threshold = declared_value * value_ratio
-
-        reasons: List[str] = []
-        meets_confidence = confidence >= confidence_threshold
-        meets_value = True if value_threshold == 0 else estimated_value >= value_threshold
-
-        if not meets_confidence:
-            reasons.append(
-                f"Confidence {confidence:.2f} below threshold {confidence_threshold:.2f}"
-            )
-        if not meets_value:
-            if loan_amount:
-                reasons.append(
-                    f"Estimated value {estimated_value:,.0f} below {value_ratio:.0%} of loan {loan_amount:,.0f}"
-                )
-            else:
-                reasons.append(
-                    f"Estimated value {estimated_value:,.0f} below threshold {value_threshold:,.0f}"
-                )
-        if not reasons:
-            reasons.append("Confidence and value thresholds satisfied")
-
-        verified = meets_confidence and meets_value
-        enriched = dict(record)
-        enriched.update(
-            {
-                "collateral_estimated_value": round(estimated_value, 2),
-                "collateral_confidence": round(confidence, 4),
-                "collateral_verified": bool(verified),
-                "collateral_status": "Verified" if verified else "Failed",
-                "collateral_verification_reason": "; ".join(reasons),
-                "collateral_checked_at": datetime.datetime.utcnow().isoformat(),
-            }
-        )
-        rows.append(enriched)
-
-        if progress is not None:
-            progress.progress(idx / len(records))
-
-    if progress is not None:
-        progress.empty()
-    return dedupe_columns(pd.DataFrame(rows)), errors
-
-def _kpi_card(label: str, value: str, sublabel: Optional[str] = None) -> None:
-    st.markdown(
-        f"""
-        <div style=\"background:#0e1117;border:1px solid #2a2f3e;border-radius:12px;padding:14px 16px;margin-bottom:10px;\">
-          <div style=\"font-size:12px;color:#9aa4b2;text-transform:uppercase;letter-spacing:.06em;\">{label}</div>
-          <div style=\"font-size:28px;font-weight:700;color:#e6edf3;line-height:1.1;margin-top:2px;\">{value}</div>
-          {f'<div style=\"font-size:12px;color:#9aa4b2;margin-top:6px;\">{sublabel}</div>' if sublabel else ''}
-        </div>
-        """,
-        unsafe_allow_html=True,
-    )
-
-
-def render_credit_dashboard(df: pd.DataFrame, currency_symbol: str = "") -> None:
-    if df is None or df.empty:
-        st.info("No data to visualize yet.")
-        return
-
-    cols = df.columns
-    st.markdown("## 🔝 Top 10 Snapshot")
-
-    if {"decision", "loan_amount", "application_id"} <= set(cols):
-        top_approved = df[df["decision"].astype(str).str.lower() == "approved"].copy()
-        if not top_approved.empty:
-            top_approved = top_approved.sort_values("loan_amount", ascending=False).head(10)
-            fig = px.bar(
-                top_approved,
-                x="loan_amount",
-                y="application_id",
-                orientation="h",
-                title="Top 10 Approved Loans",
-                labels={"loan_amount": f"Loan Amount {currency_symbol}", "application_id": "Application"},
-            )
-            fig.update_layout(margin=dict(l=10, r=10, t=50, b=10), height=420, template="plotly_dark")
-            st.plotly_chart(fig, use_container_width=True)
-        else:
-            st.info("No approved loans available to show top 10.")
-
-    if {"collateral_type", "collateral_value"} <= set(cols):
-        cprof = (
-            df.groupby("collateral_type", dropna=False)
-            .agg(avg_value=("collateral_value", "mean"), cnt=("collateral_type", "count"))
-            .reset_index()
-        )
-        if not cprof.empty:
-            cprof = cprof.sort_values("avg_value", ascending=False).head(10)
-            fig = px.bar(
-                cprof,
-                x="avg_value",
-                y="collateral_type",
-                orientation="h",
-                title="Top 10 Collateral Types (Avg Value)",
-                labels={"avg_value": f"Avg Value {currency_symbol}", "collateral_type": "Collateral Type"},
-                hover_data=["cnt"],
-            )
-            fig.update_layout(margin=dict(l=10, r=10, t=50, b=10), height=420, template="plotly_dark")
-            st.plotly_chart(fig, use_container_width=True)
-
-    if "rule_reasons" in cols and "decision" in cols:
-        denied = df[df["decision"].astype(str).str.lower() == "denied"].copy()
-        reasons_count: Dict[str, int] = {}
-        for _, row in denied.iterrows():
-            rr = safe_json(row.get("rule_reasons"))
-            for key, value in rr.items():
-                if value is False:
-                    reasons_count[key] = reasons_count.get(key, 0) + 1
-        if reasons_count:
-            items = (
-                pd.DataFrame(sorted(reasons_count.items(), key=lambda kv: kv[1], reverse=True), columns=["reason", "count"])
-                .head(10)
-            )
-            fig = px.bar(
-                items,
-                x="count",
-                y="reason",
-                orientation="h",
-                title="Top 10 Reasons for Denial",
-                labels={"count": "Count", "reason": "Rule"},
-            )
-            fig.update_layout(margin=dict(l=10, r=10, t=50, b=10), height=420, template="plotly_dark")
-            st.plotly_chart(fig, use_container_width=True)
-        else:
-            st.info("No denial reasons detected.")
-
-    officer_col = None
-    for guess in ("loan_officer", "officer", "reviewed_by", "session_user_name"):
-        if guess in cols:
-            officer_col = guess
-            break
-    if officer_col and "decision" in cols:
-        perf = (
-            df.assign(is_approved=(df["decision"].astype(str).str.lower() == "approved").astype(int))
-            .groupby(officer_col, dropna=False)["is_approved"]
-            .agg(approved_rate="mean", n="count")
-            .reset_index()
-        )
-        if not perf.empty:
-            perf["approved_rate_pct"] = (perf["approved_rate"] * 100).round(1)
-            perf = perf.sort_values(["approved_rate_pct", "n"], ascending=[False, False]).head(10)
-            fig = px.bar(
-                perf,
-                x="approved_rate_pct",
-                y=officer_col,
-                orientation="h",
-                title="Top 10 Loan Officer Approval Rate (this batch)",
-                labels={"approved_rate_pct": "Approval Rate (%)", officer_col: "Officer"},
-                hover_data=["n"],
-            )
-            fig.update_layout(margin=dict(l=10, r=10, t=50, b=10), height=420, template="plotly_dark")
-            st.plotly_chart(fig, use_container_width=True)
-
-    st.markdown("---")
-    st.markdown("## 💡 Opportunities")
-
-    opp_rows: List[Dict[str, Any]] = []
-    if {"income", "loan_amount"} <= set(cols):
-        term_col = "loan_term_months" if "loan_term_months" in cols else ("loan_duration_months" if "loan_duration_months" in cols else None)
-        if term_col:
-            for _, row in df.iterrows():
-                income = float(row.get("income", 0) or 0)
-                loan_amount = float(row.get("loan_amount", 0) or 0)
-                term = int(row.get(term_col, 0) or 0)
-                dti = float(row.get("DTI", 0) or 0)
-                if term >= 36 and loan_amount <= income * 0.8 and dti <= 0.45:
-                    opp_rows.append(
-                        {
-                            "application_id": row.get("application_id"),
-                            "suggested_term": 24,
-                            "loan_amount": loan_amount,
-                            "income": income,
-                            "DTI": dti,
-                            "note": "Candidate for short-term plan (<=24m) based on affordability.",
-                        }
-                    )
-    if opp_rows:
-        st.markdown("#### 📎 Short-Term Loan Candidates")
-        st.dataframe(pd.DataFrame(opp_rows).head(25), use_container_width=True, height=320)
-    else:
-        st.info("No short-term loan candidates identified in this batch.")
-
-    st.markdown("#### 🔁 Buyback / Consolidation Beneficiaries")
-    candidates: List[Dict[str, Any]] = []
-    if {"decision", "existing_debt", "loan_amount", "DTI"} <= set(cols):
-        for _, row in df.iterrows():
-            decision = str(row.get("decision", "")).lower()
-            debt = float(row.get("existing_debt", 0) or 0)
-            loan = float(row.get("loan_amount", 0) or 0)
-            dti = float(row.get("DTI", 0) or 0)
-            proposal = safe_json(row.get("proposed_consolidation_loan", {}))
-            has_buyback = bool(proposal)
-            if decision == "denied" or dti > 0.45 or debt > loan:
-                benefit_score = round((debt / (loan + 1e-6)) * 0.4 + dti * 0.6, 2)
-                candidates.append(
-                    {
-                        "application_id": row.get("application_id"),
-                        "customer_type": row.get("customer_type"),
-                        "existing_debt": debt,
-                        "loan_amount": loan,
-                        "DTI": dti,
-                        "collateral_type": row.get("collateral_type"),
-                        "buyback_proposed": has_buyback,
-                        "buyback_amount": proposal.get("buyback_amount") if has_buyback else None,
-                        "benefit_score": benefit_score,
-                        "note": proposal.get("note") if has_buyback else None,
-                    }
-                )
-    if candidates:
-        cand_df = pd.DataFrame(candidates).sort_values("benefit_score", ascending=False)
-        st.dataframe(cand_df.head(25), use_container_width=True, height=380)
-    else:
-        st.info("No additional buyback beneficiaries identified.")
-
-    st.markdown("---")
-    st.markdown("## 📈 Portfolio Snapshot")
-    c1, c2, c3, c4 = st.columns(4)
-
-    if "decision" in cols:
-        total = len(df)
-        approved = int((df["decision"].astype(str).str.lower() == "approved").sum())
-        rate = (approved / total * 100) if total else 0.0
-        with c1:
-            _kpi_card("Approval Rate", f"{rate:.1f}%", f"{approved} of {total}")
-
-    if {"decision", "loan_amount"} <= set(cols):
-        approved_loans = df[df["decision"].astype(str).str.lower() == "approved"]["loan_amount"]
-        avg_amt = approved_loans.mean() if len(approved_loans) else 0.0
-        with c2:
-            _kpi_card("Avg Approved Amount", f"{currency_symbol}{avg_amt:,.0f}")
-
-    if {"created_at", "decision_at"} <= set(cols):
-        try:
-            duration = (
-                pd.to_datetime(df["decision_at"]) - pd.to_datetime(df["created_at"])
-            ).dt.total_seconds() / 60.0
-            avg_minutes = float(duration.mean())
-            with c3:
-                _kpi_card("Avg Decision Time", f"{avg_minutes:.1f} min")
-        except Exception:
-            with c3:
-                _kpi_card("Avg Decision Time", "—")
-
-    if "customer_type" in cols:
-        nb = int((df["customer_type"].astype(str).str.lower() == "non-bank").sum())
-        total = len(df)
-        share = (nb / total * 100) if total else 0.0
-        with c4:
-            _kpi_card("Non-bank Share", f"{share:.1f}%", f"{nb} of {total}")
-
-    st.markdown("## 🧭 Composition & Risk")
-    if "decision" in cols:
-        pie_df = df["decision"].value_counts().rename_axis("Decision").reset_index(name="Count")
-        fig = px.pie(pie_df, names="Decision", values="Count", title="Decision Mix")
-        fig.update_layout(margin=dict(l=10, r=10, t=60, b=10), height=360, template="plotly_dark")
-        st.plotly_chart(fig, use_container_width=True)
-
-    have_dti = "DTI" in cols
-    have_ltv = "LTV" in cols
-    if "decision" in cols and (have_dti or have_ltv):
-        agg_map = {}
-        if have_dti:
-            agg_map["avg_DTI"] = ("DTI", "mean")
-        if have_ltv:
-            agg_map["avg_LTV"] = ("LTV", "mean")
-        grp = df.groupby("decision").agg(**agg_map).reset_index()
-        melted = grp.melt(id_vars=["decision"], var_name="metric", value_name="value")
-        fig = px.bar(
-            melted,
-            x="decision",
-            y="value",
-            color="metric",
-            barmode="group",
-            title="Average DTI / LTV by Decision",
-        )
-        fig.update_layout(margin=dict(l=10, r=10, t=60, b=10), height=360, template="plotly_dark")
-        st.plotly_chart(fig, use_container_width=True)
-
-    term_col = "loan_term_months" if "loan_term_months" in cols else ("loan_duration_months" if "loan_duration_months" in cols else None)
-    if term_col and "decision" in cols:
-        mix = df.groupby([term_col, "decision"]).size().reset_index(name="count")
-        fig = px.bar(
-            mix,
-            x=term_col,
-            y="count",
-            color="decision",
-            title="Loan Term Mix",
-            labels={term_col: "Term (months)", "count": "Count"},
-            barmode="stack",
-        )
-        fig.update_layout(margin=dict(l=10, r=10, t=60, b=10), height=360, template="plotly_dark")
-        st.plotly_chart(fig, use_container_width=True)
-
-    if {"collateral_type", "collateral_value"} <= set(cols):
-        cprof = (
-            df.groupby("collateral_type")
-            .agg(avg_col=("collateral_value", "mean"), cnt=("collateral_type", "count"))
-            .reset_index()
-        )
-        fig = px.bar(
-            cprof.sort_values("avg_col", ascending=False),
-            x="collateral_type",
-            y="avg_col",
-            title=f"Avg Collateral Value by Type ({currency_symbol})",
-            hover_data=["cnt"],
-        )
-        fig.update_layout(margin=dict(l=10, r=10, t=60, b=10), height=360, template="plotly_dark")
-        st.plotly_chart(fig, use_container_width=True)
-
-    if "proposed_loan_option" in cols:
-        plans = df["proposed_loan_option"].dropna().astype(str)
-        if len(plans) > 0:
-            plan_types = []
-            for entry in plans:
-                parsed = safe_json(entry)
-                plan_types.append(parsed.get("type") if "type" in parsed else entry)
-            plan_df = (
-                pd.Series(plan_types)
-                .value_counts()
-                .head(10)
-                .rename_axis("plan")
-                .reset_index(name="count")
-            )
-            fig = px.bar(
-                plan_df,
-                x="count",
-                y="plan",
-                orientation="h",
-                title="Top 10 Proposed Plans",
-            )
-            fig.update_layout(margin=dict(l=10, r=10, t=60, b=10), height=360, template="plotly_dark")
-            st.plotly_chart(fig, use_container_width=True)
-
-    if "customer_type" in cols:
-        mix = df["customer_type"].value_counts().rename_axis("Customer Type").reset_index(name="Count")
-        mix["Ratio"] = (mix["Count"] / mix["Count"].sum()).round(3)
-        st.markdown("### 👥 Customer Mix")
-        st.dataframe(mix, use_container_width=True, height=220)
-
-
-def save_to_runs(df: pd.DataFrame, prefix: str) -> str:
-    timestamp = datetime.datetime.now().strftime("%Y-%m-%d_%H-%M")
-    flag_suffix = "_FLAGGED" if st.session_state.user_info.get("flagged") else ""
-    filename = f"{prefix}_{timestamp}{flag_suffix}.csv"
-    path = os.path.join(RUNS_DIR, filename)
-    dedupe_columns(df).to_csv(path, index=False)
-    return path
-try:
-    qp = st.query_params
-except Exception:
-    qp = {}
-
-if "stage" in qp:
-    target = qp["stage"]
-    if target in {"landing", "agents", "login", "credit"} and st.session_state.stage != target:
-        st.session_state.stage = target
-        _clear_query_params()
-        st.experimental_rerun()
-
-if "agent" in qp and qp.get("agent") == "credit":
-    st.session_state.stage = "login"
-    _clear_query_params()
-    st.experimental_rerun()
-
-if st.session_state.stage == "landing":
-    col1, col2 = st.columns([1.1, 1.9], gap="large")
-    with col1:
-        st.markdown("<div class='left-box'>", unsafe_allow_html=True)
-        logo_path = load_image("people_logo")
-        if logo_path:
-            st.image(logo_path, width=160)
-        else:
-            upload = st.file_uploader("Upload People Logo", type=["jpg", "png", "webp"], key="upload_logo")
-            if upload:
-                save_uploaded_image(upload, "people_logo")
-                st.success("✅ Logo uploaded successfully! Refreshing...")
-                st.experimental_rerun()
-        st.markdown(
-            """
-            <h1>✊ Let’s Build an AI by the People, for the People</h1>
-            <h3>⚙️ Ready-to-Use AI Agent Sandbox — From Sandbox to Production</h3>
-            <p>
-            A world-class open innovation space where anyone can build, test, and deploy AI agents using open-source code, explainable models, and modular templates.<br><br>
-            For developers, startups, and enterprises — experiment, customize, and scale AI without barriers.<br><br>
-            <b>Privacy &amp; Data Sovereignty:</b> Each agent runs under strict privacy controls and complies with GDPR &amp; Vietnam Data Law 2025. Only anonymized or synthetic data is used — your data never leaves your environment.<br><br>
-            <b>From Sandbox to Production:</b> Start with ready-to-use agent templates, adapt, test, and deploy — all on GPU-as-a-Service Cloud with zero CAPEX.<br><br>
-            You dream it — now you can build it.
-            </p>
-            """,
-            unsafe_allow_html=True,
-        )
-        if st.button("🚀 Start Building Now", key="start_build_button", use_container_width=True):
-            st.session_state.stage = "agents"
-            st.experimental_rerun()
-        st.markdown("</div>", unsafe_allow_html=True)
-    with col2:
-        st.markdown("<div class='right-box'>", unsafe_allow_html=True)
-        st.markdown("<h2>📊 Global AI Agent Library</h2>", unsafe_allow_html=True)
-        st.caption("Explore sectors, industries, and ready-to-use AI agents across domains.")
-        rows = []
-        for sector, industry, agent, desc, status, emoji in AGENTS:
-            rating = round(random.uniform(3.5, 5.0), 1)
-            users = random.randint(800, 9000)
-            comments = random.randint(5, 120)
-            rows.append(
-                {
-                    "🖼️": render_image_tag(agent, industry, emoji),
-                    "🏭 Sector": sector,
-                    "🧩 Industry": industry,
-                    "🤖 Agent": agent,
-                    "🧠 Description": desc,
-                    "📶 Status": f"<span class='status-{status.replace(' ', '')}'>{status}</span>",
-                    "⭐ Rating": "⭐" * int(rating) + "☆" * (5 - int(rating)),
-                    "👥 Users": users,
-                    "💬 Comments": comments,
-                }
-            )
-        st.write(pd.DataFrame(rows).to_html(escape=False, index=False), unsafe_allow_html=True)
-        st.markdown("</div>", unsafe_allow_html=True)
-    st.markdown("<footer>Made with ❤️ by Dzoan Nguyen — Open AI Sandbox Initiative</footer>", unsafe_allow_html=True)
-    st.stop()
-
-if st.session_state.stage == "agents":
-    nav = st.columns([1, 1, 2])
-    with nav[0]:
-        if st.button("⬅️ Back to Home", key="agents_back_home"):
-            st.session_state.stage = "landing"
-            st.experimental_rerun()
-    with nav[1]:
-        st.markdown(
-            f"<a class='top-nav-link' href='#{top_anchor}'>⬆️ Home</a>",
-            unsafe_allow_html=True,
-        )
-    st.title("🤖 Available AI Agents")
-    df_agents = pd.DataFrame(
-        [
-            {
-                "Agent": "💳 Credit Appraisal Agent",
-                "Description": "Explainable AI for retail loan decisioning",
-                "Status": "✅ Available",
-                "Action": "<a class='macbtn' href='?agent=credit&stage=login'>🚀 Launch</a>",
-            },
-            {
-                "Agent": "🏦 Asset Appraisal Agent",
-                "Description": "Market-driven collateral valuation",
-                "Status": "🕓 Coming Soon",
-                "Action": "—",
-            },
-        ]
-    )
-    st.write(df_agents.to_html(escape=False, index=False), unsafe_allow_html=True)
-    st.markdown("<footer>Made with ❤️ by Dzoan Nguyen — Open AI Sandbox Initiative</footer>", unsafe_allow_html=True)
-    st.stop()
-
-if st.session_state.stage == "login":
-    nav = st.columns([1, 1, 2])
-    with nav[0]:
-        if st.button("⬅️ Back to Agents", key="login_back_agents"):
-            st.session_state.stage = "agents"
-            st.experimental_rerun()
-    with nav[1]:
-        st.markdown(
-            f"<a class='top-nav-link' href='#{top_anchor}'>⬆️ Home</a>",
-            unsafe_allow_html=True,
-        )
-    st.title("🔐 Login to AI Credit Appraisal Platform")
-=======
     if "application_id" not in out.columns:
         out["application_id"] = [f"APP_{i:04d}" for i in range(1, len(out) + 1)]
     out["application_id"] = out["application_id"].astype(str)
@@ -1398,7 +565,6 @@
 
     # Login area
     st.markdown("### 🔐 Login (Demo Mode)")
->>>>>>> f0e2c9f0
     col1, col2, col3 = st.columns([1, 1, 1])
     with col1:
         username = st.text_input("Username", placeholder="e.g. dzoan")
@@ -1406,82 +572,6 @@
         email = st.text_input("Email", placeholder="e.g. dzoan@demo.local")
     with col3:
         password = st.text_input("Password", type="password", placeholder="Enter any password")
-<<<<<<< HEAD
-    if st.button("Login", key="login_submit", use_container_width=True):
-        if username.strip() and email.strip():
-            st.session_state.user_info = {
-                "name": username.strip(),
-                "email": email.strip(),
-                "flagged": False,
-                "timestamp": datetime.datetime.now().strftime("%Y-%m-%d %H:%M:%S"),
-            }
-            st.session_state.logged_in = True
-            st.session_state.stage = "credit"
-            st.experimental_rerun()
-        else:
-            st.error("⚠️ Please fill all fields before continuing.")
-    st.markdown("<footer>Made with ❤️ by Dzoan Nguyen — Open AI Sandbox Initiative</footer>", unsafe_allow_html=True)
-    st.stop()
-
-if not st.session_state.logged_in:
-    st.session_state.stage = "login"
-    st.experimental_rerun()
-
-nav = st.columns([1, 1, 1, 5])
-with nav[0]:
-    if st.button("⬅️ Back to Agents", key="credit_back_agents"):
-        st.session_state.stage = "agents"
-        st.experimental_rerun()
-with nav[1]:
-    st.markdown(
-        f"<a class='top-nav-link' href='#{top_anchor}'>🏠 Home</a>",
-        unsafe_allow_html=True,
-    )
-with nav[2]:
-    if st.button("Logout", key="logout_button", use_container_width=True):
-        logout_user()
-
-st.title("💳 AI Credit Appraisal Platform")
-st.caption("Generate, sanitize, and appraise credit with AI agent power and human insight.")
-
-(
-    tab_gen,
-    tab_clean,
-    tab_asset,
-    tab_credit,
-    tab_review,
-    tab_train,
-    tab_loop,
-) = st.tabs(
-    [
-        "🧩 Step 1 / Synthetic Data Generator",
-        "🧹 Step 2 / Anonymize & Sanitize Data",
-        "🏛️ Step 3 / Asset Appraisal Pre-checks",
-        "🤖 Step 4 / Credit Appraisal by AI Assistant",
-        "🧑‍⚖️ Step 5 / Human Review",
-        "🔁 Step 6 / Training (Feedback → Retrain)",
-        "🔄 Step 7 / Loop Back to Step 4 → Use New Trained Model",
-    ]
-)
-with tab_gen:
-    st.subheader("🏦 Synthetic Credit Data Generator")
-    col_currency, col_info = st.columns([1, 2])
-    with col_currency:
-        code = st.selectbox(
-            "Currency",
-            list(CURRENCY_OPTIONS.keys()),
-            index=list(CURRENCY_OPTIONS.keys()).index(st.session_state.currency_code),
-            help="All monetary fields will be in this local currency.",
-        )
-        if code != st.session_state.currency_code:
-            st.session_state.currency_code = code
-            set_currency_defaults()
-    with col_info:
-        st.info(
-            f"Amounts will be generated in **{st.session_state.currency_label}**.",
-            icon="💰",
-        )
-=======
 
     if st.button("Login", type="primary", use_container_width=True):
         if username.strip() and email.strip():
@@ -1546,7 +636,6 @@
             set_currency_defaults()
     with c2:
         st.info(f"Amounts will be generated in **{st.session_state['currency_code']}**.", icon="💰")
->>>>>>> f0e2c9f0
 
     rows = st.slider("Number of rows to generate", 50, 2000, 200, step=50)
     non_bank_ratio = st.slider("Share of non-bank customers", 0.0, 1.0, 0.30, 0.05)
@@ -1557,49 +646,22 @@
             raw_df = generate_raw_synthetic(rows, non_bank_ratio)
             st.session_state.synthetic_raw_df = raw_df
             raw_path = save_to_runs(raw_df, "synthetic_raw")
-<<<<<<< HEAD
-            st.success(
-                f"Generated RAW (PII) dataset with {rows} rows in {st.session_state.currency_label}. Saved to {raw_path}"
-            )
-            st.dataframe(raw_df.head(10), use_container_width=True)
-            st.download_button(
-                "⬇️ Download RAW CSV",
-                raw_df.to_csv(index=False).encode("utf-8"),
-                os.path.basename(raw_path),
-                "text/csv",
-            )
-    with col_anon:
-=======
             st.success(f"Generated RAW (PII) dataset with {rows} rows. Saved to {raw_path}")
             st.dataframe(raw_df.head(10), use_container_width=True)
             st.download_button("⬇️ Download RAW CSV", raw_df.to_csv(index=False).encode("utf-8"), os.path.basename(raw_path), "text/csv")
 
     with colB:
->>>>>>> f0e2c9f0
         if st.button("🟢 Generate ANON Synthetic Data (ready for agent)", use_container_width=True):
             anon_df = generate_anon_synthetic(rows, non_bank_ratio)
             st.session_state.synthetic_df = anon_df
             anon_path = save_to_runs(anon_df, "synthetic_anon")
-<<<<<<< HEAD
-            st.success(
-                f"Generated ANON dataset with {rows} rows in {st.session_state.currency_label}. Saved to {anon_path}"
-            )
-=======
             st.success(f"Generated ANON dataset with {rows} rows. Saved to {anon_path}")
->>>>>>> f0e2c9f0
             st.dataframe(anon_df.head(10), use_container_width=True)
             st.download_button("⬇️ Download ANON CSV", anon_df.to_csv(index=False).encode("utf-8"), os.path.basename(anon_path), "text/csv")
 
-<<<<<<< HEAD
-with tab_clean:
-    st.subheader("🧹 Upload & Anonymize Customer Data (PII columns will be DROPPED)")
-    st.markdown("Upload your **real CSV**. We drop PII columns and scrub emails/phones in text fields.")
-    uploaded = st.file_uploader("Upload CSV file", type=["csv"], key="anonymize_uploader")
-=======
     st.markdown("---")
     st.subheader("🧹 Upload & Anonymize Customer Data")
     uploaded = st.file_uploader("Upload CSV file", type=["csv"], key="data_stage_uploader")
->>>>>>> f0e2c9f0
     if uploaded:
         try:
             df = pd.read_csv(uploaded)
@@ -1610,11 +672,6 @@
         st.dataframe(dedupe_columns(df.head(5)), use_container_width=True)
 
         sanitized, dropped_cols = drop_pii_columns(df)
-<<<<<<< HEAD
-        sanitized = append_user_info(sanitized)
-        sanitized = dedupe_columns(sanitized)
-=======
->>>>>>> f0e2c9f0
         st.session_state.anonymized_df = sanitized
         st.success(f"Dropped possible PII columns: {', '.join(dropped_cols) if dropped_cols else 'none'}")
         st.dataframe(sanitized.head(10), use_container_width=True)
@@ -1636,60 +693,6 @@
         st.success("Synthetic KYC dossier refreshed.")
         st.rerun()
 
-<<<<<<< HEAD
-        st.success(f"Dropped PII columns: {sorted(dropped_cols) if dropped_cols else 'None'}")
-        st.write("✅ Sanitized Data Preview:")
-        st.dataframe(sanitized.head(5), use_container_width=True)
-
-        path = save_to_runs(sanitized, "anonymized")
-        st.success(f"Saved anonymized file: {path}")
-        st.download_button(
-            "⬇️ Download Clean Data",
-            sanitized.to_csv(index=False).encode("utf-8"),
-            os.path.basename(path),
-            "text/csv",
-        )
-    else:
-        st.info("Choose a CSV to see the sanitize flow.", icon="ℹ️")
-with tab_asset:
-    st.subheader("🏛️ Collateral Asset Verification")
-    st.caption("Verify collateral assets before running the credit appraisal agent.")
-
-    data_source = st.selectbox(
-        "Collateral data source",
-        [
-            "Use synthetic (ANON)",
-            "Use synthetic (RAW – auto-sanitize)",
-            "Use anonymized dataset",
-            "Upload manually",
-        ],
-    )
-
-    if data_source == "Upload manually":
-        upload = st.file_uploader("Upload CSV for collateral verification", type=["csv"], key="asset_upload")
-        if upload is not None:
-            st.session_state.manual_upload_name = upload.name
-            st.session_state.manual_upload_bytes = upload.getvalue()
-            st.success(f"Staged `{upload.name}` for collateral verification.")
-
-    dataset = None
-    if data_source == "Use synthetic (ANON)":
-        dataset = st.session_state.get("synthetic_df")
-    elif data_source == "Use synthetic (RAW – auto-sanitize)":
-        raw_df = st.session_state.get("synthetic_raw_df")
-        if raw_df is not None:
-            dataset, _ = drop_pii_columns(raw_df)
-    elif data_source == "Use anonymized dataset":
-        dataset = st.session_state.get("anonymized_df")
-    elif data_source == "Upload manually":
-        up_bytes = st.session_state.get("manual_upload_bytes")
-        if up_bytes:
-            try:
-                dataset = pd.read_csv(io.BytesIO(up_bytes))
-            except Exception:
-                dataset = None
-                st.error("Could not read uploaded CSV for collateral verification.")
-=======
     kyc_df = build_session_kyc_registry()
     if isinstance(kyc_df, pd.DataFrame) and not kyc_df.empty:
         ready_df = st.session_state.get("kyc_registry_ready")
@@ -1822,7 +825,6 @@
                 dataset_preview = pd.read_csv(io.BytesIO(up_bytes))
             except Exception:
                 dataset_preview = None
->>>>>>> f0e2c9f0
 
     if dataset is not None and not dataset.empty:
         with st.expander("Preview selected dataset", expanded=False):
@@ -1848,13 +850,9 @@
             0.05,
         )
 
-<<<<<<< HEAD
-    if st.button("🛡️ Generate collateral verification report", use_container_width=True):
-=======
     run_report = st.button("🛡️ Generate collateral verification report", use_container_width=True)
     if run_report:
         dataset = dataset_preview
->>>>>>> f0e2c9f0
         if dataset is None or dataset.empty:
             st.warning("No dataset available. Generate synthetic data or upload a CSV first.")
         else:
@@ -1874,22 +872,10 @@
                 else:
                     st.session_state.asset_collateral_df = report_df
                     path = save_to_runs(report_df, "collateral_verification")
-<<<<<<< HEAD
-                    st.session_state.asset_collateral_path = path
-                    st.success(
-                        f"Collateral verification complete — {len(report_df)} loans processed. Saved to `{os.path.basename(path)}`."
-                    )
-                    st.dataframe(report_df.head(25), use_container_width=True)
-                    if errors:
-                        st.warning("\n".join(errors))
-with tab_credit:
-    st.subheader("🤖 Credit appraisal by AI assistant")
-=======
                     st.session_state["asset_collateral_path"] = path
                     saved_name = os.path.basename(path)
                     st.success(f"Collateral verification complete — {len(report_df)} loans processed. Saved to `{saved_name}`.")
                     st.dataframe(report_df.head(25), use_container_width=True)
->>>>>>> f0e2c9f0
 
     nav = st.columns([1,1,1])
     with nav[0]:
@@ -1917,412 +903,6 @@
         "Use collateral verification output",
         "Upload manually",
     ]
-<<<<<<< HEAD
-    LLM_LABELS = [label for (label, _, _) in LLM_MODELS]
-    LLM_VALUE_BY_LABEL = {label: value for (label, value, _) in LLM_MODELS}
-    LLM_HINT_BY_LABEL = {label: hint for (label, _, hint) in LLM_MODELS}
-
-    OPENSTACK_FLAVORS = {
-        "m4.medium": "4 vCPU / 8 GB RAM — CPU-only small",
-        "m8.large": "8 vCPU / 16 GB RAM — CPU-only medium",
-        "g1.a10.1": "8 vCPU / 32 GB RAM + 1×A10 24GB",
-        "g1.l40.1": "16 vCPU / 64 GB RAM + 1×L40 48GB",
-        "g2.a100.1": "24 vCPU / 128 GB RAM + 1×A100 80GB",
-    }
-
-    with st.expander("🧠 Local LLM & Hardware Profile", expanded=True):
-        c1, c2 = st.columns([1.2, 1])
-        with c1:
-            model_label = st.selectbox("Local LLM (used for narratives/explanations)", LLM_LABELS, index=1)
-            llm_value = LLM_VALUE_BY_LABEL[model_label]
-            st.caption(f"Hint: {LLM_HINT_BY_LABEL[model_label]}")
-        with c2:
-            flavor = st.selectbox("OpenStack flavor / host profile", list(OPENSTACK_FLAVORS.keys()), index=0)
-            st.caption(OPENSTACK_FLAVORS[flavor])
-        st.caption("These are passed to the API as hints; your API can choose Ollama/Flowise backends accordingly.")
-
-    data_choice = st.selectbox(
-        "Select Data Source",
-        [
-            "Use synthetic (ANON)",
-            "Use synthetic (RAW – auto-sanitize)",
-            "Use anonymized dataset",
-            "Use collateral verification output",
-            "Upload manually",
-        ],
-    )
-    use_llm = st.checkbox("Use LLM narrative", value=False)
-    agent_name = "credit_appraisal"
-
-    if data_choice == "Upload manually":
-        upload = st.file_uploader("Upload your CSV", type=["csv"], key="manual_run_upload")
-        if upload is not None:
-            st.session_state.manual_upload_name = upload.name
-            st.session_state.manual_upload_bytes = upload.getvalue()
-            st.success(f"File staged: {upload.name}")
-
-    st.markdown("### ⚙️ Decision Rule Set")
-    rule_mode = st.radio(
-        "Choose rule mode",
-        ["Classic (bank-style metrics)", "NDI (Net Disposable Income) — simple"],
-        index=0,
-        help="NDI = income - all monthly obligations. Approve if NDI and NDI ratio pass thresholds.",
-    )
-
-    CLASSIC_DEFAULTS = {
-        "max_dti": 0.45,
-        "min_emp_years": 2,
-        "min_credit_hist": 3,
-        "salary_floor": 3000,
-        "max_delinquencies": 2,
-        "max_current_loans": 3,
-        "req_min": 1000,
-        "req_max": 200000,
-        "loan_terms": [12, 24, 36, 48, 60],
-        "threshold": 0.45,
-        "target_rate": None,
-        "random_band": True,
-        "min_income_debt_ratio": 0.35,
-        "compounded_debt_factor": 1.0,
-        "monthly_debt_relief": 0.50,
-    }
-    NDI_DEFAULTS = {
-        "ndi_value": 800.0,
-        "ndi_ratio": 0.50,
-        "threshold": 0.45,
-        "target_rate": None,
-        "random_band": True,
-    }
-
-    if "classic_rules" not in st.session_state:
-        st.session_state.classic_rules = CLASSIC_DEFAULTS.copy()
-    if "ndi_rules" not in st.session_state:
-        st.session_state.ndi_rules = NDI_DEFAULTS.copy()
-
-    def reset_classic() -> None:
-        st.session_state.classic_rules = CLASSIC_DEFAULTS.copy()
-
-    def reset_ndi() -> None:
-        st.session_state.ndi_rules = NDI_DEFAULTS.copy()
-
-    if rule_mode.startswith("Classic"):
-        with st.expander("Classic Metrics (with Reset)", expanded=True):
-            rc = st.session_state.classic_rules
-            r1, r2, r3 = st.columns(3)
-            with r1:
-                rc["max_dti"] = st.slider("Max Debt-to-Income (DTI)", 0.0, 1.0, rc["max_dti"], 0.01)
-                rc["min_emp_years"] = st.number_input("Min Employment Years", 0, 40, rc["min_emp_years"])
-                rc["min_credit_hist"] = st.number_input("Min Credit History (years)", 0, 40, rc["min_credit_hist"])
-            with r2:
-                rc["salary_floor"] = st.number_input(
-                    "Minimum Monthly Salary",
-                    0,
-                    1_000_000_000,
-                    rc["salary_floor"],
-                    step=1000,
-                    help=fmt_currency_label("in local currency"),
-                )
-                rc["max_delinquencies"] = st.number_input("Max Delinquencies", 0, 10, rc["max_delinquencies"])
-                rc["max_current_loans"] = st.number_input("Max Current Loans", 0, 10, rc["max_current_loans"])
-            with r3:
-                rc["req_min"] = st.number_input(
-                    fmt_currency_label("Requested Amount Min"),
-                    0,
-                    10_000_000_000,
-                    rc["req_min"],
-                    step=1000,
-                )
-                rc["req_max"] = st.number_input(
-                    fmt_currency_label("Requested Amount Max"),
-                    0,
-                    10_000_000_000,
-                    rc["req_max"],
-                    step=1000,
-                )
-                rc["loan_terms"] = st.multiselect(
-                    "Allowed Loan Terms (months)",
-                    [12, 24, 36, 48, 60, 72],
-                    default=rc["loan_terms"],
-                )
-
-            st.markdown("#### 🧮 Debt Pressure Controls")
-            d1, d2, d3 = st.columns(3)
-            with d1:
-                rc["min_income_debt_ratio"] = st.slider(
-                    "Min Income / (Compounded Debt) Ratio",
-                    0.10,
-                    2.00,
-                    rc["min_income_debt_ratio"],
-                    0.01,
-                )
-            with d2:
-                rc["compounded_debt_factor"] = st.slider(
-                    "Compounded Debt Factor (× requested)", 0.5, 3.0, rc["compounded_debt_factor"], 0.1
-                )
-            with d3:
-                rc["monthly_debt_relief"] = st.slider(
-                    "Monthly Debt Relief Factor", 0.10, 1.00, rc["monthly_debt_relief"], 0.05
-                )
-
-            st.markdown("---")
-            c1, c2, c3 = st.columns([1, 1, 1])
-            with c1:
-                use_target = st.toggle("🎯 Use target approval rate", value=(rc["target_rate"] is not None))
-            with c2:
-                rc["random_band"] = st.toggle(
-                    "🎲 Randomize approval band (20–60%) when no target",
-                    value=rc["random_band"],
-                )
-            with c3:
-                if st.button("↩️ Reset to defaults", key="reset_classic"):
-                    reset_classic()
-                    st.experimental_rerun()
-
-            if use_target:
-                rc["target_rate"] = st.slider(
-                    "Target approval rate", 0.05, 0.95, rc["target_rate"] or 0.40, 0.01
-                )
-                rc["threshold"] = None
-            else:
-                rc["threshold"] = st.slider("Model score threshold", 0.0, 1.0, rc["threshold"], 0.01)
-                rc["target_rate"] = None
-    else:
-        with st.expander("NDI Metrics (with Reset)", expanded=True):
-            rn = st.session_state.ndi_rules
-            n1, n2 = st.columns(2)
-            with n1:
-                rn["ndi_value"] = st.number_input(
-                    fmt_currency_label("Min NDI (Net Disposable Income) per month"),
-                    0.0,
-                    1e12,
-                    float(rn["ndi_value"]),
-                    step=50.0,
-                )
-            with n2:
-                rn["ndi_ratio"] = st.slider(
-                    "Min NDI / Income ratio",
-                    0.0,
-                    1.0,
-                    float(rn["ndi_ratio"]),
-                    0.01,
-                )
-            st.caption("NDI = income - all monthly obligations (rent, food, loans, cards, etc.).")
-
-            st.markdown("---")
-            c1, c2, c3 = st.columns([1, 1, 1])
-            with c1:
-                use_target = st.toggle("🎯 Use target approval rate", value=(rn["target_rate"] is not None))
-            with c2:
-                rn["random_band"] = st.toggle(
-                    "🎲 Randomize approval band (20–60%) when no target",
-                    value=rn["random_band"],
-                )
-            with c3:
-                if st.button("↩️ Reset to defaults (NDI)", key="reset_ndi"):
-                    reset_ndi()
-                    st.experimental_rerun()
-
-            if use_target:
-                rn["target_rate"] = st.slider(
-                    "Target approval rate", 0.05, 0.95, rn["target_rate"] or 0.40, 0.01
-                )
-                rn["threshold"] = None
-            else:
-                rn["threshold"] = st.slider("Model score threshold", 0.0, 1.0, rn["threshold"], 0.01)
-                rn["target_rate"] = None
-
-    if st.button("🚀 Run Agent", use_container_width=True):
-        try:
-            files = None
-            data: Dict[str, Any] = {
-                "use_llm_narrative": str(use_llm).lower(),
-                "llm_model": llm_value,
-                "hardware_flavor": flavor,
-                "currency_code": st.session_state.currency_code,
-                "currency_symbol": st.session_state.currency_symbol,
-            }
-            if rule_mode.startswith("Classic"):
-                rc = st.session_state.classic_rules
-                data.update(
-                    {
-                        "min_employment_years": str(rc["min_emp_years"]),
-                        "max_debt_to_income": str(rc["max_dti"]),
-                        "min_credit_history_length": str(rc["min_credit_hist"]),
-                        "max_num_delinquencies": str(rc["max_delinquencies"]),
-                        "max_current_loans": str(rc["max_current_loans"]),
-                        "requested_amount_min": str(rc["req_min"]),
-                        "requested_amount_max": str(rc["req_max"]),
-                        "loan_term_months_allowed": ",".join(map(str, rc["loan_terms"])) if rc["loan_terms"] else "",
-                        "min_income_debt_ratio": str(rc["min_income_debt_ratio"]),
-                        "compounded_debt_factor": str(rc["compounded_debt_factor"]),
-                        "monthly_debt_relief": str(rc["monthly_debt_relief"]),
-                        "salary_floor": str(rc["salary_floor"]),
-                        "threshold": "" if rc["threshold"] is None else str(rc["threshold"]),
-                        "target_approval_rate": "" if rc["target_rate"] is None else str(rc["target_rate"]),
-                        "random_band": str(rc["random_band"]).lower(),
-                        "random_approval_band": str(rc["random_band"]).lower(),
-                        "rule_mode": "classic",
-                    }
-                )
-            else:
-                rn = st.session_state.ndi_rules
-                data.update(
-                    {
-                        "ndi_value": str(rn["ndi_value"]),
-                        "ndi_ratio": str(rn["ndi_ratio"]),
-                        "threshold": "" if rn["threshold"] is None else str(rn["threshold"]),
-                        "target_approval_rate": "" if rn["target_rate"] is None else str(rn["target_rate"]),
-                        "random_band": str(rn["random_band"]).lower(),
-                        "random_approval_band": str(rn["random_band"]).lower(),
-                        "rule_mode": "ndi",
-                    }
-                )
-
-            def prep_and_pack(df: pd.DataFrame, filename: str) -> Dict[str, Tuple[str, bytes, str]]:
-                safe_df = dedupe_columns(df)
-                safe_df, _ = drop_pii_columns(safe_df)
-                safe_df = strip_policy_banned(safe_df)
-                safe_df = to_agent_schema(safe_df)
-                buf = io.StringIO()
-                safe_df.to_csv(buf, index=False)
-                return {"file": (filename, buf.getvalue().encode("utf-8"), "text/csv")}
-
-            if data_choice == "Use synthetic (ANON)":
-                if "synthetic_df" not in st.session_state:
-                    st.warning("No ANON synthetic dataset found. Generate it in the first tab.")
-                    st.stop()
-                files = prep_and_pack(st.session_state.synthetic_df, "synthetic_anon.csv")
-            elif data_choice == "Use synthetic (RAW – auto-sanitize)":
-                if "synthetic_raw_df" not in st.session_state:
-                    st.warning("No RAW synthetic dataset found. Generate it in the first tab.")
-                    st.stop()
-                files = prep_and_pack(st.session_state.synthetic_raw_df, "synthetic_raw_sanitized.csv")
-            elif data_choice == "Use anonymized dataset":
-                if "anonymized_df" not in st.session_state:
-                    st.warning("No anonymized dataset found. Create it in the second tab.")
-                    st.stop()
-                files = prep_and_pack(st.session_state.anonymized_df, "anonymized.csv")
-            elif data_choice == "Use collateral verification output":
-                if "asset_collateral_df" not in st.session_state:
-                    st.warning("No collateral output found. Run the asset appraisal first.")
-                    st.stop()
-                files = prep_and_pack(st.session_state.asset_collateral_df, "collateral_verified.csv")
-            elif data_choice == "Upload manually":
-                up_name = st.session_state.get("manual_upload_name")
-                up_bytes = st.session_state.get("manual_upload_bytes")
-                if not up_name or not up_bytes:
-                    st.warning("Please upload a CSV first.")
-                    st.stop()
-                try:
-                    tmp_df = pd.read_csv(io.BytesIO(up_bytes))
-                    files = prep_and_pack(tmp_df, up_name)
-                except Exception:
-                    files = {"file": (up_name, up_bytes, "text/csv")}
-            else:
-                st.error("Unknown data source selection.")
-                st.stop()
-
-            response = requests.post(
-                f"{API_URL}/v1/agents/{agent_name}/run",
-                data=data,
-                files=files,
-                timeout=180,
-            )
-            if response.status_code != 200:
-                st.error(f"Run failed ({response.status_code}): {response.text}")
-                st.stop()
-
-            result = response.json()
-            st.session_state.last_run_id = result.get("run_id")
-            st.success(f"✅ Run succeeded! Run ID: {st.session_state.last_run_id}")
-
-            rid = st.session_state.last_run_id
-            merged_url = f"{API_URL}/v1/runs/{rid}/report?format=csv"
-            merged_bytes = requests.get(merged_url, timeout=30).content
-            merged_df = pd.read_csv(io.BytesIO(merged_bytes))
-            st.session_state.last_merged_df = merged_df
-
-            ts = datetime.datetime.now().strftime("%Y%m%d-%H%M%S")
-            out_name = f"ai-appraisal-outputs-{ts}-{st.session_state.currency_code}.csv"
-            st.download_button(
-                "⬇️ Download AI outputs (CSV)",
-                merged_df.to_csv(index=False).encode("utf-8"),
-                out_name,
-                "text/csv",
-            )
-
-            st.markdown("### 📄 Credit AI Agent Decisions Table (filtered)")
-            uniq_dec = sorted(merged_df.get("decision", pd.Series(dtype=str)).dropna().unique())
-            chosen = st.multiselect("Filter decision", options=uniq_dec, default=uniq_dec, key="filter_decisions")
-            df_view = merged_df.copy()
-            if "decision" in df_view.columns and chosen:
-                df_view = df_view[df_view["decision"].isin(chosen)]
-            st.dataframe(df_view, use_container_width=True)
-
-            st.markdown("## 📊 Dashboard")
-            render_credit_dashboard(merged_df, st.session_state.get("currency_symbol", ""))
-
-            if "rule_reasons" in df_view.columns:
-                parsed = df_view["rule_reasons"].apply(try_json)
-                df_view["metrics_met"] = parsed.apply(
-                    lambda d: ", ".join(sorted([k for k, v in (d or {}).items() if v is True])) if isinstance(d, dict) else ""
-                )
-                df_view["metrics_unmet"] = parsed.apply(
-                    lambda d: ", ".join(sorted([k for k, v in (d or {}).items() if v is False])) if isinstance(d, dict) else ""
-                )
-            cols_show = [
-                "application_id",
-                "customer_type",
-                "decision",
-                "score",
-                "loan_amount",
-                "income",
-                "metrics_met",
-                "metrics_unmet",
-                "proposed_loan_option",
-                "proposed_consolidation_loan",
-                "top_feature",
-                "explanation",
-            ]
-            cols_show = [c for c in cols_show if c in df_view.columns]
-            if cols_show:
-                st.dataframe(df_view[cols_show].head(500), use_container_width=True)
-
-            cdl1, cdl2, cdl3, cdl4, cdl5 = st.columns(5)
-            with cdl1:
-                st.markdown(f"[⬇️ PDF report]({API_URL}/v1/runs/{rid}/report?format=pdf)")
-            with cdl2:
-                st.markdown(f"[⬇️ Scores CSV]({API_URL}/v1/runs/{rid}/report?format=scores_csv)")
-            with cdl3:
-                st.markdown(f"[⬇️ Explanations CSV]({API_URL}/v1/runs/{rid}/report?format=explanations_csv)")
-            with cdl4:
-                st.markdown(f"[⬇️ Merged CSV]({API_URL}/v1/runs/{rid}/report?format=csv)")
-            with cdl5:
-                st.markdown(f"[⬇️ JSON]({API_URL}/v1/runs/{rid}/report?format=json)")
-
-        except Exception as exc:
-            st.exception(exc)
-
-    if st.session_state.get("last_run_id"):
-        st.markdown("---")
-        st.subheader("📥 Download Latest Outputs")
-        rid = st.session_state.last_run_id
-        col1, col2, col3, col4, col5 = st.columns(5)
-        with col1:
-            st.markdown(f"[⬇️ PDF]({API_URL}/v1/runs/{rid}/report?format=pdf)")
-        with col2:
-            st.markdown(f"[⬇️ Scores CSV]({API_URL}/v1/runs/{rid}/report?format=scores_csv)")
-        with col3:
-            st.markdown(f"[⬇️ Explanations CSV]({API_URL}/v1/runs/{rid}/report?format=explanations_csv)")
-        with col4:
-            st.markdown(f"[⬇️ Merged CSV]({API_URL}/v1/runs/{rid}/report?format=csv)")
-        with col5:
-            st.markdown(f"[⬇️ JSON]({API_URL}/v1/runs/{rid}/report?format=json)")
-with tab_review:
-    st.subheader("🧑‍⚖️ Human Review — Correct AI Decisions & Score Agreement")
-
-    uploaded_review = st.file_uploader("Load AI outputs CSV for review (optional)", type=["csv"], key="review_upload")
-=======
     data_choice = st.selectbox("Select Data Source", data_options)
 
     if data_choice == "Upload manually":
@@ -2393,7 +973,6 @@
     st.caption("Audit AI outputs, adjust verdicts, and capture agreement metrics.")
 
     uploaded_review = st.file_uploader("Load AI outputs CSV for review (optional)", type=["csv"], key="review_csv_loader_stage")
->>>>>>> f0e2c9f0
     if uploaded_review is not None:
         try:
             st.session_state.last_merged_df = pd.read_csv(uploaded_review)
@@ -2440,124 +1019,6 @@
         st.write("Recent corrections:")
         st.dataframe(corr, use_container_width=True)
     else:
-<<<<<<< HEAD
-        dfm = st.session_state.last_merged_df.copy()
-        st.markdown("#### 1) Select rows to review and correct")
-
-        editable_cols = []
-        if "decision" in dfm.columns:
-            editable_cols.append("decision")
-        if "rule_reasons" in dfm.columns:
-            editable_cols.append("rule_reasons")
-        if "customer_type" in dfm.columns:
-            editable_cols.append("customer_type")
-
-        editable = dfm[["application_id"] + editable_cols].copy()
-        editable.rename(columns={"decision": "ai_decision"}, inplace=True)
-        editable["human_decision"] = editable.get("ai_decision", "approved")
-        editable["human_rule_reasons"] = editable.get("rule_reasons", "")
-
-        edited = st.data_editor(
-            editable,
-            num_rows="dynamic",
-            use_container_width=True,
-            key="review_editor",
-            column_config={
-                "human_decision": st.column_config.SelectboxColumn(options=["approved", "denied"]),
-                "customer_type": st.column_config.SelectboxColumn(options=["bank", "non-bank"], disabled=True),
-            },
-        )
-
-        st.markdown("#### 2) Compute agreement score")
-        if st.button("Compute agreement score"):
-            if "ai_decision" in edited.columns and "human_decision" in edited.columns:
-                agree = (edited["ai_decision"] == edited["human_decision"]).astype(int)
-                score = float(agree.mean()) if len(agree) else 0.0
-                st.success(f"Agreement score (AI vs human): {score:.3f}")
-                st.session_state.last_agreement_score = score
-            else:
-                st.warning("Missing decision columns to compute score.")
-
-        st.markdown("#### 3) Export review CSV")
-        model_used = "production"
-        ts = datetime.datetime.now().strftime("%Y%m%d-%H%M%S")
-        safe_user = st.session_state.user_info.get("name", "user").replace(" ", "").lower() or "user"
-        review_name = f"creditappraisal.{safe_user}.{model_used}.{ts}.csv"
-        csv_bytes = edited.to_csv(index=False).encode("utf-8")
-        st.download_button("⬇️ Export review CSV", csv_bytes, review_name, "text/csv")
-        st.caption(f"Saved file name pattern: **{review_name}**")
-
-with tab_train:
-    st.subheader("🔁 Human Feedback → Retrain (new payload)")
-    st.markdown("**Drag & drop** one or more review CSVs exported from the Human Review tab.")
-    up_list = st.file_uploader("Upload feedback CSV(s)", type=["csv"], accept_multiple_files=True, key="train_feedback")
-
-    staged_paths: List[str] = []
-    if up_list:
-        for upload in up_list:
-            dest = os.path.join(TMP_FEEDBACK_DIR, upload.name)
-            with open(dest, "wb") as fh:
-                fh.write(upload.getvalue())
-            staged_paths.append(dest)
-        st.success(f"Staged {len(staged_paths)} feedback file(s) to {TMP_FEEDBACK_DIR}")
-        st.write(staged_paths)
-
-    payload = {
-        "feedback_csvs": staged_paths,
-        "user_name": st.session_state.user_info.get("name", ""),
-        "agent_name": "credit_appraisal",
-        "algo_name": "credit_lr",
-    }
-    st.markdown("#### Launch Retrain")
-    st.code(json.dumps(payload, indent=2), language="json")
-
-    colA, colB = st.columns(2)
-    with colA:
-        if st.button("🚀 Train candidate model"):
-            try:
-                response = requests.post(f"{API_URL}/v1/training/train", json=payload, timeout=90)
-                if response.ok:
-                    st.success(response.json())
-                    st.session_state.last_train_job = response.json().get("job_id")
-                else:
-                    st.error(response.text)
-            except Exception as exc:
-                st.error(f"Train failed: {exc}")
-    with colB:
-        if st.button("⬆️ Promote last candidate to PRODUCTION"):
-            try:
-                response = requests.post(f"{API_URL}/v1/training/promote", timeout=30)
-                if response.ok:
-                    st.success(response.json())
-                else:
-                    st.error(response.text)
-            except Exception as exc:
-                st.error(f"Promote failed: {exc}")
-
-    st.markdown("---")
-    st.markdown("#### Production Model")
-    try:
-        resp = requests.get(f"{API_URL}/v1/training/production_meta", timeout=5)
-        if resp.ok:
-            st.json(resp.json())
-        else:
-            st.info("No production model yet.")
-    except Exception as exc:
-        st.warning(f"Could not load production meta: {exc}")
-
-with tab_loop:
-    st.subheader("🔄 Loop Back — Deploy and Re-run")
-    st.write(
-        """
-        After promoting a new model to production, return to the credit appraisal tab to re-run the agent with
-        updated parameters. This loop keeps your appraisal pipeline fresh and aligned with the latest human feedback.
-        """
-    )
-    if st.button("Return to Credit Appraisal", use_container_width=True):
-        st.experimental_rerun()
-
-st.markdown("<footer>Made with ❤️ by Dzoan Nguyen — Open AI Sandbox Initiative</footer>", unsafe_allow_html=True)
-=======
         st.info("No corrections captured yet.")
 
     if st.button("📦 Export training dataset (CSV)"):
@@ -2625,5 +1086,4 @@
         page_data()
 
 if __name__ == "__main__":
-    main()
->>>>>>> f0e2c9f0
+    main()