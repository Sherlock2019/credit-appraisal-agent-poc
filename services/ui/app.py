# services/ui/app.py — Fixed, self-contained version
# ─────────────────────────────────────────────
# 🌐 OpenSource AI Agent Library + Credit Appraisal PoC by Dzoan (fixed skeleton)
# ─────────────────────────────────────────────
from __future__ import annotations
import os
import io
import json
import random
import datetime
<<<<<<< HEAD
from typing import Optional, Dict, List, Any
=======
from typing import Optional, Dict, List, Any, Tuple
>>>>>>> 08d2614a

import numpy as np
import pandas as pd
import streamlit as st
import requests
import plotly.express as px

# ────────────────────────────────
# CONFIG
# ────────────────────────────────
API_URL = os.getenv("API_URL", "http://localhost:8090")
RUNS_DIR = os.path.expanduser("~/credit-appraisal-agent-poc/services/api/.runs")
TMP_FEEDBACK_DIR = os.path.join(RUNS_DIR, "tmp_feedback")
LANDING_IMG_DIR = os.path.expanduser("~/credit-appraisal-agent-poc/services/ui/landing_images")

os.makedirs(RUNS_DIR, exist_ok=True)
os.makedirs(TMP_FEEDBACK_DIR, exist_ok=True)
os.makedirs(LANDING_IMG_DIR, exist_ok=True)

st.set_page_config(page_title="AI Agent Sandbox — By the People, For the People", layout="wide")
<<<<<<< HEAD
st.markdown("<a name='top-anchor'></a>", unsafe_allow_html=True)
=======

# ────────────────────────────────
# CONSTANTS / DEFAULTS
# ────────────────────────────────
CURRENCY_OPTIONS = {
    "VND (₫)": ("VND", "₫"),
    "USD ($)": ("USD", "$"),
    "EUR (€)": ("EUR", "€"),
}
DEFAULT_CURRENCY = "VND (₫)"

PIPELINE_STAGES: List[tuple[str, str, str]] = [
    ("data",   "🏦 Synthetic Data Generator", "Create localized loan books and seed downstream stages with consistent datasets."),
    ("kyc",    "🛂 KYC Agent", "Prepare compliance dossiers, sanctions screening, and risk signals before underwriting."),
    ("asset",  "🏛️ Asset Appraisal AI Agent", "Verify collateral valuations, appraisal confidence, and eligibility for credit decisions."),
    ("credit", "🤖 Credit Appraisal AI Assistant", "Score applications with explainable AI narratives and policy-aligned decisioning."),
    ("review", "🧑‍⚖️ Human Review", "Audit AI outputs, adjust verdicts, and capture agreement plus remediation notes."),
    ("training","🔁 Training (Feedback → Retrain)", "Loop curated feedback into retraining jobs and promote production-ready models."),
]

AGENTS = [
    ("🏦 Banking & Finance", "💰 Retail Banking", "💳 Credit Appraisal Agent", "Explainable AI for loan decisioning", "Available", "💳"),
    ("🏦 Banking & Finance", "💰 Retail Banking", "🏦 Asset Appraisal Agent", "Market-driven collateral valuation", "Coming Soon", "🏦"),
    ("🏦 Banking & Finance", "🩺 Insurance", "🩺 Claims Triage Agent", "Automated claims prioritization", "Coming Soon", "🩺"),
    ("⚡ Energy & Sustainability", "🔋 EV & Charging", "⚡ EV Charger Optimizer", "Optimize charger deployment via AI", "Coming Soon", "⚡"),
    ("⚡ Energy & Sustainability", "☀️ Solar", "☀️ Solar Yield Estimator", "Estimate solar ROI and efficiency", "Coming Soon", "☀️"),
    ("🚗 Automobile & Transport", "🚙 Automobile", "🚗 Predictive Maintenance", "Prevent downtime via sensor analytics", "Coming Soon", "🚗"),
    ("🚗 Automobile & Transport", "🔋 EV", "🔋 EV Battery Health Agent", "Monitor EV battery health cycles", "Coming Soon", "🔋"),
    ("🚗 Automobile & Transport", "🚚 Ride-hailing / Logistics", "🛻 Fleet Route Optimizer", "Dynamic route optimization for fleets", "Coming Soon", "🛻"),
    ("💻 Information Technology", "🧰 Support & Security", "🧩 IT Ticket Triage", "Auto-prioritize support tickets", "Coming Soon", "🧩"),
    ("💻 Information Technology", "🛡️ Security", "🔐 SecOps Log Triage", "Detect anomalies & summarize alerts", "Coming Soon", "🔐"),
    ("⚖️ Legal & Government", "⚖️ Law Firms", "⚖️ Contract Analyzer", "Extract clauses and compliance risks", "Coming Soon", "⚖️"),
    ("⚖️ Legal & Government", "🏛️ Public Services", "🏛️ Citizen Service Agent", "Smart assistant for citizen services", "Coming Soon", "🏛️"),
    ("🛍️ Retail / SMB / Creative", "🏬 Retail & eCommerce", "📈 Sales Forecast Agent", "Predict demand & inventory trends", "Coming Soon", "📈"),
    ("🎬 Retail / SMB / Creative", "🎨 Media & Film", "🎬 Budget Cost Assistant", "Estimate, optimize, and track film & production costs using AI", "Coming Soon", "🎬"),
]
>>>>>>> 08d2614a

# ────────────────────────────────
# UTILITIES & STUBS (safe fallbacks)
# ────────────────────────────────
def load_image(base: str) -> Optional[str]:
    for ext in [".png", ".jpg", ".jpeg", ".webp", ".gif", ".svg"]:
        path = os.path.join(LANDING_IMG_DIR, f"{base}{ext}")
        if os.path.exists(path):
            return path
    return None

def save_uploaded_image(uploaded_file, base: str) -> Optional[str]:
    if not uploaded_file:
        return None
    ext = os.path.splitext(uploaded_file.name)[1].lower() or ".png"
    dest = os.path.join(LANDING_IMG_DIR, f"{base}{ext}")
    with open(dest, "wb") as f:
        f.write(uploaded_file.getvalue())
    return dest

def render_image_tag(agent_id: str, industry: str, emoji_fallback: str) -> str:
    base = agent_id.lower().replace(" ", "_")
    img_path = load_image(base) or load_image(industry.replace(" ", "_"))
    if img_path:
        return f'<img src="file://{img_path}" style="width:48px;height:48px;border-radius:10px;object-fit:cover;">'
    else:
        return f'<div style="font-size:32px;">{emoji_fallback}</div>'

<<<<<<< HEAD
# ────────────────────────────────
# DATA
# ────────────────────────────────
AGENTS = [
    ("🏦 Banking & Finance", "💰 Retail Banking", "💳 Credit Appraisal Agent", "Explainable AI for loan decisioning", "Available", "💳"),
    ("🏦 Banking & Finance", "💰 Retail Banking", "🏦 Asset Appraisal Agent", "Market-driven collateral valuation", "Coming Soon", "🏦"),
    ("🏦 Banking & Finance", "🩺 Insurance", "🩺 Claims Triage Agent", "Automated claims prioritization", "Coming Soon", "🩺"),
    ("⚡ Energy & Sustainability", "🔋 EV & Charging", "⚡ EV Charger Optimizer", "Optimize charger deployment via AI", "Coming Soon", "⚡"),
    ("⚡ Energy & Sustainability", "☀️ Solar", "☀️ Solar Yield Estimator", "Estimate solar ROI and efficiency", "Coming Soon", "☀️"),
    ("🚗 Automobile & Transport", "🚙 Automobile", "🚗 Predictive Maintenance", "Prevent downtime via sensor analytics", "Coming Soon", "🚗"),
    ("🚗 Automobile & Transport", "🔋 EV", "🔋 EV Battery Health Agent", "Monitor EV battery health cycles", "Coming Soon", "🔋"),
    ("🚗 Automobile & Transport", "🚚 Ride-hailing / Logistics", "🛻 Fleet Route Optimizer", "Dynamic route optimization for fleets", "Coming Soon", "🛻"),
    ("💻 Information Technology", "🧰 Support & Security", "🧩 IT Ticket Triage", "Auto-prioritize support tickets", "Coming Soon", "🧩"),
    ("💻 Information Technology", "🛡️ Security", "🔐 SecOps Log Triage", "Detect anomalies & summarize alerts", "Coming Soon", "🔐"),
    ("⚖️ Legal & Government", "⚖️ Law Firms", "⚖️ Contract Analyzer", "Extract clauses and compliance risks", "Coming Soon", "⚖️"),
    ("⚖️ Legal & Government", "🏛️ Public Services", "🏛️ Citizen Service Agent", "Smart assistant for citizen services", "Coming Soon", "🏛️"),
    ("🛍️ Retail / SMB / Creative", "🏬 Retail & eCommerce", "📈 Sales Forecast Agent", "Predict demand & inventory trends", "Coming Soon", "📈"),
    ("🎬 Retail / SMB / Creative", "🎨 Media & Film", "🎬 Budget Cost Assistant", "Estimate, optimize, and track film & production costs using AI", "Coming Soon", "🎬"),
]

# ────────────────────────────────
# DARK MODE STYLES
# ────────────────────────────────
st.markdown("""
<style>
html, body, .block-container {
    background-color: #0f172a !important;
    color: #e2e8f0 !important;
}
.left-box {
    background: radial-gradient(circle at top left, #0f172a, #1e293b);
    color: #f1f5f9;
    border-radius: 20px;
    padding: 3rem 2rem;
    height: 100%;
    box-shadow: 6px 0 24px rgba(0,0,0,0.4);
}
.left-box h1 {font-size: 2.6rem; font-weight: 900; color: #fff; margin-bottom: 1rem;}
.left-box p, .left-box h3 {font-size: 1rem; color: #cbd5e1; line-height: 1.6;}

.right-box {
    background: linear-gradient(180deg, #1e293b, #0f172a);
    border-radius: 20px;
    padding: 2rem;
    color: #e2e8f0;
    box-shadow: -6px 0 24px rgba(0,0,0,0.35);
}
.dataframe {
    width: 100%;
    border-collapse: collapse;
    font-size: 15px;
    color: #f1f5f9;
    background-color: #0f172a;
}
.dataframe th {
    background-color: #1e293b;
    color: #f8fafc;
    padding: 12px;
    border-bottom: 2px solid #334155;
}
.dataframe td {
    padding: 10px 14px;
    border-bottom: 1px solid #334155;
}
.dataframe tr:hover {
    background-color: #1e293b;
    transition: background 0.3s ease-in-out;
}
.status-Available {color: #22c55e; font-weight:600;}
.status-ComingSoon {color: #f59e0b; font-weight:600;}
button {
    transition: all 0.25s ease-in-out;
}
button:hover {
    transform: translateY(-2px);
    background: linear-gradient(90deg,#1d4ed8,#2563eb);
}
.top-nav-link {
    background: linear-gradient(135deg, #1d4ed8, #2563eb);
    padding: 0.6rem 1.25rem;
    border-radius: 999px;
    color: #f8fafc !important;
    text-decoration: none !important;
    font-weight: 600;
    box-shadow: 0 12px 24px rgba(37, 99, 235, 0.25);
    display: inline-flex;
    align-items: center;
    gap: 0.35rem;
}
.top-nav-link:hover {
    background: linear-gradient(135deg, #2563eb, #1d4ed8);
}
footer {
    text-align: center;
    padding: 2rem;
    color: #64748b;
    font-size: 0.9rem;
    margin-top: 3rem;
}
</style>
""", unsafe_allow_html=True)

# ────────────────────────────────
# LAYOUT
# ────────────────────────────────
col1, col2 = st.columns([1.1, 1.9], gap="large")

with col1:
    st.markdown("<div class='left-box'>", unsafe_allow_html=True)
    logo_path = load_image("people_logo")
    if logo_path:
        st.image(logo_path, width=160)
    else:
        logo_upload = st.file_uploader("Upload People Logo", type=["jpg", "png", "webp"], key="upload_logo")
        if logo_upload:
            save_uploaded_image(logo_upload, "people_logo")
            st.success("✅ Logo uploaded successfully! Refreshing...")
            st.rerun()

    st.markdown("""
    <h1>✊ Let’s Build an AI by the People, for the People</h1>
    <h3>⚙️ Ready-to-Use AI Agent Sandbox — From Sandbox to Production</h3>
    <p>
    A world-class open innovation space where anyone can build, test, and deploy AI agents using open-source code, explainable models, and modular templates.<br><br>
    For developers, startups, and enterprises — experiment, customize, and scale AI without barriers.<br><br>
    <b>Privacy & Data Sovereignty:</b> Each agent runs under strict privacy controls and complies with GDPR & Vietnam Data Law 2025. Only anonymized or synthetic data is used — your data never leaves your environment.<br><br>
    <b>From Sandbox to Production:</b> Start with ready-to-use agent templates, adapt, test, and deploy — all on GPU-as-a-Service Cloud with zero CAPEX.<br><br>
    You dream it — now you can build it.
    </p>
    <div style="text-align:center;margin-top:2rem;">
        <a href="#credit_poc" style="text-decoration:none;">
            <button style="background:linear-gradient(90deg,#2563eb,#1d4ed8);
                           border:none;border-radius:12px;color:white;
                           padding:16px 32px;font-size:18px;cursor:pointer;">
                🚀 Start Building Now
            </button>
        </a>
    </div>
    """, unsafe_allow_html=True)
    st.markdown("</div>", unsafe_allow_html=True)

with col2:
    st.markdown("<div class='right-box'>", unsafe_allow_html=True)
    st.markdown("<h2>📊 Global AI Agent Library</h2>", unsafe_allow_html=True)
    st.caption("Explore sectors, industries, and ready-to-use AI agents across domains.")

    rows = []
    for sector, industry, agent, desc, status, emoji in AGENTS:
        rating = round(random.uniform(3.5, 5.0), 1)
        users = random.randint(800, 9000)
        comments = random.randint(5, 120)
        image_html = render_image_tag(agent, industry, emoji)
        rows.append({
            "🖼️": image_html,
            "🏭 Sector": sector,
            "🧩 Industry": industry,
            "🤖 Agent": agent,
            "🧠 Description": desc,
            "📶 Status": f'<span class="status-{status.replace(" ", "")}">{status}</span>',
            "⭐ Rating": "⭐" * int(rating) + "☆" * (5 - int(rating)),
            "👥 Users": users,
            "💬 Comments": comments
        })
    df = pd.DataFrame(rows)
    st.write(df.to_html(escape=False, index=False), unsafe_allow_html=True)
    st.markdown("</div>", unsafe_allow_html=True)



st.markdown("<h2 id='credit_poc'></h2>", unsafe_allow_html=True)



# ─────────────────────────────────────────────
# WORKFLOW PIPELINE — WITH LOOPBACK
# ─────────────────────────────────────────────
# ────────────────────────────────
# ENLARGE WORKFLOW PIPELINE TAB FONTS
# ────────────────────────────────
# ────────────────────────────────
# MATCH PIPELINE FONT WITH HEADER FONT
# ────────────────────────────────
st.markdown("""
<style>
/* Match AI Credit Appraisal Platform header font style */
.stTabs [data-baseweb="tab"] {
    font-size: 48px !important;         /* same visual height as st.title() */
    font-weight: 900 !important;        /* same bold weight */
    padding: 28px 40px !important;      /* balanced height spacing */
    border-radius: 16px !important;
    background-color: #1e293b !important;
    color: #f8fafc !important;
    line-height: 1.2 !important;
    letter-spacing: 0.2px !important;
}

/* Active tab */
.stTabs [data-baseweb="tab"][aria-selected="true"] {
    background: linear-gradient(90deg,#2563eb,#1d4ed8) !important;
    color: white !important;
    border-bottom: 6px solid #60a5fa !important;
    box-shadow: 0 4px 10px rgba(37,99,235,0.4);
}

/* Hover effect */
.stTabs [data-baseweb="tab"]:hover {
    background-color: #334155 !important;
    transform: translateY(-2px);
    transition: all 0.25s ease-in-out;
}
</style>
""", unsafe_allow_html=True)


tab_gen, tab_clean, tab_asset, tab_credit, tab_review, tab_train, tab_loop = st.tabs([
    "🧩 Step 1 / Synthetic Data Generator",
    "🧹 Step 2 / Anonymize & Sanitize Data",
    "🏛️ Step 3 / Asset Appraisal Pre-checks",
    "🤖 Step 4 / Credit Appraisal by AI Assistant",
    "🧑‍⚖️ Step 5 / Human Review",
    "🔁 Step 6 / Training (Feedback → Retrain)",
    "🔄 Step 7 / Loop Back to Step 4 → Use New Trained Model",
])

# ────────────────────────────────
# FOOTER
# ────────────────────────────────
st.markdown("<footer>Made with ❤️ by Dzoan Nguyen— Open AI Sandbox Initiative</footer>", unsafe_allow_html=True)


# ─────────────────────────────────────────────
# HEADER — USER INFO + SECURITY

st.title("💳 AI Credit Appraisal Platform")
st.caption("Generate, sanitize, and appraise credit with AI agent Power and Human Decisions  .")

# ──Login  Screen

with st.container():
    st.markdown("### 🔐 Login (Demo Mode)")
    col1, col2, col3 = st.columns([1, 1, 1])
    with col1:
        username = st.text_input("Username", value="", placeholder="e.g. dzoan")
    with col2:
        email = st.text_input("Email", value="", placeholder="e.g. dzoan@demo.local")
    with col3:
        password = st.text_input("Password", type="password", placeholder="Enter any password")

    login_btn = st.button("Login", type="primary", use_container_width=True)

    # Initialize session vars
    if "logged_in" not in st.session_state:
        st.session_state.logged_in = False
    if "user_info" not in st.session_state:
        st.session_state.user_info = {}

    # Login handler
    if login_btn:
        if username.strip() and email.strip():
            st.session_state.logged_in = True
            st.session_state.user_info = {
                "name": username.strip(),
                "email": email.strip(),
                "flagged": False,
                "timestamp": datetime.datetime.now().strftime("%Y-%m-%d %H:%M:%S"),
            }
            st.success(f"✅ Logged in as {username}")
        else:
            st.error("Please enter both username and email to continue.")

    # Guard clause — stop UI if not logged in
    if not st.session_state.logged_in:
        st.warning("You must log in to continue.")
        st.stop()

# Short aliases for backward compatibility
user_name = st.session_state.user_info.get("name", "")
user_email = st.session_state.user_info.get("email", "")
flag_session = st.session_state.user_info.get("flagged", False)

# Top navigation controls
with st.container():
    nav_cols = st.columns([0.25, 0.2, 0.55])
    with nav_cols[0]:
        st.markdown("<a class='top-nav-link' href='#top-anchor'>🏠 Home</a>", unsafe_allow_html=True)
    with nav_cols[1]:
        if st.button("🚪 Logout", key="top_logout_btn", use_container_width=True):
            logout_user()


# ─────────────────────────────────────────────
# GLOBAL UTILS

BANNED_NAMES = {"race", "gender", "religion", "ethnicity", "ssn", "national_id"}
PII_COLS = {"customer_name", "name", "email", "phone", "address", "ssn", "national_id", "dob"}

EMAIL_RE = re.compile(r"[A-Za-z0-9._%+-]+@[A-Za-z0-9.-]+\.[A-Za-z]{2,}")
PHONE_RE = re.compile(r"\+?\d[\d\-\s]{6,}\d")

def dedupe_columns(df: pd.DataFrame) -> pd.DataFrame:
    return df.loc[:, ~df.columns.duplicated(keep="last")]

def scrub_text_pii(s):
    if not isinstance(s, str):
        return s
    s = EMAIL_RE.sub("", s)
    s = PHONE_RE.sub("", s)
    return s.strip()

def drop_pii_columns(df: pd.DataFrame):
    original_cols = list(df.columns)
    keep_cols = [c for c in original_cols if all(k not in c.lower() for k in PII_COLS)]
    dropped = [c for c in original_cols if c not in keep_cols]
    out = df[keep_cols].copy()
    for c in out.select_dtypes(include="object"):
        out[c] = out[c].apply(scrub_text_pii)
    return dedupe_columns(out), dropped

def strip_policy_banned(df: pd.DataFrame) -> pd.DataFrame:
    keep = []
    for c in df.columns:
        cl = c.lower()
        if cl in BANNED_NAMES:
            continue
        keep.append(c)
    return df[keep]

def append_user_info(df: pd.DataFrame) -> pd.DataFrame:
    meta = st.session_state["user_info"]
    out = df.copy()
    out["session_user_name"] = meta["name"]
    out["session_user_email"] = meta["email"]
    out["session_flagged"] = meta["flagged"]
    out["created_at"] = meta["timestamp"]
    return dedupe_columns(out)
=======
def dedupe_columns(df: pd.DataFrame) -> pd.DataFrame:
    # Ensure columns are unique (append suffix for duplicates)
    cols = []
    seen = {}
    for c in df.columns:
        if c not in seen:
            seen[c] = 0
            cols.append(c)
        else:
            seen[c] += 1
            cols.append(f"{c}.{seen[c]}")
    df = df.copy()
    df.columns = cols
    return df

def drop_pii_columns(df: pd.DataFrame) -> Tuple[pd.DataFrame, List[str]]:
    # Basic PII dropper (simple heuristic)
    pii_like = {"name", "email", "phone", "ssn", "address", "dob", "national_id"}
    to_drop = [c for c in df.columns if any(x in c.lower() for x in pii_like)]
    out = df.drop(columns=to_drop, errors="ignore")
    return out, to_drop
>>>>>>> 08d2614a

def strip_policy_banned(df: pd.DataFrame) -> pd.DataFrame:
    # No-op placeholder for policy scrubbing; keep structure
    return df

<<<<<<< HEAD
def logout_user() -> None:
    st.session_state.clear()
    st.rerun()


def save_to_runs(df: pd.DataFrame, prefix: str) -> str:
    ts = datetime.datetime.now().strftime("%Y-%m-%d_%H-%M")
    flag_suffix = "_FLAGGED" if st.session_state["user_info"]["flagged"] else ""
    fname = f"{prefix}_{ts}{flag_suffix}.csv"
    fpath = os.path.join(RUNS_DIR, fname)
    dedupe_columns(df).to_csv(fpath, index=False)
    return fpath

def try_json(x):
    if isinstance(x, (dict, list)):
        return x
    if not isinstance(x, str):
=======
def to_agent_schema(df: pd.DataFrame) -> pd.DataFrame:
    # Optionally remap to expected columns; here we just pass-through
    return df

def _to_float(val: Any, default: float = 0.0) -> float:
    try:
        return float(val)
    except Exception:
        return default

def try_json(s: Any) -> Optional[Dict[str, Any]]:
    if isinstance(s, dict):
        return s
    if not isinstance(s, str):
>>>>>>> 08d2614a
        return None
    try:
        return json.loads(s)
    except Exception:
        return None

<<<<<<< HEAD
def _safe_json(x):
    if isinstance(x, dict):
        return x
    if isinstance(x, str) and x.strip():
        try:
            return json.loads(x)
        except Exception:
            return {}
    return {}

def fmt_currency_label(base: str) -> str:
    sym = st.session_state.get("currency_symbol", "")
    return f"{base} ({sym})" if sym else base
=======
def render_credit_dashboard(df: pd.DataFrame, currency_symbol: str = "") -> None:
    if df is None or df.empty:
        st.info("No data to chart yet.")
        return
    # Basic charts: decision distribution and loan amount histogram
    if "decision" in df.columns:
        fig1 = px.histogram(df, x="decision", title="Decision Distribution")
        st.plotly_chart(fig1, use_container_width=True)
    if "loan_amount" in df.columns:
        fig2 = px.histogram(df, x="loan_amount", nbins=30, title=f"Loan Amounts {currency_symbol}".strip())
        st.plotly_chart(fig2, use_container_width=True)

def go_to_public_home(clear_user: bool = False) -> None:
    if clear_user:
        st.session_state.user_info = {"flagged": False}
        st.session_state.logged_in = False
    st.session_state.workflow_stage = "data"

def logout_user():
    st.session_state.clear()

def build_session_kyc_registry(force: bool = False) -> pd.DataFrame:
    # Synthetic KYC profiles — deterministic but simple
    n = 200
    rng = np.random.default_rng(42 if not force else None)
    df = pd.DataFrame({
        "profile_id": [f"KYC{i:04d}" for i in range(1, n+1)],
        "kyc_status": rng.choice(["Cleared", "Enhanced Due Diligence", "Pending Docs"], p=[0.65, 0.1, 0.25], size=n),
        "aml_risk": rng.choice(["Low", "Medium", "High", "Critical"], p=[0.6, 0.25, 0.1, 0.05], size=n),
        "pep_status": rng.choice(["No match", "Match"], p=[0.95, 0.05], size=n),
        "watchlist_hits": rng.integers(0, 3, size=n),
        "next_refresh_due": pd.Timestamp.today() + pd.to_timedelta(rng.integers(0, 180, size=n), unit="D"),
    })
    ready = df.copy()
    st.session_state["kyc_registry_ready"] = ready
    st.session_state["kyc_registry_generated_at"] = datetime.datetime.now().strftime("%Y-%m-%d %H:%M:%S")
    return df

def set_currency_defaults():
    code_label = st.session_state.get("currency_code_label", DEFAULT_CURRENCY)
    code, sym = CURRENCY_OPTIONS.get(code_label, CURRENCY_OPTIONS[DEFAULT_CURRENCY])
    st.session_state["currency_code_label"] = code_label
    st.session_state["currency_code"] = code
    st.session_state["currency_symbol"] = sym
>>>>>>> 08d2614a

def fmt_currency_label(text: str) -> str:
    return f"{text}"

def ensure_application_ids(df: pd.DataFrame) -> pd.DataFrame:
    out = df.copy()
    if "application_id" not in out.columns:
        out["application_id"] = [f"APP_{i:04d}" for i in range(1, len(out) + 1)]
    out["application_id"] = out["application_id"].astype(str)
    return out

<<<<<<< HEAD

def build_collateral_report(
    df: pd.DataFrame,
    *,
    confidence_threshold: float = 0.88,
    value_ratio: float = 0.8,
) -> tuple[pd.DataFrame, List[str]]:
    if df is None or df.empty:
        return pd.DataFrame(), []

    records = ensure_application_ids(df).to_dict(orient="records")
    total = len(records)
    progress = st.progress(0.0) if total > 1 else None
    rows: List[Dict[str, Any]] = []
    errors: List[str] = []
    session = requests.Session()

    for idx, record in enumerate(records, start=1):
        asset_type = str(record.get("collateral_type") or "Collateral Asset")
        declared_value = float(record.get("collateral_value") or 0.0)
        loan_amount = float(record.get("loan_amount") or 0.0)
        metadata = {
            "application_id": record.get("application_id"),
            "declared_value": declared_value,
            "loan_amount": loan_amount,
            "currency_code": record.get("currency_code") or st.session_state.get("currency_code"),
        }
        payload = {"asset_type": asset_type, "metadata": json.dumps(metadata, default=str)}

        estimated_value = declared_value
        confidence = 0.0

        try:
            response = session.post(
                f"{API_URL}/v1/agents/asset_appraisal/run",
                data=payload,
                timeout=8,
            )
            response.raise_for_status()
            asset_result = response.json().get("result", {}) or {}
            estimated_value = float(asset_result.get("estimated_value") or declared_value)
            confidence = float(asset_result.get("confidence") or 0.0)
        except Exception:
            estimated_value = declared_value * random.uniform(0.75, 1.25)
            confidence = random.uniform(0.7, 0.98)

        value_threshold = 0.0
        if loan_amount:
            value_threshold = loan_amount * value_ratio
        elif declared_value:
            value_threshold = declared_value * value_ratio

        reasons: List[str] = []
        meets_confidence = confidence >= confidence_threshold
        meets_value = True if value_threshold == 0 else estimated_value >= value_threshold

        if not meets_confidence:
            reasons.append(
                f"Confidence {confidence:.2f} below threshold {confidence_threshold:.2f}"
            )
        if not meets_value:
            if loan_amount:
                reasons.append(
                    f"Estimated value {estimated_value:,.0f} below {value_ratio:.0%} of loan {loan_amount:,.0f}"
                )
            else:
                reasons.append(
                    f"Estimated value {estimated_value:,.0f} below threshold {value_threshold:,.0f}"
                )
        if not reasons:
            reasons.append("Confidence and value thresholds satisfied")

        verified = meets_confidence and meets_value
        status_label = "Verified" if verified else "Failed"

        enriched = dict(record)
        enriched.update(
            {
                "collateral_estimated_value": round(estimated_value, 2),
                "collateral_confidence": round(confidence, 4),
                "collateral_verified": bool(verified),
                "collateral_status": status_label,
                "collateral_verification_reason": "; ".join(reasons),
                "collateral_checked_at": datetime.datetime.utcnow().isoformat(),
            }
        )
        rows.append(enriched)

        if progress is not None:
            progress.progress(idx / total)

    if progress is not None:
        progress.empty()

    return dedupe_columns(pd.DataFrame(rows)), errors

# ─────────────────────────────────────────────
# CURRENCY CATALOG

CURRENCY_OPTIONS = {
    # code: (label, symbol, fx to apply on USD-like base generated numbers)
    "USD": ("USD $", "$", 1.0),
    "EUR": ("EUR €", "€", 0.93),
    "GBP": ("GBP £", "£", 0.80),
    "JPY": ("JPY ¥", "¥", 150.0),
    "VND": ("VND ₫", "₫", 24000.0),
}

def set_currency_defaults():
    if "currency_code" not in st.session_state:
        st.session_state["currency_code"] = "USD"
    label, symbol, fx = CURRENCY_OPTIONS[st.session_state["currency_code"]]
    st.session_state["currency_label"] = label
    st.session_state["currency_symbol"] = symbol
    st.session_state["currency_fx"] = fx

set_currency_defaults()

# ─────────────────────────────────────────────
# DASHBOARD HELPERS (Plotly, dark theme)

def _kpi_card(label: str, value: str, sublabel: str | None = None):
    st.markdown(
        f"""
        <div style=\"background:#0e1117;border:1px solid #2a2f3e;border-radius:12px;padding:14px 16px;margin-bottom:10px;\">
          <div style=\"font-size:12px;color:#9aa4b2;text-transform:uppercase;letter-spacing:.06em;\">{label}</div>
          <div style=\"font-size:28px;font-weight:700;color:#e6edf3;line-height:1.1;margin-top:2px;\">{value}</div>
          {f'<div style=\"font-size:12px;color:#9aa4b2;margin-top:6px;\">{sublabel}</div>' if sublabel else ''}
=======
# ────────────────────────────────
# DARK MODE STYLES
# ────────────────────────────────
st.markdown("""
<style>
html, body, .block-container {
    background-color: #0f172a !important;
    color: #e2e8f0 !important;
}
.left-box {
    background: radial-gradient(circle at top left, #0f172a, #1e293b);
    color: #f1f5f9;
    border-radius: 20px;
    padding: 3rem 2rem;
    height: 100%;
    box-shadow: 6px 0 24px rgba(0,0,0,0.4);
}
.left-box h1 {font-size: 2.6rem; font-weight: 900; color: #fff; margin-bottom: 1rem;}
.left-box p, .left-box h3 {font-size: 1rem; color: #cbd5e1; line-height: 1.6;}

.right-box {
    background: linear-gradient(180deg, #1e293b, #0f172a);
    border-radius: 20px;
    padding: 2rem;
    color: #e2e8f0;
    box-shadow: -6px 0 24px rgba(0,0,0,0.35);
}
.dataframe {
    width: 100%;
    border-collapse: collapse;
    font-size: 15px;
    color: #f1f5f9;
    background-color: #0f172a;
}
.dataframe th {
    background-color: #1e293b;
    color: #f8fafc;
    padding: 12px;
    border-bottom: 2px solid #334155;
}
.dataframe td {
    padding: 10px 14px;
    border-bottom: 1px solid #334155;
}
.dataframe tr:hover {
    background-color: #1e293b;
    transition: background 0.3s ease-in-out;
}
.status-Available {color: #22c55e; font-weight:600;}
.status-ComingSoon {color: #f59e0b; font-weight:600;}
.pipeline-hero {
    background: linear-gradient(135deg, rgba(37,99,235,0.25), rgba(59,130,246,0.55));
    border-radius: 28px;
    padding: 32px 36px;
    margin-bottom: 32px;
    border: 1px solid rgba(148, 163, 184, 0.2);
    box-shadow: 0 20px 40px rgba(15, 23, 42, 0.45);
}
.pipeline-hero__eyebrow {
    text-transform: uppercase;
    letter-spacing: 0.14em;
    font-size: 0.75rem;
    color: rgba(226, 232, 240, 0.85);
}
.pipeline-hero__header h1 {
    font-size: 3rem;
    font-weight: 900;
    margin: 12px 0 8px;
    color: #ffffff;
}
.pipeline-hero__header p {
    font-size: 1.1rem;
    color: #e2e8f0;
    max-width: 720px;
    margin-bottom: 0;
}
.pipeline-steps {
    display: grid;
    grid-template-columns: repeat(auto-fit, minmax(240px, 1fr));
    gap: 18px;
    margin-top: 26px;
}
.pipeline-step {
    background: rgba(15, 23, 42, 0.75);
    border-radius: 20px;
    padding: 20px 22px;
    border: 1px solid rgba(148, 163, 184, 0.18);
    display: flex;
    gap: 16px;
    align-items: flex-start;
    min-height: 140px;
}
.pipeline-step--active {
    background: linear-gradient(160deg, rgba(59, 130, 246, 0.28), rgba(37, 99, 235, 0.42));
    border-color: rgba(96, 165, 250, 0.65);
    box-shadow: 0 18px 32px rgba(30, 64, 175, 0.35);
}
.pipeline-step__index {
    width: 42px;
    height: 42px;
    border-radius: 14px;
    background: linear-gradient(180deg,#38bdf8,#2563eb);
    display: flex;
    align-items: center;
    justify-content: center;
    font-weight: 800;
    color: #0f172a;
    font-size: 1.1rem;
    box-shadow: inset 0 1px 0 rgba(255,255,255,0.35);
}
.pipeline-step__index--active {
    background: linear-gradient(180deg,#facc15,#f59e0b);
    color: #1f2937;
}
.pipeline-step__body { flex: 1; }
.pipeline-step__title {
    font-weight: 700;
    font-size: 1.1rem;
    color: #f8fafc;
    margin-bottom: 6px;
}
.pipeline-step__body p {
    margin: 0;
    font-size: 0.95rem;
    color: rgba(226,232,240,0.85);
}
footer {
    text-align: center;
    padding: 2rem;
    color: #64748b;
    font-size: 0.9rem;
    margin-top: 3rem;
}
</style>
""", unsafe_allow_html=True)

# ────────────────────────────────
# SESSION DEFAULTS
# ────────────────────────────────
if "logged_in" not in st.session_state:
    st.session_state.logged_in = False
if "user_info" not in st.session_state:
    st.session_state.user_info = {"flagged": False}
st.session_state.user_info.setdefault("flagged", False)
st.session_state.user_info.setdefault("timestamp", datetime.datetime.now().strftime("%Y-%m-%d %H:%M:%S"))
if "workflow_stage" not in st.session_state:
    st.session_state.workflow_stage = "data"
if "currency_code_label" not in st.session_state:
    st.session_state.currency_code_label = DEFAULT_CURRENCY
set_currency_defaults()

# ────────────────────────────────
# HERO / PIPELINE
# ────────────────────────────────
def render_pipeline_hero(active_stage: str) -> None:
    steps_html = "".join(
        f"""
        <div class='pipeline-step{' pipeline-step--active' if key == active_stage else ''}'>
            <div class='pipeline-step__index{' pipeline-step__index--active' if key == active_stage else ''}'>{idx}</div>
            <div class='pipeline-step__body'>
                <div class='pipeline-step__title'>{title}</div>
                <p>{desc}</p>
            </div>
        </div>
        """
        for idx, (key, title, desc) in enumerate(PIPELINE_STAGES, start=1)
    )
    st.markdown(
        f"""
        <div class='pipeline-hero'>
            <div class='pipeline-hero__header'>
                <div class='pipeline-hero__eyebrow'>Agent Workflow</div>
                <h1>💳 AI Credit Appraisal Platform</h1>
                <p>Generate, sanitize, and appraise credit with AI agent power and human decisions.</p>
            </div>
            <div class='pipeline-steps'>
                {steps_html}
            </div>
>>>>>>> 08d2614a
        </div>
        """,
        unsafe_allow_html=True,
    )

<<<<<<< HEAD
def render_credit_dashboard(df: pd.DataFrame, currency_symbol: str = ""):
    """
    Renders the whole dashboard (TOP-10s → Opportunities → KPIs & pies/bars → Mix table).
    Keeps decision filter in the table only.
    """
    if df is None or df.empty:
        st.info("No data to visualize yet.")
        return

    cols = df.columns

    # ─────────────── TOP 10s FIRST ───────────────
    st.markdown("## 🔝 Top 10 Snapshot")

    # Top 10 loans approved
    if {"decision", "loan_amount", "application_id"} <= set(cols):
        top_approved = df[df["decision"].astype(str).str.lower() == "approved"].copy()
        if not top_approved.empty:
            top_approved = top_approved.sort_values("loan_amount", ascending=False).head(10)
            fig = px.bar(
                top_approved,
                x="loan_amount",
                y="application_id",
                orientation="h",
                title="Top 10 Approved Loans",
                labels={"loan_amount": f"Loan Amount {currency_symbol}", "application_id": "Application"},
            )
            fig.update_layout(margin=dict(l=10, r=10, t=50, b=10), height=420, template="plotly_dark")
            st.plotly_chart(fig, use_container_width=True)
        else:
            st.info("No approved loans available to show top 10.")

    # Top 10 collateral types by average value
    if {"collateral_type", "collateral_value"} <= set(cols):
        cprof = df.groupby("collateral_type", dropna=False).agg(
            avg_value=("collateral_value", "mean"),
            cnt=("collateral_type", "count")
        ).reset_index()
        if not cprof.empty:
            cprof = cprof.sort_values("avg_value", ascending=False).head(10)
            fig = px.bar(
                cprof,
                x="avg_value",
                y="collateral_type",
                orientation="h",
                title="Top 10 Collateral Types (Avg Value)",
                labels={"avg_value": f"Avg Value {currency_symbol}", "collateral_type": "Collateral Type"},
                hover_data=["cnt"]
            )
            fig.update_layout(margin=dict(l=10, r=10, t=50, b=10), height=420, template="plotly_dark")
            st.plotly_chart(fig, use_container_width=True)

    # Top 10 reasons for denial (from rule_reasons False flags)
    if "rule_reasons" in cols and "decision" in cols:
        denied = df[df["decision"].astype(str).str.lower() == "denied"].copy()
        reasons_count = {}
        for _, r in denied.iterrows():
            rr = _safe_json(r.get("rule_reasons"))
            if isinstance(rr, dict):
                for k, v in rr.items():
                    if v is False:
                        reasons_count[k] = reasons_count.get(k, 0) + 1
        if reasons_count:
            items = pd.DataFrame(sorted(reasons_count.items(), key=lambda x: x[1], reverse=True),
                                 columns=["reason", "count"]).head(10)
            fig = px.bar(
                items, x="count", y="reason", orientation="h",
                title="Top 10 Reasons for Denial",
                labels={"count": "Count", "reason": "Rule"},
            )
            fig.update_layout(margin=dict(l=10, r=10, t=50, b=10), height=420, template="plotly_dark")
            st.plotly_chart(fig, use_container_width=True)
        else:
            st.info("No denial reasons detected.")

    # Top 10 loan officer performance (approval rate) if officer column present
    officer_col = None
    for guess in ("loan_officer", "officer", "reviewed_by", "session_user_name"):
        if guess in cols:
            officer_col = guess
            break
    if officer_col and "decision" in cols:
        perf = (
            df.assign(is_approved=(df["decision"].astype(str).str.lower() == "approved").astype(int))
              .groupby(officer_col, dropna=False)["is_approved"]
              .agg(approved_rate="mean", n="count")
              .reset_index()
        )
        if not perf.empty:
            perf["approved_rate_pct"] = (perf["approved_rate"] * 100).round(1)
            perf = perf.sort_values(["approved_rate_pct", "n"], ascending=[False, False]).head(10)
            fig = px.bar(
                perf, x="approved_rate_pct", y=officer_col, orientation="h",
                title="Top 10 Loan Officer Approval Rate (this batch)",
                labels={"approved_rate_pct": "Approval Rate (%)", officer_col: "Officer"},
                hover_data=["n"]
            )
            fig.update_layout(margin=dict(l=10, r=10, t=50, b=10), height=420, template="plotly_dark")
            st.plotly_chart(fig, use_container_width=True)

    st.markdown("---")

    # ─────────────── OPPORTUNITIES ───────────────
    st.markdown("## 💡 Opportunities")

    # Short-term loan opportunities (simple heuristic)
    opp_rows = []
    if {"income", "loan_amount"}.issubset(cols):
        term_col = "loan_term_months" if "loan_term_months" in cols else ("loan_duration_months" if "loan_duration_months" in cols else None)
        if term_col:
            for _, r in df.iterrows():
                inc = float(r.get("income", 0) or 0)
                amt = float(r.get("loan_amount", 0) or 0)
                term = int(r.get(term_col, 0) or 0)
                dti = float(r.get("DTI", 0) or 0)
                if (term >= 36) and (amt <= inc * 0.8) and (dti <= 0.45):
                    opp_rows.append({
                        "application_id": r.get("application_id"),
                        "suggested_term": 24,
                        "loan_amount": amt,
                        "income": inc,
                        "DTI": dti,
                        "note": "Candidate for short-term plan (<=24m) based on affordability."
                    })
    if opp_rows:
        st.markdown("#### 📎 Short-Term Loan Candidates")
        st.dataframe(pd.DataFrame(opp_rows).head(25), use_container_width=True, height=320)
    else:
        st.info("No short-term loan candidates identified in this batch.")

    st.markdown("#### 🔁 Buyback / Consolidation Beneficiaries")
    candidates = []
    need = {"decision", "existing_debt", "loan_amount", "DTI"}
    if need <= set(cols):
        for _, r in df.iterrows():
            dec = str(r.get("decision", "")).lower()
            debt = float(r.get("existing_debt", 0) or 0)
            loan = float(r.get("loan_amount", 0) or 0)
            dti = float(r.get("DTI", 0) or 0)
            proposal = _safe_json(r.get("proposed_consolidation_loan", {}))
            has_bb = bool(proposal)

            if dec == "denied" or dti > 0.45 or debt > loan:
                benefit_score = round((debt / (loan + 1e-6)) * 0.4 + dti * 0.6, 2)
                candidates.append({
                    "application_id": r.get("application_id"),
                    "customer_type": r.get("customer_type"),
                    "existing_debt": debt,
                    "loan_amount": loan,
                    "DTI": dti,
                    "collateral_type": r.get("collateral_type"),
                    "buyback_proposed": has_bb,
                    "buyback_amount": proposal.get("buyback_amount") if has_bb else None,
                    "benefit_score": benefit_score,
                    "note": proposal.get("note") if has_bb else None
                })
    if candidates:
        cand_df = pd.DataFrame(candidates).sort_values("benefit_score", ascending=False)
        st.dataframe(cand_df.head(25), use_container_width=True, height=380)
    else:
        st.info("No additional buyback beneficiaries identified.")

    st.markdown("---")

    # ─────────────── PORTFOLIO KPIs ───────────────
    st.markdown("## 📈 Portfolio Snapshot")
    c1, c2, c3, c4 = st.columns(4)

    # Approval rate
    if "decision" in cols:
        total = len(df)
        approved = int((df["decision"].astype(str).str.lower() == "approved").sum())
        rate = (approved / total * 100) if total else 0.0
        with c1: _kpi_card("Approval Rate", f"{rate:.1f}%", f"{approved} of {total}")

    # Avg approved loan amount
    if {"decision", "loan_amount"} <= set(cols):
        ap = df[df["decision"].astype(str).str.lower() == "approved"]["loan_amount"]
        avg_amt = ap.mean() if len(ap) else 0.0
        with c2: _kpi_card("Avg Approved Amount", f"{currency_symbol}{avg_amt:,.0f}")

    # Decision time (if present)
    if {"created_at", "decision_at"} <= set(cols):
        try:
            t = (pd.to_datetime(df["decision_at"]) - pd.to_datetime(df["created_at"])).dt.total_seconds() / 60.0
            avg_min = float(t.mean())
            with c3: _kpi_card("Avg Decision Time", f"{avg_min:.1f} min")
        except Exception:
            with c3: _kpi_card("Avg Decision Time", "—")

    # Non-bank share
    if "customer_type" in cols:
        nb = int((df["customer_type"].astype(str).str.lower() == "non-bank").sum())
        total = len(df)
        share = (nb / total * 100) if total else 0.0
        with c4: _kpi_card("Non-bank Share", f"{share:.1f}%", f"{nb} of {total}")

    # ─────────────── COMPOSITION & RISK ───────────────
    st.markdown("## 🧭 Composition & Risk")

    # Approval vs Denial (pie)
    if "decision" in cols:
        pie_df = df["decision"].value_counts().rename_axis("Decision").reset_index(name="Count")
        fig = px.pie(pie_df, names="Decision", values="Count", title="Decision Mix")
        fig.update_layout(margin=dict(l=10, r=10, t=60, b=10), height=360, template="plotly_dark")
        st.plotly_chart(fig, use_container_width=True)

    # Avg DTI / LTV by decision (grouped bars)
    have_dti = "DTI" in cols
    have_ltv = "LTV" in cols
    if "decision" in cols and (have_dti or have_ltv):
        agg_map = {}
        if have_dti: agg_map["avg_DTI"] = ("DTI", "mean")
        if have_ltv: agg_map["avg_LTV"] = ("LTV", "mean")
        grp = df.groupby("decision").agg(**agg_map).reset_index()
        melted = grp.melt(id_vars=["decision"], var_name="metric", value_name="value")
        fig = px.bar(melted, x="decision", y="value", color="metric",
                     barmode="group", title="Average DTI / LTV by Decision")
        fig.update_layout(margin=dict(l=10, r=10, t=60, b=10), height=360, template="plotly_dark")
        st.plotly_chart(fig, use_container_width=True)

    # Loan term mix (stacked)
    term_col = "loan_term_months" if "loan_term_months" in cols else ("loan_duration_months" if "loan_duration_months" in cols else None)
    if term_col and "decision" in cols:
        mix = df.groupby([term_col, "decision"]).size().reset_index(name="count")
        fig = px.bar(
            mix, x=term_col, y="count", color="decision", title="Loan Term Mix",
            labels={term_col: "Term (months)", "count": "Count"}, barmode="stack"
        )
        fig.update_layout(margin=dict(l=10, r=10, t=60, b=10), height=360, template="plotly_dark")
        st.plotly_chart(fig, use_container_width=True)

    # Collateral avg value by type (bar)
    if {"collateral_type", "collateral_value"} <= set(cols):
        cprof = df.groupby("collateral_type").agg(
            avg_col=("collateral_value", "mean"),
            cnt=("collateral_type", "count")
        ).reset_index()
        fig = px.bar(
            cprof.sort_values("avg_col", ascending=False),
            x="collateral_type", y="avg_col",
            title=f"Avg Collateral Value by Type ({currency_symbol})",
            hover_data=["cnt"]
        )
        fig.update_layout(margin=dict(l=10, r=10, t=60, b=10), height=360, template="plotly_dark")
        st.plotly_chart(fig, use_container_width=True)

    # Top proposed plans (horizontal bar)
    if "proposed_loan_option" in cols:
        plans = df["proposed_loan_option"].dropna().astype(str)
        if len(plans) > 0:
            plan_types = []
            for s in plans:
                p = _safe_json(s)
                plan_types.append(p.get("type") if isinstance(p, dict) and "type" in p else s)
            plan_df = pd.Series(plan_types).value_counts().head(10).rename_axis("plan").reset_index(name="count")
            fig = px.bar(
                plan_df, x="count", y="plan", orientation="h",
                title="Top 10 Proposed Plans"
            )
            fig.update_layout(margin=dict(l=10, r=10, t=60, b=10), height=360, template="plotly_dark")
            st.plotly_chart(fig, use_container_width=True)

    # Customer mix table (bank vs non-bank)
    if "customer_type" in cols:
        mix = df["customer_type"].value_counts().rename_axis("Customer Type").reset_index(name="Count")
        mix["Ratio"] = (mix["Count"] / mix["Count"].sum()).round(3)
        st.markdown("### 👥 Customer Mix")
        st.dataframe(mix, use_container_width=True, height=220)
# ─────────────────────────────────────────────
# DATA GENERATORS

def generate_raw_synthetic(n: int, non_bank_ratio: float) -> pd.DataFrame:
    rng = np.random.default_rng(42)
    names = ["Alice Nguyen","Bao Tran","Chris Do","Duy Le","Emma Tran",
             "Felix Nguyen","Giang Ho","Hanh Vo","Ivan Pham","Julia Ngo"]
    emails = [f"{n.split()[0].lower()}.{n.split()[1].lower()}@gmail.com" for n in names]
    addrs = [
        "23 Elm St, Boston, MA","19 Pine Ave, San Jose, CA","14 High St, London, UK",
        "55 Nguyen Hue, Ho Chi Minh","78 Oak St, Chicago, IL","10 Broadway, New York, NY",
        "8 Rue Lafayette, Paris, FR","21 Königstr, Berlin, DE","44 Maple Dr, Los Angeles, CA","22 Bay St, Toronto, CA"
    ]
    is_non = rng.random(n) < non_bank_ratio
    cust_type = np.where(is_non, "non-bank", "bank")

    df = pd.DataFrame({
        "application_id": [f"APP_{i:04d}" for i in range(1, n + 1)],
        "customer_name": np.random.choice(names, n),
        "email": np.random.choice(emails, n),
        "phone": [f"+1-202-555-{1000+i:04d}" for i in range(n)],
        "address": np.random.choice(addrs, n),
        "national_id": rng.integers(10_000_000, 99_999_999, n),
        "age": rng.integers(21, 65, n),
        "income": rng.integers(25_000, 150_000, n),
        "employment_length": rng.integers(0, 30, n),
        "loan_amount": rng.integers(5_000, 100_000, n),
        "loan_duration_months": rng.choice([12, 24, 36, 48, 60, 72], n),
        "collateral_value": rng.integers(8_000, 200_000, n),
        "collateral_type": rng.choice(["real_estate","car","land","deposit"], n),
        "co_loaners": rng.choice([0,1,2], n, p=[0.7, 0.25, 0.05]),
        "credit_score": rng.integers(300, 850, n),
        "existing_debt": rng.integers(0, 50_000, n),
        "assets_owned": rng.integers(10_000, 300_000, n),
        "current_loans": rng.integers(0, 5, n),
        "customer_type": cust_type,
    })
    eps = 1e-9
    df["DTI"] = df["existing_debt"] / (df["income"] + eps)
    df["LTV"] = df["loan_amount"] / (df["collateral_value"] + eps)
    df["CCR"] = df["collateral_value"] / (df["loan_amount"] + eps)
    df["ITI"] = (df["loan_amount"] / (df["loan_duration_months"] + eps)) / (df["income"] + eps)
    df["CWI"] = ((1 - df["DTI"]).clip(0, 1)) * ((1 - df["LTV"]).clip(0, 1)) * (df["CCR"].clip(0, 3))

    fx = st.session_state["currency_fx"]
    for c in ("income", "loan_amount", "collateral_value", "assets_owned", "existing_debt"):
        df[c] = (df[c] * fx).round(2)
    df["currency_code"] = st.session_state["currency_code"]
    return dedupe_columns(df)

def generate_anon_synthetic(n: int, non_bank_ratio: float) -> pd.DataFrame:
    rng = np.random.default_rng(42)
    is_non = rng.random(n) < non_bank_ratio
    cust_type = np.where(is_non, "non-bank", "bank")

    df = pd.DataFrame({
        "application_id": [f"APP_{i:04d}" for i in range(1, n + 1)],
        "age": rng.integers(21, 65, n),
        "income": rng.integers(25_000, 150_000, n),
        "employment_length": rng.integers(0, 30, n),
        "loan_amount": rng.integers(5_000, 100_000, n),
        "loan_duration_months": rng.choice([12, 24, 36, 48, 60, 72], n),
        "collateral_value": rng.integers(8_000, 200_000, n),
        "collateral_type": rng.choice(["real_estate","car","land","deposit"], n),
        "co_loaners": rng.choice([0,1,2], n, p=[0.7, 0.25, 0.05]),
        "credit_score": rng.integers(300, 850, n),
        "existing_debt": rng.integers(0, 50_000, n),
        "assets_owned": rng.integers(10_000, 300_000, n),
        "current_loans": rng.integers(0, 5, n),
        "customer_type": cust_type,
    })
    eps = 1e-9
    df["DTI"] = df["existing_debt"] / (df["income"] + eps)
    df["LTV"] = df["loan_amount"] / (df["collateral_value"] + eps)
    df["CCR"] = df["collateral_value"] / (df["loan_amount"] + eps)
    df["ITI"] = (df["loan_amount"] / (df["loan_duration_months"] + eps)) / (df["income"] + eps)
    df["CWI"] = ((1 - df["DTI"]).clip(0, 1)) * ((1 - df["LTV"]).clip(0, 1)) * (df["CCR"].clip(0, 3))

    fx = st.session_state["currency_fx"]
    for c in ("income", "loan_amount", "collateral_value", "assets_owned", "existing_debt"):
        df[c] = (df[c] * fx).round(2)
    df["currency_code"] = st.session_state["currency_code"]
    return dedupe_columns(df)

def to_agent_schema(df: pd.DataFrame) -> pd.DataFrame:
    """
    Harmonize to the server-side agent’s expected schema.
    """
    out = df.copy()
    n = len(out)
    if "employment_years" not in out.columns:
        out["employment_years"] = out.get("employment_length", 0)
    if "debt_to_income" not in out.columns:
        if "DTI" in out.columns:
            out["debt_to_income"] = out["DTI"].astype(float)
        elif "existing_debt" in out.columns and "income" in out.columns:
            denom = out["income"].replace(0, np.nan)
            dti = (out["existing_debt"] / denom).fillna(0.0)
            out["debt_to_income"] = dti.clip(0, 10)
        else:
            out["debt_to_income"] = 0.0
    rng = np.random.default_rng(12345)
    if "credit_history_length" not in out.columns:
        out["credit_history_length"] = rng.integers(0, 30, n)
    if "num_delinquencies" not in out.columns:
        out["num_delinquencies"] = np.minimum(rng.poisson(0.2, n), 10)
    if "requested_amount" not in out.columns:
        out["requested_amount"] = out.get("loan_amount", 0)
    if "loan_term_months" not in out.columns:
        out["loan_term_months"] = out.get("loan_duration_months", 0)
    return dedupe_columns(out)

# ─────────────────────────────────────────────
# 🏦 TAB 1 — Synthetic Data Generator
with tab_gen:
    st.subheader("🏦 Synthetic Credit Data Generator")

    # Currency selector (before generation)
    c1, c2 = st.columns([1, 2])
    with c1:
        code = st.selectbox(
            "Currency",
            list(CURRENCY_OPTIONS.keys()),
            index=list(CURRENCY_OPTIONS.keys()).index(st.session_state["currency_code"]),
            help="All monetary fields will be in this local currency."
        )
        if code != st.session_state["currency_code"]:
            st.session_state["currency_code"] = code
            set_currency_defaults()
    with c2:
        st.info(f"Amounts will be generated in **{st.session_state['currency_label']}**.", icon="💰")
=======
# ────────────────────────────────
# LANDING / LOGIN
# ────────────────────────────────
def render_landing():
    col1, col2 = st.columns([1.1, 1.9], gap="large")
    with col1:
        st.markdown("<div class='left-box'>", unsafe_allow_html=True)
        logo_path = load_image("people_logo")
        if logo_path:
            st.image(logo_path, width=160)
        else:
            logo_upload = st.file_uploader("Upload People Logo", type=["jpg", "png", "webp"], key="upload_logo")
            if logo_upload:
                save_uploaded_image(logo_upload, "people_logo")
                st.success("✅ Logo uploaded successfully! Refreshing...")
                st.rerun()

        st.markdown("""
        <h1>✊ Let’s Build an AI by the People, for the People</h1>
        <h3>⚙️ Ready-to-Use AI Agent Sandbox — From Sandbox to Production</h3>
        <p>
        A world-class open innovation space where anyone can build, test, and deploy AI agents using open-source code, explainable models, and modular templates.<br><br>
        For developers, startups, and enterprises — experiment, customize, and scale AI without barriers.<br><br>
        <b>Privacy & Data Sovereignty:</b> Each agent runs under strict privacy controls and complies with GDPR & Vietnam Data Law 2025. Only anonymized or synthetic data is used — your data never leaves your environment.<br><br>
        <b>From Sandbox to Production:</b> Start with ready-to-use agent templates, adapt, test, and deploy — on your infra or GPU-as-a-Service.<br><br>
        You dream it — now you can build it.
        </p>
        <div style="text-align:center;margin-top:2rem;">
            <a href="#credit_poc" style="text-decoration:none;">
                <button style="background:linear-gradient(90deg,#2563eb,#1d4ed8);
                               border:none;border-radius:12px;color:white;
                               padding:16px 32px;font-size:18px;cursor:pointer;">
                    🚀 Start Building Now
                </button>
            </a>
        </div>
        """, unsafe_allow_html=True)
        st.markdown("</div>", unsafe_allow_html=True)

    with col2:
        st.markdown("<div class='right-box'>", unsafe_allow_html=True)
        st.markdown("<h2>📊 Global AI Agent Library</h2>", unsafe_allow_html=True)
        st.caption("Explore sectors, industries, and ready-to-use AI agents across domains.")

        rows = []
        for sector, industry, agent, desc, status, emoji in AGENTS:
            rating = round(random.uniform(3.5, 5.0), 1)
            users = random.randint(800, 9000)
            comments = random.randint(5, 120)
            image_html = render_image_tag(agent, industry, emoji)
            rows.append({
                "🖼️": image_html,
                "🏭 Sector": sector,
                "🧩 Industry": industry,
                "🤖 Agent": agent,
                "🧠 Description": desc,
                "📶 Status": f'<span class="status-{status.replace(" ", "")}">{status}</span>',
                "⭐ Rating": "⭐" * int(rating) + "☆" * (5 - int(rating)),
                "👥 Users": users,
                "💬 Comments": comments
            })
        df = pd.DataFrame(rows)
        st.write(df.to_html(escape=False, index=False), unsafe_allow_html=True)
        st.markdown("</div>", unsafe_allow_html=True)

    # Login area
    st.markdown("### 🔐 Login (Demo Mode)")
    col1, col2, col3 = st.columns([1, 1, 1])
    with col1:
        username = st.text_input("Username", value="", placeholder="e.g. dzoan")
    with col2:
        email = st.text_input("Email", value="", placeholder="e.g. dzoan@demo.local")
    with col3:
        password = st.text_input("Password", type="password", placeholder="Enter any password")

    if st.button("Login", type="primary", use_container_width=True):
        if username.strip() and email.strip():
            st.session_state.user_info.update(
                {
                    "name": username.strip(),
                    "email": email.strip(),
                    "flagged": False,
                    "timestamp": datetime.datetime.now().strftime("%Y-%m-%d %H:%M:%S"),
                }
            )
            st.session_state.logged_in = True
            st.session_state["login_flash"] = username.strip()
            st.rerun()
        else:
            st.error("Please enter both username and email to continue.")

# ────────────────────────────────
# DATA GENERATION
# ────────────────────────────────
def generate_raw_synthetic(n: int = 200, non_bank_ratio: float = 0.30) -> pd.DataFrame:
    rng = np.random.default_rng(123)
    ids = [f"APP_{i:04d}" for i in range(1, n+1)]
    income = rng.integers(5_000_000, 90_000_000, size=n)  # VND monthly
    loan_amount = (income * rng.uniform(0.5, 3.0, size=n)).astype(int)
    collateral_value = (loan_amount * rng.uniform(0.6, 1.5, size=n)).astype(int)
    customer_type = rng.choice(["Bank", "Non-bank"], p=[1-non_bank_ratio, non_bank_ratio], size=n)
    df = pd.DataFrame({
        "application_id": ids,
        "customer_name": [f"Name{i}" for i in range(n)],  # dropped later
        "email": [f"user{i}@mail.local" for i in range(n)],  # dropped later
        "phone": [f"+84-09{rng.integers(1000000,9999999)}" for _ in range(n)],  # dropped later
        "income": income,
        "loan_amount": loan_amount,
        "collateral_type": rng.choice(["House", "Car", "Gold", "Land"], size=n),
        "collateral_value": collateral_value,
        "customer_type": customer_type,
        "currency_code": st.session_state.get("currency_code", "VND"),
    })
    return df

def generate_anon_synthetic(n: int = 200, non_bank_ratio: float = 0.30) -> pd.DataFrame:
    raw = generate_raw_synthetic(n, non_bank_ratio)
    out, _ = drop_pii_columns(raw)
    return out

# ────────────────────────────────
# PAGES / STAGES
# ────────────────────────────────
def page_data():
    render_pipeline_hero("data")

    st.title("🏗️ Data Stage")
    st.caption("Generate or upload data, anonymize, and prepare for KYC/Asset/Credit stages.")

    # Currency controls
    c1, c2 = st.columns([1, 2])
    with c1:
        code_label = st.selectbox("Currency", list(CURRENCY_OPTIONS.keys()), index=list(CURRENCY_OPTIONS.keys()).index(st.session_state["currency_code_label"]))
        if code_label != st.session_state["currency_code_label"]:
            st.session_state["currency_code_label"] = code_label
            set_currency_defaults()
    with c2:
        st.info(f"Amounts will be generated in **{st.session_state['currency_code']}**.", icon="💰")
>>>>>>> 08d2614a

    rows = st.slider("Number of rows to generate", 50, 2000, 200, step=50)
    non_bank_ratio = st.slider("Share of non-bank customers", 0.0, 1.0, 0.30, 0.05)

    colA, colB = st.columns(2)
    with colA:
        if st.button("🔴 Generate RAW Synthetic Data (with PII)", use_container_width=True):
            raw_df = generate_raw_synthetic(rows, non_bank_ratio)
            st.session_state.synthetic_raw_df = raw_df
            raw_path = save_to_runs(raw_df, "synthetic_raw")
<<<<<<< HEAD
            st.success(f"Generated RAW (PII) dataset with {rows} rows in {st.session_state['currency_label']}. Saved to {raw_path}")
            st.dataframe(raw_df.head(10), use_container_width=True)
            st.download_button(
                "⬇️ Download RAW CSV",
                raw_df.to_csv(index=False).encode("utf-8"),
                os.path.basename(raw_path),
                "text/csv"
            )
=======
            st.success(f"Generated RAW (PII) dataset with {rows} rows. Saved to {raw_path}")
            st.dataframe(raw_df.head(10), use_container_width=True)
            st.download_button("⬇️ Download RAW CSV", raw_df.to_csv(index=False).encode("utf-8"), os.path.basename(raw_path), "text/csv")
>>>>>>> 08d2614a

    with colB:
        if st.button("🟢 Generate ANON Synthetic Data (ready for agent)", use_container_width=True):
            anon_df = generate_anon_synthetic(rows, non_bank_ratio)
            st.session_state.synthetic_df = anon_df
            anon_path = save_to_runs(anon_df, "synthetic_anon")
<<<<<<< HEAD
            st.success(f"Generated ANON dataset with {rows} rows in {st.session_state['currency_label']}. Saved to {anon_path}")
            st.dataframe(anon_df.head(10), use_container_width=True)
            st.download_button(
                "⬇️ Download ANON CSV",
                anon_df.to_csv(index=False).encode("utf-8"),
                os.path.basename(anon_path),
                "text/csv"
            )
# ─────────────────────────────────────────────
# 🧹 TAB 2 — Anonymize & Sanitize Data
with tab_clean:
    st.subheader("🧹 Upload & Anonymize Customer Data (PII columns will be DROPPED)")
    st.markdown("Upload your **real CSV**. We drop PII columns and scrub emails/phones in text fields.")

    uploaded = st.file_uploader("Upload CSV file", type=["csv"])
    if uploaded:
        try:
            df = pd.read_csv(uploaded)
        except Exception as e:
            st.error(f"Could not read CSV: {e}")
=======
            st.success(f"Generated ANON dataset with {rows} rows. Saved to {anon_path}")
            st.dataframe(anon_df.head(10), use_container_width=True)
            st.download_button("⬇️ Download ANON CSV", anon_df.to_csv(index=False).encode("utf-8"), os.path.basename(anon_path), "text/csv")

    st.markdown("---")
    st.subheader("🧹 Upload & Anonymize Customer Data")
    uploaded = st.file_uploader("Upload CSV file", type=["csv"], key="data_stage_uploader")
    if uploaded:
        try:
            df = pd.read_csv(uploaded)
        except Exception as exc:
            st.error(f"Could not read CSV: {exc}")
>>>>>>> 08d2614a
            st.stop()
        st.write("📊 Original Data Preview:")
        st.dataframe(dedupe_columns(df.head(5)), use_container_width=True)

        sanitized, dropped_cols = drop_pii_columns(df)
<<<<<<< HEAD
        sanitized = append_user_info(sanitized)
        sanitized = dedupe_columns(sanitized)
=======
>>>>>>> 08d2614a
        st.session_state.anonymized_df = sanitized
        st.success(f"Dropped possible PII columns: {', '.join(dropped_cols) if dropped_cols else 'none'}")
        st.dataframe(sanitized.head(10), use_container_width=True)

    nav = st.columns([1,1,1])
    with nav[0]:
        if st.button("➡️ Continue to KYC"):
            st.session_state.workflow_stage = "kyc"
            st.rerun()

def page_kyc():
    render_pipeline_hero("kyc")
    st.title("🛂 KYC & Compliance Workbench")
    st.caption("Capture applicant identity, perform sanctions checks, and feed compliance context downstream.")

    st.session_state.user_info.setdefault("timestamp", datetime.datetime.now().strftime("%Y-%m-%d %H:%M:%S"))
    if st.button("🔁 Refresh Synthetic KYC Dossier"):
        build_session_kyc_registry(force=True)
        st.success("Synthetic KYC dossier refreshed.")
        st.rerun()

<<<<<<< HEAD
        st.success(f"Dropped PII columns: {sorted(dropped_cols) if dropped_cols else 'None'}")
        st.write("✅ Sanitized Data Preview:")
        st.dataframe(sanitized.head(5), use_container_width=True)

        fpath = save_to_runs(sanitized, "anonymized")
        st.success(f"Saved anonymized file: {fpath}")
        st.download_button(
            "⬇️ Download Clean Data",
            sanitized.to_csv(index=False).encode("utf-8"),
            os.path.basename(fpath),
            "text/csv"
        )
    else:
        st.info("Choose a CSV to see the sanitize flow.", icon="ℹ️")

# ─────────────────────────────────────────────
# 🏛️ TAB 3 — Asset Appraisal Pre-checks
with tab_asset:
    st.subheader("🏛️ Collateral Asset Verification")
    st.caption("Verify collateral valuations before running the credit appraisal agent.")
=======
    kyc_df = build_session_kyc_registry()
    if isinstance(kyc_df, pd.DataFrame) and not kyc_df.empty:
        ready_df = st.session_state.get("kyc_registry_ready")
        generated_at = st.session_state.get("kyc_registry_generated_at")
        st.markdown(f"**Synthetic dossier ready · Last refresh {generated_at}**")
        st.dataframe(kyc_df.head(15), use_container_width=True)
        st.markdown("#### 📥 Anonymized KYC (credit-ready)")
        st.dataframe(ready_df.head(15), use_container_width=True)

    nav = st.columns([1,1,1])
    with nav[0]:
        if st.button("⬅️ Back to Data Stage"):
            st.session_state.workflow_stage = "data"
            st.rerun()
    with nav[1]:
        if st.button("🏛️ Continue to Asset Stage"):
            st.session_state.workflow_stage = "asset"
            st.rerun()

def build_collateral_report(df: pd.DataFrame, *, confidence_threshold: float = 0.88, value_ratio: float = 0.8) -> Tuple[pd.DataFrame, List[str]]:
    if df is None or df.empty:
        return pd.DataFrame(), []
    records = df.to_dict(orient="records")
    total = len(records)
    progress = st.progress(0.0) if total > 1 else None
    rows: List[Dict[str, Any]] = []
    errors: List[str] = []
    session = requests.Session()
    for idx, record in enumerate(records, start=1):
        asset_type = str(record.get("collateral_type") or "Collateral Asset")
        declared_value = _to_float(record.get("collateral_value"), 0.0)
        loan_amount = _to_float(record.get("loan_amount"), 0.0)
        metadata = {
            "application_id": record.get("application_id"),
            "declared_value": declared_value,
            "loan_amount": loan_amount,
            "currency_code": record.get("currency_code") or st.session_state.get("currency_code"),
        }
        payload = {"asset_type": asset_type, "metadata": json.dumps(metadata, default=str)}

        estimated_value = declared_value
        confidence = 0.0
        asset_result: Dict[str, Any] = {}
        error_message = ""

        try:
            # Try call API; if not available, we fallback to a synthetic estimate
            response = session.post(f"{API_URL}/v1/agents/asset_appraisal/run", data=payload, timeout=8)
            response.raise_for_status()
            asset_result = response.json().get("result", {}) or {}
            estimated_value = _to_float(asset_result.get("estimated_value"), declared_value)
            confidence = _to_float(asset_result.get("confidence"), 0.0)
        except Exception:
            # Fallback heuristic
            estimated_value = declared_value * random.uniform(0.75, 1.25)
            confidence = random.uniform(0.7, 0.98)

        value_threshold = loan_amount * value_ratio if loan_amount else declared_value * value_ratio if declared_value else 0.0

        reasons: List[str] = []
        meets_confidence = confidence >= confidence_threshold
        meets_value = True if value_threshold == 0 else estimated_value >= value_threshold

        if not meets_confidence:
            reasons.append(f"Confidence {confidence:.2f} below threshold {confidence_threshold:.2f}")
        if not meets_value:
            if loan_amount:
                reasons.append(f"Estimated value {estimated_value:,.0f} below {value_ratio:.0%} of loan {loan_amount:,.0f}")
            else:
                reasons.append(f"Estimated value {estimated_value:,.0f} below threshold {value_threshold:,.0f}")
        if not reasons:
            reasons.append("Confidence and value thresholds satisfied")

        verified = meets_confidence and meets_value
        status_label = "Verified" if verified else "Failed"

        enriched = dict(record)
        enriched.update({
            "collateral_estimated_value": round(estimated_value, 2),
            "collateral_confidence": round(confidence, 4),
            "collateral_verified": bool(verified),
            "collateral_status": status_label,
            "collateral_verification_reason": "; ".join(reasons),
            "collateral_checked_at": datetime.datetime.utcnow().isoformat(),
        })
        rows.append(enriched)

        if progress is not None:
            progress.progress(idx / total)

    if progress is not None:
        progress.empty()

    return dedupe_columns(pd.DataFrame(rows)), errors

def page_asset():
    render_pipeline_hero("asset")
    st.title("🏛️ Collateral Asset Platform")
    st.caption("Verify collateral assets in batch before running the credit appraisal agent.")
>>>>>>> 08d2614a

    data_options = [
        "Use synthetic (ANON)",
        "Use synthetic (RAW – auto-sanitize)",
        "Use anonymized dataset",
        "Upload manually",
    ]
    data_choice = st.selectbox("Collateral data source", data_options, key="asset_data_choice")

    if data_choice == "Upload manually":
<<<<<<< HEAD
        uploaded = st.file_uploader(
            "Upload CSV for collateral verification",
            type=["csv"],
            key="asset_manual_upload",
        )
        if uploaded is not None:
            st.session_state["asset_manual_upload_name"] = uploaded.name
            st.session_state["asset_manual_upload_bytes"] = uploaded.getvalue()
=======
        uploaded = st.file_uploader("Upload CSV for collateral verification", type=["csv"], key="asset_manual_upload")
        if uploaded is not None:
            st.session_state["manual_upload_name"] = uploaded.name
            st.session_state["manual_upload_bytes"] = uploaded.getvalue()
>>>>>>> 08d2614a
            st.success(f"Staged `{uploaded.name}` for collateral verification.")

    # Resolve dataset (uses session state from data page)
    dataset_preview = None
    if data_choice == "Use synthetic (ANON)":
        dataset_preview = st.session_state.get("synthetic_df")
    elif data_choice == "Use synthetic (RAW – auto-sanitize)":
        raw = st.session_state.get("synthetic_raw_df")
        if raw is not None:
            dataset_preview, _ = drop_pii_columns(raw)
    elif data_choice == "Use anonymized dataset":
        dataset_preview = st.session_state.get("anonymized_df")
    elif data_choice == "Upload manually":
<<<<<<< HEAD
        up_bytes = st.session_state.get("asset_manual_upload_bytes")
        if up_bytes:
            try:
                dataset_preview = pd.read_csv(io.BytesIO(up_bytes))
            except Exception as exc:
                st.error(f"Could not parse uploaded CSV: {exc}")
=======
        up_bytes = st.session_state.get("manual_upload_bytes")
        if up_bytes:
            try:
                dataset_preview = pd.read_csv(io.BytesIO(up_bytes))
            except Exception:
                dataset_preview = None
>>>>>>> 08d2614a

    if dataset_preview is not None and not dataset_preview.empty:
        with st.expander("Preview selected dataset", expanded=False):
            st.dataframe(ensure_application_ids(dataset_preview).head(10), use_container_width=True)
    else:
        st.info("Generate or upload a dataset to begin collateral verification.", icon="ℹ️")

    col_conf, col_ratio = st.columns(2)
    with col_conf:
        confidence_threshold = st.slider(
            "Minimum confidence from asset agent",
            0.50,
            1.00,
            0.88,
            0.01,
        )
    with col_ratio:
        value_ratio = st.slider(
            "Min estimated collateral vs. loan ratio",
            0.10,
            1.50,
            0.80,
            0.05,
        )

<<<<<<< HEAD
    if st.button("🛡️ Generate collateral verification report", key="run_collateral_report", use_container_width=True):
=======
    run_report = st.button("🛡️ Generate collateral verification report", use_container_width=True)
    if run_report:
>>>>>>> 08d2614a
        dataset = dataset_preview
        if dataset is None or dataset.empty:
            st.warning("No dataset available. Generate synthetic data or upload a CSV first.")
        else:
            required_cols = {"application_id", "collateral_type", "collateral_value"}
            missing = [c for c in required_cols if c not in dataset.columns]
            if missing:
                st.error("Dataset is missing required columns: " + ", ".join(sorted(missing)))
            else:
                with st.spinner("Running asset appraisal agent across collateral records..."):
<<<<<<< HEAD
                    report_df, _ = build_collateral_report(
                        dataset,
=======
                    report_df, errors = build_collateral_report(
                        ensure_application_ids(dataset),
>>>>>>> 08d2614a
                        confidence_threshold=confidence_threshold,
                        value_ratio=value_ratio,
                    )
                if report_df.empty:
                    st.warning("No collateral rows were processed. Check the dataset contents.")
                else:
                    st.session_state["asset_collateral_df"] = report_df
                    path = save_to_runs(report_df, "collateral_verification")
                    st.session_state["asset_collateral_path"] = path
                    saved_name = os.path.basename(path)
                    st.success(f"Collateral verification complete — {len(report_df)} loans processed. Saved to `{saved_name}`.")
                    st.dataframe(report_df.head(25), use_container_width=True)
<<<<<<< HEAD
                    st.download_button(
                        "⬇️ Download collateral verification CSV",
                        report_df.to_csv(index=False).encode("utf-8"),
                        saved_name,
                        "text/csv",
                    )

    if st.session_state.get("asset_collateral_df") is not None:
        st.markdown("---")
        st.caption("Latest collateral verification results ready for the credit stage.")

# ─────────────────────────────────────────────
# 🤖 TAB 4 — Credit appraisal by AI assistant
with tab_credit:
    st.subheader("🤖 Credit appraisal by AI assistant")

    # Production model banner (optional)
    try:
        resp = requests.get(f"{API_URL}/v1/training/production_meta", timeout=5)
        if resp.status_code == 200:
            meta = resp.json()
            if meta.get("has_production"):
                ver = (meta.get("meta") or {}).get("version", "1.x")
                src = (meta.get("meta") or {}).get("source", "production")
                st.success(f"🟢 Production model active — version: {ver} • source: {src}")
            else:
                st.warning("⚠️ No production model promoted yet — using baseline.")
        else:
            st.info("ℹ️ Could not fetch production model meta.")
    except Exception:
        st.info("ℹ️ Production meta unavailable.")

    # 1) Model + Hardware selection (UI hints)
    LLM_MODELS = [
        ("Phi-3 Mini (3.8B) — CPU OK", "phi3:3.8b", "CPU 8GB RAM (fast)"),
        ("Mistral 7B Instruct — CPU slow / GPU OK", "mistral:7b-instruct", "CPU 16GB (slow) or GPU ≥8GB"),
        ("Gemma-2 7B — CPU slow / GPU OK", "gemma2:7b", "CPU 16GB (slow) or GPU ≥8GB"),
        ("LLaMA-3 8B — GPU recommended", "llama3:8b-instruct", "GPU ≥12GB (CPU very slow)"),
        ("Qwen2 7B — GPU recommended", "qwen2:7b-instruct", "GPU ≥12GB (CPU very slow)"),
        ("Mixtral 8x7B — GPU only (big)", "mixtral:8x7b-instruct", "GPU 24–48GB"),
    ]
    LLM_LABELS = [l for (l, _, _) in LLM_MODELS]
    LLM_VALUE_BY_LABEL = {l: v for (l, v, _) in LLM_MODELS}
    LLM_HINT_BY_LABEL = {l: h for (l, _, h) in LLM_MODELS}

    OPENSTACK_FLAVORS = {
        "m4.medium":  "4 vCPU / 8 GB RAM — CPU-only small",
        "m8.large":   "8 vCPU / 16 GB RAM — CPU-only medium",
        "g1.a10.1":   "8 vCPU / 32 GB RAM + 1×A10 24GB",
        "g1.l40.1":   "16 vCPU / 64 GB RAM + 1×L40 48GB",
        "g2.a100.1":  "24 vCPU / 128 GB RAM + 1×A100 80GB",
    }

    with st.expander("🧠 Local LLM & Hardware Profile", expanded=True):
        c1, c2 = st.columns([1.2, 1])
        with c1:
            model_label = st.selectbox("Local LLM (used for narratives/explanations)", LLM_LABELS, index=1)
            llm_value = LLM_VALUE_BY_LABEL[model_label]
            st.caption(f"Hint: {LLM_HINT_BY_LABEL[model_label]}")
        with c2:
            flavor = st.selectbox("OpenStack flavor / host profile", list(OPENSTACK_FLAVORS.keys()), index=0)
            st.caption(OPENSTACK_FLAVORS[flavor])
        st.caption("These are passed to the API as hints; your API can choose Ollama/Flowise backends accordingly.")

    # 2) Data Source
    data_choice = st.selectbox(
        "Select Data Source",
        [
            "Use synthetic (ANON)",
            "Use synthetic (RAW – auto-sanitize)",
            "Use anonymized dataset",
            "Use collateral verification output",
            "Upload manually",
        ]
    )
    use_llm = st.checkbox("Use LLM narrative", value=False)
    agent_name = "credit_appraisal"
=======

    nav = st.columns([1,1,1])
    with nav[0]:
        if st.button("⬅️ Back to KYC"):
            st.session_state.workflow_stage = "kyc"
            st.rerun()
    with nav[1]:
        if st.button("➡️ Continue to Credit"):
            if st.session_state.get("asset_collateral_df") is None:
                st.warning("Run the asset appraisal first.")
            else:
                st.session_state.workflow_stage = "credit"
                st.rerun()

def page_credit():
    render_pipeline_hero("credit")
    st.title("🤖 Credit Appraisal")
    st.caption("Run the credit agent on your dataset and view dashboards.")

    # Pick dataset
    data_options = [
        "Use synthetic (ANON)",
        "Use synthetic (RAW – auto-sanitize)",
        "Use anonymized dataset",
        "Use collateral verification output",
        "Upload manually",
    ]
    data_choice = st.selectbox("Select Data Source", data_options)
>>>>>>> 08d2614a

    if data_choice == "Upload manually":
        up = st.file_uploader("Upload your CSV", type=["csv"], key="manual_upload_run_file")
        if up is not None:
            st.session_state["manual_upload_name"] = up.name
            st.session_state["manual_upload_bytes"] = up.getvalue()
<<<<<<< HEAD
            st.success(f"File staged: {up.name} ({len(st.session_state['manual_upload_bytes'])} bytes)")

    # 3) Rules
    st.markdown("### ⚙️ Decision Rule Set")
    rule_mode = st.radio(
        "Choose rule mode",
        ["Classic (bank-style metrics)", "NDI (Net Disposable Income) — simple"],
        index=0,
        help="NDI = income - all monthly obligations. Approve if NDI and NDI ratio pass thresholds."
    )

    CLASSIC_DEFAULTS = {
        "max_dti": 0.45, "min_emp_years": 2, "min_credit_hist": 3, "salary_floor": 3000,
        "max_delinquencies": 2, "max_current_loans": 3, "req_min": 1000, "req_max": 200000,
        "loan_terms": [12, 24, 36, 48, 60], "threshold": 0.45, "target_rate": None, "random_band": True,
        "min_income_debt_ratio": 0.35, "compounded_debt_factor": 1.0, "monthly_debt_relief": 0.50,
    }
    NDI_DEFAULTS = {"ndi_value": 800.0, "ndi_ratio": 0.50, "threshold": 0.45, "target_rate": None, "random_band": True}

    if "classic_rules" not in st.session_state:
        st.session_state.classic_rules = CLASSIC_DEFAULTS.copy()
    if "ndi_rules" not in st.session_state:
        st.session_state.ndi_rules = NDI_DEFAULTS.copy()

    def reset_classic(): st.session_state.classic_rules = CLASSIC_DEFAULTS.copy()
    def reset_ndi():     st.session_state.ndi_rules = NDI_DEFAULTS.copy()

    if rule_mode.startswith("Classic"):
        with st.expander("Classic Metrics (with Reset)", expanded=True):
            rc = st.session_state.classic_rules
            r1, r2, r3 = st.columns(3)
            with r1:
                rc["max_dti"] = st.slider("Max Debt-to-Income (DTI)", 0.0, 1.0, rc["max_dti"], 0.01)
                rc["min_emp_years"] = st.number_input("Min Employment Years", 0, 40, rc["min_emp_years"])
                rc["min_credit_hist"] = st.number_input("Min Credit History (years)", 0, 40, rc["min_credit_hist"])
            with r2:
                rc["salary_floor"] = st.number_input("Minimum Monthly Salary", 0, 1_000_000_000, rc["salary_floor"], step=1000, help=fmt_currency_label("in local currency"))
                rc["max_delinquencies"] = st.number_input("Max Delinquencies", 0, 10, rc["max_delinquencies"])
                rc["max_current_loans"] = st.number_input("Max Current Loans", 0, 10, rc["max_current_loans"])
            with r3:
                rc["req_min"] = st.number_input(fmt_currency_label("Requested Amount Min"), 0, 10_000_000_000, rc["req_min"], step=1000)
                rc["req_max"] = st.number_input(fmt_currency_label("Requested Amount Max"), 0, 10_000_000_000, rc["req_max"], step=1000)
                rc["loan_terms"] = st.multiselect("Allowed Loan Terms (months)", [12,24,36,48,60,72], default=rc["loan_terms"])

            st.markdown("#### 🧮 Debt Pressure Controls")
            d1, d2, d3 = st.columns(3)
            with d1:
                rc["min_income_debt_ratio"] = st.slider("Min Income / (Compounded Debt) Ratio", 0.10, 2.00, rc["min_income_debt_ratio"], 0.01)
            with d2:
                rc["compounded_debt_factor"] = st.slider("Compounded Debt Factor (× requested)", 0.5, 3.0, rc["compounded_debt_factor"], 0.1)
            with d3:
                rc["monthly_debt_relief"] = st.slider("Monthly Debt Relief Factor", 0.10, 1.00, rc["monthly_debt_relief"], 0.05)

            st.markdown("---")
            c1, c2, c3 = st.columns([1,1,1])
            with c1:
                use_target = st.toggle("🎯 Use target approval rate", value=(rc["target_rate"] is not None))
            with c2:
                rc["random_band"] = st.toggle("🎲 Randomize approval band (20–60%) when no target", value=rc["random_band"])
            with c3:
                if st.button("↩️ Reset to defaults"):
                    reset_classic()
                    st.rerun()

            if use_target:
                rc["target_rate"] = st.slider("Target approval rate", 0.05, 0.95, rc["target_rate"] or 0.40, 0.01)
                rc["threshold"] = None
            else:
                rc["threshold"] = st.slider("Model score threshold", 0.0, 1.0, rc["threshold"], 0.01)
                rc["target_rate"] = None
    else:
        with st.expander("NDI Metrics (with Reset)", expanded=True):
            rn = st.session_state.ndi_rules
            n1, n2 = st.columns(2)
            with n1:
                rn["ndi_value"] = st.number_input(fmt_currency_label("Min NDI (Net Disposable Income) per month"), 0.0, 1e12, float(rn["ndi_value"]), step=50.0)
            with n2:
                rn["ndi_ratio"] = st.slider("Min NDI / Income ratio", 0.0, 1.0, float(rn["ndi_ratio"]), 0.01)
            st.caption("NDI = income - all monthly obligations (rent, food, loans, cards, etc.).")

            st.markdown("---")
            c1, c2, c3 = st.columns([1,1,1])
            with c1:
                use_target = st.toggle("🎯 Use target approval rate", value=(rn["target_rate"] is not None))
            with c2:
                rn["random_band"] = st.toggle("🎲 Randomize approval band (20–60%) when no target", value=rn["random_band"])
            with c3:
                if st.button("↩️ Reset to defaults (NDI)"):
                    reset_ndi()
                    st.rerun()

            if use_target:
                rn["target_rate"] = st.slider("Target approval rate", 0.05, 0.95, rn["target_rate"] or 0.40, 0.01)
                rn["threshold"] = None
            else:
                rn["threshold"] = st.slider("Model score threshold", 0.0, 1.0, rn["threshold"], 0.01)
                rn["target_rate"] = None

    # 4) Run
    if st.button("🚀 Run Agent", use_container_width=True):
        try:
            files = None
            data: Dict[str, Any] = {
                "use_llm_narrative": str(use_llm).lower(),
                "llm_model": llm_value,
                "hardware_flavor": flavor,
                "currency_code": st.session_state["currency_code"],
                "currency_symbol": st.session_state["currency_symbol"],
            }
            if rule_mode.startswith("Classic"):
                rc = st.session_state.classic_rules
                data.update({
                    "min_employment_years": str(rc["min_emp_years"]),
                    "max_debt_to_income": str(rc["max_dti"]),
                    "min_credit_history_length": str(rc["min_credit_hist"]),
                    "max_num_delinquencies": str(rc["max_delinquencies"]),
                    "max_current_loans": str(rc["max_current_loans"]),
                    "requested_amount_min": str(rc["req_min"]),
                    "requested_amount_max": str(rc["req_max"]),
                    "loan_term_months_allowed": ",".join(map(str, rc["loan_terms"])) if rc["loan_terms"] else "",
                    "min_income_debt_ratio": str(rc["min_income_debt_ratio"]),
                    "compounded_debt_factor": str(rc["compounded_debt_factor"]),
                    "monthly_debt_relief": str(rc["monthly_debt_relief"]),
                    "salary_floor": str(rc["salary_floor"]),
                    "threshold": "" if rc["threshold"] is None else str(rc["threshold"]),
                    "target_approval_rate": "" if rc["target_rate"] is None else str(rc["target_rate"]),
                    "random_band": str(rc["random_band"]).lower(),
                    "random_approval_band": str(rc["random_band"]).lower(),
                    "rule_mode": "classic",
                })
            else:
                rn = st.session_state.ndi_rules
                data.update({
                    "ndi_value": str(rn["ndi_value"]),
                    "ndi_ratio": str(rn["ndi_ratio"]),
                    "threshold": "" if rn["threshold"] is None else str(rn["threshold"]),
                    "target_approval_rate": "" if rn["target_rate"] is None else str(rn["target_rate"]),
                    "random_band": str(rn["random_band"]).lower(),
                    "random_approval_band": str(rn["random_band"]).lower(),
                    "rule_mode": "ndi",
                })

            def prep_and_pack(df: pd.DataFrame, filename: str):
                safe = dedupe_columns(df)
                safe, _ = drop_pii_columns(safe)
                safe = strip_policy_banned(safe)
                safe = to_agent_schema(safe)
                buf = io.StringIO()
                safe.to_csv(buf, index=False)
                return {"file": (filename, buf.getvalue().encode("utf-8"), "text/csv")}

            if data_choice == "Use synthetic (ANON)":
                if "synthetic_df" not in st.session_state:
                    st.warning("No ANON synthetic dataset found. Generate it in the first tab."); st.stop()
                files = prep_and_pack(st.session_state.synthetic_df, "synthetic_anon.csv")

            elif data_choice == "Use synthetic (RAW – auto-sanitize)":
                if "synthetic_raw_df" not in st.session_state:
                    st.warning("No RAW synthetic dataset found. Generate it in the first tab."); st.stop()
                files = prep_and_pack(st.session_state.synthetic_raw_df, "synthetic_raw_sanitized.csv")

            elif data_choice == "Use anonymized dataset":
                if "anonymized_df" not in st.session_state:
                    st.warning("No anonymized dataset found. Create it in the second tab."); st.stop()
                files = prep_and_pack(st.session_state.anonymized_df, "anonymized.csv")

            elif data_choice == "Use collateral verification output":
                collateral_df = st.session_state.get("asset_collateral_df")
                if collateral_df is None or collateral_df.empty:
                    st.warning("No collateral verification results found. Run the asset tab first."); st.stop()
                files = prep_and_pack(collateral_df, "collateral_verified.csv")

            elif data_choice == "Upload manually":
                up_name = st.session_state.get("manual_upload_name")
                up_bytes = st.session_state.get("manual_upload_bytes")
                if not up_name or not up_bytes:
                    st.warning("Please upload a CSV first."); st.stop()
                try:
                    tmp_df = pd.read_csv(io.BytesIO(up_bytes))
                    files = prep_and_pack(tmp_df, up_name)
                except Exception:
                    files = {"file": (up_name, up_bytes, "text/csv")}
            else:
                st.error("Unknown data source selection."); st.stop()

            r = requests.post(f"{API_URL}/v1/agents/{agent_name}/run", data=data, files=files, timeout=180)
            if r.status_code != 200:
                st.error(f"Run failed ({r.status_code}): {r.text}"); st.stop()

            res = r.json()
            st.session_state.last_run_id = res.get("run_id")
            result = res.get("result", {}) or {}
            st.success(f"✅ Run succeeded! Run ID: {st.session_state.last_run_id}")

            # Pull merged.csv for dashboards/review
            rid = st.session_state.last_run_id
            merged_url = f"{API_URL}/v1/runs/{rid}/report?format=csv"
            merged_bytes = requests.get(merged_url, timeout=30).content
            merged_df = pd.read_csv(io.BytesIO(merged_bytes))
            st.session_state["last_merged_df"] = merged_df

            # Export AI outputs as csv with currency code (for Human Review dropdown)
            ts = datetime.datetime.now().strftime("%Y%m%d-%H%M%S")
            out_name = f"ai-appraisal-outputs-{ts}-{st.session_state['currency_code']}.csv"
            st.download_button("⬇️ Download AI outputs (CSV)", merged_df.to_csv(index=False).encode("utf-8"), out_name, "text/csv")

            # Decision filter IN TABLE (not hiding dashboard)
            st.markdown("### 📄 Credit Ai Agent  Decisions Table (filtered)")
            uniq_dec = sorted([d for d in merged_df.get("decision", pd.Series(dtype=str)).dropna().unique()])
            chosen = st.multiselect("Filter decision", options=uniq_dec, default=uniq_dec, key="filter_decisions")
            df_view = merged_df.copy()
            if "decision" in df_view.columns and chosen:
                df_view = df_view[df_view["decision"].isin(chosen)]
            st.dataframe(df_view, use_container_width=True)

            # ── DASHBOARD (always visible; filters apply in table below)
            st.markdown("## 📊 Dashboard")
            render_credit_dashboard(merged_df, st.session_state.get("currency_symbol", ""))

            # Per-row metrics met/not met
            if "rule_reasons" in df_view.columns:
                rr = df_view["rule_reasons"].apply(try_json)
                df_view["metrics_met"] = rr.apply(lambda d: ", ".join(sorted([k for k, v in (d or {}).items() if v is True])) if isinstance(d, dict) else "")
                df_view["metrics_unmet"] = rr.apply(lambda d: ", ".join(sorted([k for k, v in (d or {}).items() if v is False])) if isinstance(d, dict) else "")
            cols_show = [c for c in [
                "application_id","customer_type","decision","score","loan_amount","income","metrics_met","metrics_unmet",
                "proposed_loan_option","proposed_consolidation_loan","top_feature","explanation"
            ] if c in df_view.columns]
            st.dataframe(df_view[cols_show].head(500), use_container_width=True)

            # Downloads
            cdl1, cdl2, cdl3, cdl4, cdl5 = st.columns(5)
            with cdl1: st.markdown(f"[⬇️ PDF report]({API_URL}/v1/runs/{rid}/report?format=pdf)")
            with cdl2: st.markdown(f"[⬇️ Scores CSV]({API_URL}/v1/runs/{rid}/report?format=scores_csv)")
            with cdl3: st.markdown(f"[⬇️ Explanations CSV]({API_URL}/v1/runs/{rid}/report?format=explanations_csv)")
            with cdl4: st.markdown(f"[⬇️ Merged CSV]({API_URL}/v1/runs/{rid}/report?format=csv)")
            with cdl5: st.markdown(f"[⬇️ JSON]({API_URL}/v1/runs/{rid}/report?format=json)")

        except Exception as e:
            st.exception(e)

    # Re-download quick section
    if st.session_state.get("last_run_id"):
        st.markdown("---")
        st.subheader("📥 Download Latest Outputs")
        rid = st.session_state.last_run_id
        col1, col2, col3, col4, col5 = st.columns(5)
        with col1: st.markdown(f"[⬇️ PDF]({API_URL}/v1/runs/{rid}/report?format=pdf)")
        with col2: st.markdown(f"[⬇️ Scores CSV]({API_URL}/v1/runs/{rid}/report?format=scores_csv)")
        with col3: st.markdown(f"[⬇️ Explanations CSV]({API_URL}/v1/runs/{rid}/report?format=explanations_csv)")
        with col4: st.markdown(f"[⬇️ Merged CSV]({API_URL}/v1/runs/{rid}/report?format=csv)")
        with col5: st.markdown(f"[⬇️ JSON]({API_URL}/v1/runs/{rid}/report?format=json)")
# ─────────────────────────────────────────────
# 🧑‍⚖️ TAB 5 — Human Review
with tab_review:
    st.subheader("🧑‍⚖️ Human Review — Correct AI Decisions & Score Agreement")

    # Allow loading AI output CSV back into review via dropdown upload
    uploaded_review = st.file_uploader("Load AI outputs CSV for review (optional)", type=["csv"], key="review_csv_loader")
=======
            st.success(f"File staged: {up.name}")

    # Basic rule-toggle
    rule_mode = st.radio("Choose rule mode", ["Classic (bank-style metrics)", "NDI (Net Disposable Income) — simple"], index=0)

    if st.button("🚀 Run Agent", use_container_width=True):
        # For this fixed skeleton, we *simulate* agent outputs from the chosen dataset
        df = None
        if data_choice == "Use synthetic (ANON)":
            df = st.session_state.get("synthetic_df")
        elif data_choice == "Use synthetic (RAW – auto-sanitize)":
            raw = st.session_state.get("synthetic_raw_df")
            if raw is not None:
                df, _ = drop_pii_columns(raw)
        elif data_choice == "Use anonymized dataset":
            df = st.session_state.get("anonymized_df")
        elif data_choice == "Use collateral verification output":
            df = st.session_state.get("asset_collateral_df")
        elif data_choice == "Upload manually":
            up_bytes = st.session_state.get("manual_upload_bytes")
            if up_bytes:
                try:
                    df = pd.read_csv(io.BytesIO(up_bytes))
                except Exception as exc:
                    st.error(f"Could not read uploaded CSV: {exc}")
        if df is None or df.empty:
            st.warning("No dataset available to run.")
        else:
            df = ensure_application_ids(df)
            # Simulate a score/decision
            rng = np.random.default_rng(7)
            df_out = df.copy()
            df_out["score"] = rng.uniform(0, 1, size=len(df_out))
            df_out["decision"] = np.where(df_out["score"] >= 0.5, "Approve", "Reject")
            st.session_state["last_merged_df"] = df_out
            st.success("✅ Run succeeded (simulated).")
            st.dataframe(df_out.head(20), use_container_width=True)
            render_credit_dashboard(df_out, st.session_state.get("currency_symbol",""))

    if st.session_state.get("last_merged_df") is not None:
        st.markdown("---")
        st.subheader("📥 Download Latest Outputs")
        df_out = st.session_state["last_merged_df"]
        csv_bytes = df_out.to_csv(index=False).encode("utf-8")
        ts = datetime.datetime.now().strftime("%Y%m%d-%H%M%S")
        st.download_button("⬇️ Download CSV", csv_bytes, f"ai-appraisal-outputs-{ts}.csv", "text/csv")

    nav = st.columns([1,1,1])
    with nav[0]:
        if st.button("⬅️ Back to Asset"):
            st.session_state.workflow_stage = "asset"
            st.rerun()
    with nav[1]:
        if st.button("➡️ Continue to Human Review"):
            st.session_state.workflow_stage = "review"
            st.rerun()

def page_review():
    render_pipeline_hero("review")
    st.title("🧑‍⚖️ Human Review")
    st.caption("Audit AI outputs, adjust verdicts, and capture agreement metrics.")

    uploaded_review = st.file_uploader("Load AI outputs CSV for review (optional)", type=["csv"], key="review_csv_loader_stage")
>>>>>>> 08d2614a
    if uploaded_review is not None:
        try:
            st.session_state["last_merged_df"] = pd.read_csv(uploaded_review)
            st.success("Loaded review dataset from uploaded CSV.")
        except Exception as exc:
            st.error(f"Could not read uploaded CSV: {exc}")

    if "last_merged_df" not in st.session_state:
<<<<<<< HEAD
        st.info("Run the agent (previous tab) or upload an AI outputs CSV to load results for review.")
    else:
        dfm = st.session_state["last_merged_df"].copy()
        st.markdown("#### 1) Select rows to review and correct")

        editable_cols = []
        if "decision" in dfm.columns: editable_cols.append("decision")
        if "rule_reasons" in dfm.columns: editable_cols.append("rule_reasons")
        if "customer_type" in dfm.columns: editable_cols.append("customer_type")

        editable = dfm[["application_id"] + editable_cols].copy()
        editable.rename(columns={"decision": "ai_decision"}, inplace=True)
        editable["human_decision"] = editable.get("ai_decision", "approved")
        editable["human_rule_reasons"] = editable.get("rule_reasons", "")

        edited = st.data_editor(
            editable,
            num_rows="dynamic",
            use_container_width=True,
            key="review_editor",
            column_config={
                "human_decision": st.column_config.SelectboxColumn(options=["approved", "denied"]),
                "customer_type": st.column_config.SelectboxColumn(options=["bank", "non-bank"], disabled=True)
            }
        )

        st.markdown("#### 2) Compute agreement score")
        if st.button("Compute agreement score"):
            if "ai_decision" in edited.columns and "human_decision" in edited.columns:
                agree = (edited["ai_decision"] == edited["human_decision"]).astype(int)
                score = float(agree.mean()) if len(agree) else 0.0
                st.success(f"Agreement score (AI vs human): {score:.3f}")
                st.session_state["last_agreement_score"] = score
            else:
                st.warning("Missing decision columns to compute score.")

        # Export review CSV (manual loop into training)
        st.markdown("#### 3) Export review CSV")
        model_used = "production"  # if you track specific model names, set it here
        ts = datetime.datetime.now().strftime("%Y%m%d-%H%M%S")
        safe_user = st.session_state["user_info"]["name"].replace(" ", "").lower()
        review_name = f"creditappraisal.{safe_user}.{model_used}.{ts}.csv"
        csv_bytes = edited.to_csv(index=False).encode("utf-8")
        st.download_button("⬇️ Export review CSV", csv_bytes, review_name, "text/csv")
        st.caption(f"Saved file name pattern: **{review_name}**")


# ─────────────────────────────────────────────
# 🔁 TAB 6 — Training (Feedback → Retrain)
with tab_train:
    st.subheader("🔁 Human Feedback → Retrain (new payload)")

    st.markdown("**Drag & drop** one or more review CSVs exported from the Human Review tab.")
    up_list = st.file_uploader("Upload feedback CSV(s)", type=["csv"], accept_multiple_files=True, key="train_feedback_uploader")

    staged_paths: List[str] = []
    if up_list:
        for up in up_list:
            # stage to tmp_feedback dir
            dest = os.path.join(TMP_FEEDBACK_DIR, up.name)
            with open(dest, "wb") as f:
                f.write(up.getvalue())
            staged_paths.append(dest)
        st.success(f"Staged {len(staged_paths)} feedback file(s) to {TMP_FEEDBACK_DIR}")
        st.write(staged_paths)

    st.markdown("#### Launch Retrain")
    payload = {
        "feedback_csvs": staged_paths,
        "user_name": st.session_state["user_info"]["name"],
        "agent_name": "credit_appraisal",
        "algo_name": "credit_lr",
    }
    st.code(json.dumps(payload, indent=2), language="json")

    colA, colB = st.columns([1,1])
    with colA:
        if st.button("🚀 Train candidate model"):
            try:
                r = requests.post(f"{API_URL}/v1/training/train", json=payload, timeout=90)
                if r.ok:
                    st.success(r.json())
                    st.session_state["last_train_job"] = r.json().get("job_id")
                else:
                    st.error(r.text)
            except Exception as e:
                st.error(f"Train failed: {e}")
    with colB:
        if st.button("⬆️ Promote last candidate to PRODUCTION"):
            try:
                r = requests.post(f"{API_URL}/v1/training/promote", timeout=30)
                st.write(r.json() if r.ok else r.text)
            except Exception as e:
                st.error(f"Promote failed: {e}")
=======
        st.info("Run the agent (credit stage) or upload an AI outputs CSV to load results for review.")
        return

    dfm = st.session_state["last_merged_df"].copy()
    if "decision" not in dfm.columns:
        st.warning("No decision column found. Nothing to review.")
        return

    st.markdown("#### 1) Select rows to review and correct")
    editable = dfm[["application_id", "decision"]].copy()
    editable.rename(columns={"decision": "ai_decision"}, inplace=True)
    editable["human_decision"] = editable["ai_decision"]
    editable = st.data_editor(editable, num_rows="dynamic", use_container_width=True, key="review_editor")

    if st.button("💾 Save corrections"):
        st.session_state["review_corrections"] = editable
        st.success("Corrections saved in session.")

    nav = st.columns([1,1,1])
    with nav[0]:
        if st.button("⬅️ Back to Credit"):
            st.session_state.workflow_stage = "credit"
            st.rerun()
    with nav[1]:
        if st.button("➡️ Continue to Training"):
            st.session_state.workflow_stage = "training"
            st.rerun()

def page_training():
    render_pipeline_hero("training")
    st.title("🔁 Training (Feedback → Retrain)")
    st.caption("Loop curated feedback into retraining jobs and promote production-ready models.")

    corr = st.session_state.get("review_corrections")
    if corr is not None:
        st.write("Recent corrections:")
        st.dataframe(corr, use_container_width=True)
    else:
        st.info("No corrections captured yet.")
>>>>>>> 08d2614a

    if st.button("📦 Export training dataset (CSV)"):
        # For now, export latest run merged with corrections if any
        base = st.session_state.get("last_merged_df")
        if base is None or base.empty:
            st.warning("No base run to export.")
        else:
<<<<<<< HEAD
            st.info("No production model yet.")
    except Exception as e:
        st.warning(f"Could not load production meta: {e}")

# ─────────────────────────────────────────────
# 🔄 TAB 7 — Loop Back to Step 4 → Use New Trained Model
with tab_loop:
    st.subheader("🔄 Loop Back — Deploy & Re-run with the latest model")
    st.markdown(
        """
        1. **Promote** your preferred candidate in the training tab.
        2. **Refresh** this Streamlit app or reload the production metadata to confirm the new version.
        3. **Return to the Credit Appraisal tab** and rerun the agent with the newly promoted model.
        """
    )

    last_job = st.session_state.get("last_train_job")
    if last_job:
        st.info(f"Last training job ID: `{last_job}`")

    col1, col2 = st.columns(2)
    with col1:
        if st.button("🔁 Refresh production metadata", key="loop_refresh_meta"):
            try:
                resp = requests.get(f"{API_URL}/v1/training/production_meta", timeout=5)
                if resp.ok:
                    st.json(resp.json())
                else:
                    st.info("No production model yet.")
            except Exception as exc:
                st.error(f"Could not refresh production meta: {exc}")
    with col2:
        if st.button("↩️ Jump back to Credit Appraisal", key="loop_to_credit"):
            st.success("Switch to the Credit tab at the top to rerun with the latest model.")
=======
            out = base.copy()
            if corr is not None and "application_id" in corr.columns and "human_decision" in corr.columns:
                out = out.merge(corr[["application_id", "human_decision"]], on="application_id", how="left")
            buf = io.StringIO()
            out.to_csv(buf, index=False)
            st.download_button("⬇️ Download Training CSV", buf.getvalue().encode("utf-8"), "training_dataset.csv", "text/csv")

    nav = st.columns([1,1,1])
    with nav[0]:
        if st.button("⬅️ Back to Review"):
            st.session_state.workflow_stage = "review"
            st.rerun()

# ────────────────────────────────
# SAVE UTILS
# ────────────────────────────────
def save_to_runs(df: pd.DataFrame, prefix: str) -> str:
    ts = datetime.datetime.now().strftime("%Y-%m-%d_%H-%M")
    flagged = bool(st.session_state.get("user_info", {}).get("flagged", False))
    flag_suffix = "_FLAGGED" if flagged else ""
    fname = f"{prefix}_{ts}{flag_suffix}.csv"
    fpath = os.path.join(RUNS_DIR, fname)
    dedupe_columns(df).to_csv(fpath, index=False)
    return fpath

# ────────────────────────────────
# ROUTER
# ────────────────────────────────
def main():
    st.markdown("<a name='credit_poc'></a>", unsafe_allow_html=True)

    if not st.session_state.logged_in:
        render_landing()
        st.stop()

    # Header & user flash
    flash_user = st.session_state.pop("login_flash", None)
    if flash_user:
        st.success(f"✅ Logged in as {flash_user}")

    # Main nav by workflow stage
    stage = st.session_state.get("workflow_stage", "data")
    if stage == "data":
        page_data()
    elif stage == "kyc":
        page_kyc()
    elif stage == "asset":
        page_asset()
    elif stage == "credit":
        page_credit()
    elif stage == "review":
        page_review()
    elif stage == "training":
        page_training()
    else:
        st.session_state.workflow_stage = "data"
        page_data()

if __name__ == "__main__":
    main()
>>>>>>> 08d2614a
<|MERGE_RESOLUTION|>--- conflicted
+++ resolved
@@ -8,11 +8,7 @@
 import json
 import random
 import datetime
-<<<<<<< HEAD
-from typing import Optional, Dict, List, Any
-=======
 from typing import Optional, Dict, List, Any, Tuple
->>>>>>> 08d2614a
 
 import numpy as np
 import pandas as pd
@@ -33,9 +29,6 @@
 os.makedirs(LANDING_IMG_DIR, exist_ok=True)
 
 st.set_page_config(page_title="AI Agent Sandbox — By the People, For the People", layout="wide")
-<<<<<<< HEAD
-st.markdown("<a name='top-anchor'></a>", unsafe_allow_html=True)
-=======
 
 # ────────────────────────────────
 # CONSTANTS / DEFAULTS
@@ -72,7 +65,6 @@
     ("🛍️ Retail / SMB / Creative", "🏬 Retail & eCommerce", "📈 Sales Forecast Agent", "Predict demand & inventory trends", "Coming Soon", "📈"),
     ("🎬 Retail / SMB / Creative", "🎨 Media & Film", "🎬 Budget Cost Assistant", "Estimate, optimize, and track film & production costs using AI", "Coming Soon", "🎬"),
 ]
->>>>>>> 08d2614a
 
 # ────────────────────────────────
 # UTILITIES & STUBS (safe fallbacks)
@@ -101,343 +93,6 @@
     else:
         return f'<div style="font-size:32px;">{emoji_fallback}</div>'
 
-<<<<<<< HEAD
-# ────────────────────────────────
-# DATA
-# ────────────────────────────────
-AGENTS = [
-    ("🏦 Banking & Finance", "💰 Retail Banking", "💳 Credit Appraisal Agent", "Explainable AI for loan decisioning", "Available", "💳"),
-    ("🏦 Banking & Finance", "💰 Retail Banking", "🏦 Asset Appraisal Agent", "Market-driven collateral valuation", "Coming Soon", "🏦"),
-    ("🏦 Banking & Finance", "🩺 Insurance", "🩺 Claims Triage Agent", "Automated claims prioritization", "Coming Soon", "🩺"),
-    ("⚡ Energy & Sustainability", "🔋 EV & Charging", "⚡ EV Charger Optimizer", "Optimize charger deployment via AI", "Coming Soon", "⚡"),
-    ("⚡ Energy & Sustainability", "☀️ Solar", "☀️ Solar Yield Estimator", "Estimate solar ROI and efficiency", "Coming Soon", "☀️"),
-    ("🚗 Automobile & Transport", "🚙 Automobile", "🚗 Predictive Maintenance", "Prevent downtime via sensor analytics", "Coming Soon", "🚗"),
-    ("🚗 Automobile & Transport", "🔋 EV", "🔋 EV Battery Health Agent", "Monitor EV battery health cycles", "Coming Soon", "🔋"),
-    ("🚗 Automobile & Transport", "🚚 Ride-hailing / Logistics", "🛻 Fleet Route Optimizer", "Dynamic route optimization for fleets", "Coming Soon", "🛻"),
-    ("💻 Information Technology", "🧰 Support & Security", "🧩 IT Ticket Triage", "Auto-prioritize support tickets", "Coming Soon", "🧩"),
-    ("💻 Information Technology", "🛡️ Security", "🔐 SecOps Log Triage", "Detect anomalies & summarize alerts", "Coming Soon", "🔐"),
-    ("⚖️ Legal & Government", "⚖️ Law Firms", "⚖️ Contract Analyzer", "Extract clauses and compliance risks", "Coming Soon", "⚖️"),
-    ("⚖️ Legal & Government", "🏛️ Public Services", "🏛️ Citizen Service Agent", "Smart assistant for citizen services", "Coming Soon", "🏛️"),
-    ("🛍️ Retail / SMB / Creative", "🏬 Retail & eCommerce", "📈 Sales Forecast Agent", "Predict demand & inventory trends", "Coming Soon", "📈"),
-    ("🎬 Retail / SMB / Creative", "🎨 Media & Film", "🎬 Budget Cost Assistant", "Estimate, optimize, and track film & production costs using AI", "Coming Soon", "🎬"),
-]
-
-# ────────────────────────────────
-# DARK MODE STYLES
-# ────────────────────────────────
-st.markdown("""
-<style>
-html, body, .block-container {
-    background-color: #0f172a !important;
-    color: #e2e8f0 !important;
-}
-.left-box {
-    background: radial-gradient(circle at top left, #0f172a, #1e293b);
-    color: #f1f5f9;
-    border-radius: 20px;
-    padding: 3rem 2rem;
-    height: 100%;
-    box-shadow: 6px 0 24px rgba(0,0,0,0.4);
-}
-.left-box h1 {font-size: 2.6rem; font-weight: 900; color: #fff; margin-bottom: 1rem;}
-.left-box p, .left-box h3 {font-size: 1rem; color: #cbd5e1; line-height: 1.6;}
-
-.right-box {
-    background: linear-gradient(180deg, #1e293b, #0f172a);
-    border-radius: 20px;
-    padding: 2rem;
-    color: #e2e8f0;
-    box-shadow: -6px 0 24px rgba(0,0,0,0.35);
-}
-.dataframe {
-    width: 100%;
-    border-collapse: collapse;
-    font-size: 15px;
-    color: #f1f5f9;
-    background-color: #0f172a;
-}
-.dataframe th {
-    background-color: #1e293b;
-    color: #f8fafc;
-    padding: 12px;
-    border-bottom: 2px solid #334155;
-}
-.dataframe td {
-    padding: 10px 14px;
-    border-bottom: 1px solid #334155;
-}
-.dataframe tr:hover {
-    background-color: #1e293b;
-    transition: background 0.3s ease-in-out;
-}
-.status-Available {color: #22c55e; font-weight:600;}
-.status-ComingSoon {color: #f59e0b; font-weight:600;}
-button {
-    transition: all 0.25s ease-in-out;
-}
-button:hover {
-    transform: translateY(-2px);
-    background: linear-gradient(90deg,#1d4ed8,#2563eb);
-}
-.top-nav-link {
-    background: linear-gradient(135deg, #1d4ed8, #2563eb);
-    padding: 0.6rem 1.25rem;
-    border-radius: 999px;
-    color: #f8fafc !important;
-    text-decoration: none !important;
-    font-weight: 600;
-    box-shadow: 0 12px 24px rgba(37, 99, 235, 0.25);
-    display: inline-flex;
-    align-items: center;
-    gap: 0.35rem;
-}
-.top-nav-link:hover {
-    background: linear-gradient(135deg, #2563eb, #1d4ed8);
-}
-footer {
-    text-align: center;
-    padding: 2rem;
-    color: #64748b;
-    font-size: 0.9rem;
-    margin-top: 3rem;
-}
-</style>
-""", unsafe_allow_html=True)
-
-# ────────────────────────────────
-# LAYOUT
-# ────────────────────────────────
-col1, col2 = st.columns([1.1, 1.9], gap="large")
-
-with col1:
-    st.markdown("<div class='left-box'>", unsafe_allow_html=True)
-    logo_path = load_image("people_logo")
-    if logo_path:
-        st.image(logo_path, width=160)
-    else:
-        logo_upload = st.file_uploader("Upload People Logo", type=["jpg", "png", "webp"], key="upload_logo")
-        if logo_upload:
-            save_uploaded_image(logo_upload, "people_logo")
-            st.success("✅ Logo uploaded successfully! Refreshing...")
-            st.rerun()
-
-    st.markdown("""
-    <h1>✊ Let’s Build an AI by the People, for the People</h1>
-    <h3>⚙️ Ready-to-Use AI Agent Sandbox — From Sandbox to Production</h3>
-    <p>
-    A world-class open innovation space where anyone can build, test, and deploy AI agents using open-source code, explainable models, and modular templates.<br><br>
-    For developers, startups, and enterprises — experiment, customize, and scale AI without barriers.<br><br>
-    <b>Privacy & Data Sovereignty:</b> Each agent runs under strict privacy controls and complies with GDPR & Vietnam Data Law 2025. Only anonymized or synthetic data is used — your data never leaves your environment.<br><br>
-    <b>From Sandbox to Production:</b> Start with ready-to-use agent templates, adapt, test, and deploy — all on GPU-as-a-Service Cloud with zero CAPEX.<br><br>
-    You dream it — now you can build it.
-    </p>
-    <div style="text-align:center;margin-top:2rem;">
-        <a href="#credit_poc" style="text-decoration:none;">
-            <button style="background:linear-gradient(90deg,#2563eb,#1d4ed8);
-                           border:none;border-radius:12px;color:white;
-                           padding:16px 32px;font-size:18px;cursor:pointer;">
-                🚀 Start Building Now
-            </button>
-        </a>
-    </div>
-    """, unsafe_allow_html=True)
-    st.markdown("</div>", unsafe_allow_html=True)
-
-with col2:
-    st.markdown("<div class='right-box'>", unsafe_allow_html=True)
-    st.markdown("<h2>📊 Global AI Agent Library</h2>", unsafe_allow_html=True)
-    st.caption("Explore sectors, industries, and ready-to-use AI agents across domains.")
-
-    rows = []
-    for sector, industry, agent, desc, status, emoji in AGENTS:
-        rating = round(random.uniform(3.5, 5.0), 1)
-        users = random.randint(800, 9000)
-        comments = random.randint(5, 120)
-        image_html = render_image_tag(agent, industry, emoji)
-        rows.append({
-            "🖼️": image_html,
-            "🏭 Sector": sector,
-            "🧩 Industry": industry,
-            "🤖 Agent": agent,
-            "🧠 Description": desc,
-            "📶 Status": f'<span class="status-{status.replace(" ", "")}">{status}</span>',
-            "⭐ Rating": "⭐" * int(rating) + "☆" * (5 - int(rating)),
-            "👥 Users": users,
-            "💬 Comments": comments
-        })
-    df = pd.DataFrame(rows)
-    st.write(df.to_html(escape=False, index=False), unsafe_allow_html=True)
-    st.markdown("</div>", unsafe_allow_html=True)
-
-
-
-st.markdown("<h2 id='credit_poc'></h2>", unsafe_allow_html=True)
-
-
-
-# ─────────────────────────────────────────────
-# WORKFLOW PIPELINE — WITH LOOPBACK
-# ─────────────────────────────────────────────
-# ────────────────────────────────
-# ENLARGE WORKFLOW PIPELINE TAB FONTS
-# ────────────────────────────────
-# ────────────────────────────────
-# MATCH PIPELINE FONT WITH HEADER FONT
-# ────────────────────────────────
-st.markdown("""
-<style>
-/* Match AI Credit Appraisal Platform header font style */
-.stTabs [data-baseweb="tab"] {
-    font-size: 48px !important;         /* same visual height as st.title() */
-    font-weight: 900 !important;        /* same bold weight */
-    padding: 28px 40px !important;      /* balanced height spacing */
-    border-radius: 16px !important;
-    background-color: #1e293b !important;
-    color: #f8fafc !important;
-    line-height: 1.2 !important;
-    letter-spacing: 0.2px !important;
-}
-
-/* Active tab */
-.stTabs [data-baseweb="tab"][aria-selected="true"] {
-    background: linear-gradient(90deg,#2563eb,#1d4ed8) !important;
-    color: white !important;
-    border-bottom: 6px solid #60a5fa !important;
-    box-shadow: 0 4px 10px rgba(37,99,235,0.4);
-}
-
-/* Hover effect */
-.stTabs [data-baseweb="tab"]:hover {
-    background-color: #334155 !important;
-    transform: translateY(-2px);
-    transition: all 0.25s ease-in-out;
-}
-</style>
-""", unsafe_allow_html=True)
-
-
-tab_gen, tab_clean, tab_asset, tab_credit, tab_review, tab_train, tab_loop = st.tabs([
-    "🧩 Step 1 / Synthetic Data Generator",
-    "🧹 Step 2 / Anonymize & Sanitize Data",
-    "🏛️ Step 3 / Asset Appraisal Pre-checks",
-    "🤖 Step 4 / Credit Appraisal by AI Assistant",
-    "🧑‍⚖️ Step 5 / Human Review",
-    "🔁 Step 6 / Training (Feedback → Retrain)",
-    "🔄 Step 7 / Loop Back to Step 4 → Use New Trained Model",
-])
-
-# ────────────────────────────────
-# FOOTER
-# ────────────────────────────────
-st.markdown("<footer>Made with ❤️ by Dzoan Nguyen— Open AI Sandbox Initiative</footer>", unsafe_allow_html=True)
-
-
-# ─────────────────────────────────────────────
-# HEADER — USER INFO + SECURITY
-
-st.title("💳 AI Credit Appraisal Platform")
-st.caption("Generate, sanitize, and appraise credit with AI agent Power and Human Decisions  .")
-
-# ──Login  Screen
-
-with st.container():
-    st.markdown("### 🔐 Login (Demo Mode)")
-    col1, col2, col3 = st.columns([1, 1, 1])
-    with col1:
-        username = st.text_input("Username", value="", placeholder="e.g. dzoan")
-    with col2:
-        email = st.text_input("Email", value="", placeholder="e.g. dzoan@demo.local")
-    with col3:
-        password = st.text_input("Password", type="password", placeholder="Enter any password")
-
-    login_btn = st.button("Login", type="primary", use_container_width=True)
-
-    # Initialize session vars
-    if "logged_in" not in st.session_state:
-        st.session_state.logged_in = False
-    if "user_info" not in st.session_state:
-        st.session_state.user_info = {}
-
-    # Login handler
-    if login_btn:
-        if username.strip() and email.strip():
-            st.session_state.logged_in = True
-            st.session_state.user_info = {
-                "name": username.strip(),
-                "email": email.strip(),
-                "flagged": False,
-                "timestamp": datetime.datetime.now().strftime("%Y-%m-%d %H:%M:%S"),
-            }
-            st.success(f"✅ Logged in as {username}")
-        else:
-            st.error("Please enter both username and email to continue.")
-
-    # Guard clause — stop UI if not logged in
-    if not st.session_state.logged_in:
-        st.warning("You must log in to continue.")
-        st.stop()
-
-# Short aliases for backward compatibility
-user_name = st.session_state.user_info.get("name", "")
-user_email = st.session_state.user_info.get("email", "")
-flag_session = st.session_state.user_info.get("flagged", False)
-
-# Top navigation controls
-with st.container():
-    nav_cols = st.columns([0.25, 0.2, 0.55])
-    with nav_cols[0]:
-        st.markdown("<a class='top-nav-link' href='#top-anchor'>🏠 Home</a>", unsafe_allow_html=True)
-    with nav_cols[1]:
-        if st.button("🚪 Logout", key="top_logout_btn", use_container_width=True):
-            logout_user()
-
-
-# ─────────────────────────────────────────────
-# GLOBAL UTILS
-
-BANNED_NAMES = {"race", "gender", "religion", "ethnicity", "ssn", "national_id"}
-PII_COLS = {"customer_name", "name", "email", "phone", "address", "ssn", "national_id", "dob"}
-
-EMAIL_RE = re.compile(r"[A-Za-z0-9._%+-]+@[A-Za-z0-9.-]+\.[A-Za-z]{2,}")
-PHONE_RE = re.compile(r"\+?\d[\d\-\s]{6,}\d")
-
-def dedupe_columns(df: pd.DataFrame) -> pd.DataFrame:
-    return df.loc[:, ~df.columns.duplicated(keep="last")]
-
-def scrub_text_pii(s):
-    if not isinstance(s, str):
-        return s
-    s = EMAIL_RE.sub("", s)
-    s = PHONE_RE.sub("", s)
-    return s.strip()
-
-def drop_pii_columns(df: pd.DataFrame):
-    original_cols = list(df.columns)
-    keep_cols = [c for c in original_cols if all(k not in c.lower() for k in PII_COLS)]
-    dropped = [c for c in original_cols if c not in keep_cols]
-    out = df[keep_cols].copy()
-    for c in out.select_dtypes(include="object"):
-        out[c] = out[c].apply(scrub_text_pii)
-    return dedupe_columns(out), dropped
-
-def strip_policy_banned(df: pd.DataFrame) -> pd.DataFrame:
-    keep = []
-    for c in df.columns:
-        cl = c.lower()
-        if cl in BANNED_NAMES:
-            continue
-        keep.append(c)
-    return df[keep]
-
-def append_user_info(df: pd.DataFrame) -> pd.DataFrame:
-    meta = st.session_state["user_info"]
-    out = df.copy()
-    out["session_user_name"] = meta["name"]
-    out["session_user_email"] = meta["email"]
-    out["session_flagged"] = meta["flagged"]
-    out["created_at"] = meta["timestamp"]
-    return dedupe_columns(out)
-=======
 def dedupe_columns(df: pd.DataFrame) -> pd.DataFrame:
     # Ensure columns are unique (append suffix for duplicates)
     cols = []
@@ -459,31 +114,11 @@
     to_drop = [c for c in df.columns if any(x in c.lower() for x in pii_like)]
     out = df.drop(columns=to_drop, errors="ignore")
     return out, to_drop
->>>>>>> 08d2614a
 
 def strip_policy_banned(df: pd.DataFrame) -> pd.DataFrame:
     # No-op placeholder for policy scrubbing; keep structure
     return df
 
-<<<<<<< HEAD
-def logout_user() -> None:
-    st.session_state.clear()
-    st.rerun()
-
-
-def save_to_runs(df: pd.DataFrame, prefix: str) -> str:
-    ts = datetime.datetime.now().strftime("%Y-%m-%d_%H-%M")
-    flag_suffix = "_FLAGGED" if st.session_state["user_info"]["flagged"] else ""
-    fname = f"{prefix}_{ts}{flag_suffix}.csv"
-    fpath = os.path.join(RUNS_DIR, fname)
-    dedupe_columns(df).to_csv(fpath, index=False)
-    return fpath
-
-def try_json(x):
-    if isinstance(x, (dict, list)):
-        return x
-    if not isinstance(x, str):
-=======
 def to_agent_schema(df: pd.DataFrame) -> pd.DataFrame:
     # Optionally remap to expected columns; here we just pass-through
     return df
@@ -498,28 +133,12 @@
     if isinstance(s, dict):
         return s
     if not isinstance(s, str):
->>>>>>> 08d2614a
         return None
     try:
         return json.loads(s)
     except Exception:
         return None
 
-<<<<<<< HEAD
-def _safe_json(x):
-    if isinstance(x, dict):
-        return x
-    if isinstance(x, str) and x.strip():
-        try:
-            return json.loads(x)
-        except Exception:
-            return {}
-    return {}
-
-def fmt_currency_label(base: str) -> str:
-    sym = st.session_state.get("currency_symbol", "")
-    return f"{base} ({sym})" if sym else base
-=======
 def render_credit_dashboard(df: pd.DataFrame, currency_symbol: str = "") -> None:
     if df is None or df.empty:
         st.info("No data to chart yet.")
@@ -564,7 +183,6 @@
     st.session_state["currency_code_label"] = code_label
     st.session_state["currency_code"] = code
     st.session_state["currency_symbol"] = sym
->>>>>>> 08d2614a
 
 def fmt_currency_label(text: str) -> str:
     return f"{text}"
@@ -576,136 +194,6 @@
     out["application_id"] = out["application_id"].astype(str)
     return out
 
-<<<<<<< HEAD
-
-def build_collateral_report(
-    df: pd.DataFrame,
-    *,
-    confidence_threshold: float = 0.88,
-    value_ratio: float = 0.8,
-) -> tuple[pd.DataFrame, List[str]]:
-    if df is None or df.empty:
-        return pd.DataFrame(), []
-
-    records = ensure_application_ids(df).to_dict(orient="records")
-    total = len(records)
-    progress = st.progress(0.0) if total > 1 else None
-    rows: List[Dict[str, Any]] = []
-    errors: List[str] = []
-    session = requests.Session()
-
-    for idx, record in enumerate(records, start=1):
-        asset_type = str(record.get("collateral_type") or "Collateral Asset")
-        declared_value = float(record.get("collateral_value") or 0.0)
-        loan_amount = float(record.get("loan_amount") or 0.0)
-        metadata = {
-            "application_id": record.get("application_id"),
-            "declared_value": declared_value,
-            "loan_amount": loan_amount,
-            "currency_code": record.get("currency_code") or st.session_state.get("currency_code"),
-        }
-        payload = {"asset_type": asset_type, "metadata": json.dumps(metadata, default=str)}
-
-        estimated_value = declared_value
-        confidence = 0.0
-
-        try:
-            response = session.post(
-                f"{API_URL}/v1/agents/asset_appraisal/run",
-                data=payload,
-                timeout=8,
-            )
-            response.raise_for_status()
-            asset_result = response.json().get("result", {}) or {}
-            estimated_value = float(asset_result.get("estimated_value") or declared_value)
-            confidence = float(asset_result.get("confidence") or 0.0)
-        except Exception:
-            estimated_value = declared_value * random.uniform(0.75, 1.25)
-            confidence = random.uniform(0.7, 0.98)
-
-        value_threshold = 0.0
-        if loan_amount:
-            value_threshold = loan_amount * value_ratio
-        elif declared_value:
-            value_threshold = declared_value * value_ratio
-
-        reasons: List[str] = []
-        meets_confidence = confidence >= confidence_threshold
-        meets_value = True if value_threshold == 0 else estimated_value >= value_threshold
-
-        if not meets_confidence:
-            reasons.append(
-                f"Confidence {confidence:.2f} below threshold {confidence_threshold:.2f}"
-            )
-        if not meets_value:
-            if loan_amount:
-                reasons.append(
-                    f"Estimated value {estimated_value:,.0f} below {value_ratio:.0%} of loan {loan_amount:,.0f}"
-                )
-            else:
-                reasons.append(
-                    f"Estimated value {estimated_value:,.0f} below threshold {value_threshold:,.0f}"
-                )
-        if not reasons:
-            reasons.append("Confidence and value thresholds satisfied")
-
-        verified = meets_confidence and meets_value
-        status_label = "Verified" if verified else "Failed"
-
-        enriched = dict(record)
-        enriched.update(
-            {
-                "collateral_estimated_value": round(estimated_value, 2),
-                "collateral_confidence": round(confidence, 4),
-                "collateral_verified": bool(verified),
-                "collateral_status": status_label,
-                "collateral_verification_reason": "; ".join(reasons),
-                "collateral_checked_at": datetime.datetime.utcnow().isoformat(),
-            }
-        )
-        rows.append(enriched)
-
-        if progress is not None:
-            progress.progress(idx / total)
-
-    if progress is not None:
-        progress.empty()
-
-    return dedupe_columns(pd.DataFrame(rows)), errors
-
-# ─────────────────────────────────────────────
-# CURRENCY CATALOG
-
-CURRENCY_OPTIONS = {
-    # code: (label, symbol, fx to apply on USD-like base generated numbers)
-    "USD": ("USD $", "$", 1.0),
-    "EUR": ("EUR €", "€", 0.93),
-    "GBP": ("GBP £", "£", 0.80),
-    "JPY": ("JPY ¥", "¥", 150.0),
-    "VND": ("VND ₫", "₫", 24000.0),
-}
-
-def set_currency_defaults():
-    if "currency_code" not in st.session_state:
-        st.session_state["currency_code"] = "USD"
-    label, symbol, fx = CURRENCY_OPTIONS[st.session_state["currency_code"]]
-    st.session_state["currency_label"] = label
-    st.session_state["currency_symbol"] = symbol
-    st.session_state["currency_fx"] = fx
-
-set_currency_defaults()
-
-# ─────────────────────────────────────────────
-# DASHBOARD HELPERS (Plotly, dark theme)
-
-def _kpi_card(label: str, value: str, sublabel: str | None = None):
-    st.markdown(
-        f"""
-        <div style=\"background:#0e1117;border:1px solid #2a2f3e;border-radius:12px;padding:14px 16px;margin-bottom:10px;\">
-          <div style=\"font-size:12px;color:#9aa4b2;text-transform:uppercase;letter-spacing:.06em;\">{label}</div>
-          <div style=\"font-size:28px;font-weight:700;color:#e6edf3;line-height:1.1;margin-top:2px;\">{value}</div>
-          {f'<div style=\"font-size:12px;color:#9aa4b2;margin-top:6px;\">{sublabel}</div>' if sublabel else ''}
-=======
 # ────────────────────────────────
 # DARK MODE STYLES
 # ────────────────────────────────
@@ -884,414 +372,11 @@
             <div class='pipeline-steps'>
                 {steps_html}
             </div>
->>>>>>> 08d2614a
         </div>
         """,
         unsafe_allow_html=True,
     )
 
-<<<<<<< HEAD
-def render_credit_dashboard(df: pd.DataFrame, currency_symbol: str = ""):
-    """
-    Renders the whole dashboard (TOP-10s → Opportunities → KPIs & pies/bars → Mix table).
-    Keeps decision filter in the table only.
-    """
-    if df is None or df.empty:
-        st.info("No data to visualize yet.")
-        return
-
-    cols = df.columns
-
-    # ─────────────── TOP 10s FIRST ───────────────
-    st.markdown("## 🔝 Top 10 Snapshot")
-
-    # Top 10 loans approved
-    if {"decision", "loan_amount", "application_id"} <= set(cols):
-        top_approved = df[df["decision"].astype(str).str.lower() == "approved"].copy()
-        if not top_approved.empty:
-            top_approved = top_approved.sort_values("loan_amount", ascending=False).head(10)
-            fig = px.bar(
-                top_approved,
-                x="loan_amount",
-                y="application_id",
-                orientation="h",
-                title="Top 10 Approved Loans",
-                labels={"loan_amount": f"Loan Amount {currency_symbol}", "application_id": "Application"},
-            )
-            fig.update_layout(margin=dict(l=10, r=10, t=50, b=10), height=420, template="plotly_dark")
-            st.plotly_chart(fig, use_container_width=True)
-        else:
-            st.info("No approved loans available to show top 10.")
-
-    # Top 10 collateral types by average value
-    if {"collateral_type", "collateral_value"} <= set(cols):
-        cprof = df.groupby("collateral_type", dropna=False).agg(
-            avg_value=("collateral_value", "mean"),
-            cnt=("collateral_type", "count")
-        ).reset_index()
-        if not cprof.empty:
-            cprof = cprof.sort_values("avg_value", ascending=False).head(10)
-            fig = px.bar(
-                cprof,
-                x="avg_value",
-                y="collateral_type",
-                orientation="h",
-                title="Top 10 Collateral Types (Avg Value)",
-                labels={"avg_value": f"Avg Value {currency_symbol}", "collateral_type": "Collateral Type"},
-                hover_data=["cnt"]
-            )
-            fig.update_layout(margin=dict(l=10, r=10, t=50, b=10), height=420, template="plotly_dark")
-            st.plotly_chart(fig, use_container_width=True)
-
-    # Top 10 reasons for denial (from rule_reasons False flags)
-    if "rule_reasons" in cols and "decision" in cols:
-        denied = df[df["decision"].astype(str).str.lower() == "denied"].copy()
-        reasons_count = {}
-        for _, r in denied.iterrows():
-            rr = _safe_json(r.get("rule_reasons"))
-            if isinstance(rr, dict):
-                for k, v in rr.items():
-                    if v is False:
-                        reasons_count[k] = reasons_count.get(k, 0) + 1
-        if reasons_count:
-            items = pd.DataFrame(sorted(reasons_count.items(), key=lambda x: x[1], reverse=True),
-                                 columns=["reason", "count"]).head(10)
-            fig = px.bar(
-                items, x="count", y="reason", orientation="h",
-                title="Top 10 Reasons for Denial",
-                labels={"count": "Count", "reason": "Rule"},
-            )
-            fig.update_layout(margin=dict(l=10, r=10, t=50, b=10), height=420, template="plotly_dark")
-            st.plotly_chart(fig, use_container_width=True)
-        else:
-            st.info("No denial reasons detected.")
-
-    # Top 10 loan officer performance (approval rate) if officer column present
-    officer_col = None
-    for guess in ("loan_officer", "officer", "reviewed_by", "session_user_name"):
-        if guess in cols:
-            officer_col = guess
-            break
-    if officer_col and "decision" in cols:
-        perf = (
-            df.assign(is_approved=(df["decision"].astype(str).str.lower() == "approved").astype(int))
-              .groupby(officer_col, dropna=False)["is_approved"]
-              .agg(approved_rate="mean", n="count")
-              .reset_index()
-        )
-        if not perf.empty:
-            perf["approved_rate_pct"] = (perf["approved_rate"] * 100).round(1)
-            perf = perf.sort_values(["approved_rate_pct", "n"], ascending=[False, False]).head(10)
-            fig = px.bar(
-                perf, x="approved_rate_pct", y=officer_col, orientation="h",
-                title="Top 10 Loan Officer Approval Rate (this batch)",
-                labels={"approved_rate_pct": "Approval Rate (%)", officer_col: "Officer"},
-                hover_data=["n"]
-            )
-            fig.update_layout(margin=dict(l=10, r=10, t=50, b=10), height=420, template="plotly_dark")
-            st.plotly_chart(fig, use_container_width=True)
-
-    st.markdown("---")
-
-    # ─────────────── OPPORTUNITIES ───────────────
-    st.markdown("## 💡 Opportunities")
-
-    # Short-term loan opportunities (simple heuristic)
-    opp_rows = []
-    if {"income", "loan_amount"}.issubset(cols):
-        term_col = "loan_term_months" if "loan_term_months" in cols else ("loan_duration_months" if "loan_duration_months" in cols else None)
-        if term_col:
-            for _, r in df.iterrows():
-                inc = float(r.get("income", 0) or 0)
-                amt = float(r.get("loan_amount", 0) or 0)
-                term = int(r.get(term_col, 0) or 0)
-                dti = float(r.get("DTI", 0) or 0)
-                if (term >= 36) and (amt <= inc * 0.8) and (dti <= 0.45):
-                    opp_rows.append({
-                        "application_id": r.get("application_id"),
-                        "suggested_term": 24,
-                        "loan_amount": amt,
-                        "income": inc,
-                        "DTI": dti,
-                        "note": "Candidate for short-term plan (<=24m) based on affordability."
-                    })
-    if opp_rows:
-        st.markdown("#### 📎 Short-Term Loan Candidates")
-        st.dataframe(pd.DataFrame(opp_rows).head(25), use_container_width=True, height=320)
-    else:
-        st.info("No short-term loan candidates identified in this batch.")
-
-    st.markdown("#### 🔁 Buyback / Consolidation Beneficiaries")
-    candidates = []
-    need = {"decision", "existing_debt", "loan_amount", "DTI"}
-    if need <= set(cols):
-        for _, r in df.iterrows():
-            dec = str(r.get("decision", "")).lower()
-            debt = float(r.get("existing_debt", 0) or 0)
-            loan = float(r.get("loan_amount", 0) or 0)
-            dti = float(r.get("DTI", 0) or 0)
-            proposal = _safe_json(r.get("proposed_consolidation_loan", {}))
-            has_bb = bool(proposal)
-
-            if dec == "denied" or dti > 0.45 or debt > loan:
-                benefit_score = round((debt / (loan + 1e-6)) * 0.4 + dti * 0.6, 2)
-                candidates.append({
-                    "application_id": r.get("application_id"),
-                    "customer_type": r.get("customer_type"),
-                    "existing_debt": debt,
-                    "loan_amount": loan,
-                    "DTI": dti,
-                    "collateral_type": r.get("collateral_type"),
-                    "buyback_proposed": has_bb,
-                    "buyback_amount": proposal.get("buyback_amount") if has_bb else None,
-                    "benefit_score": benefit_score,
-                    "note": proposal.get("note") if has_bb else None
-                })
-    if candidates:
-        cand_df = pd.DataFrame(candidates).sort_values("benefit_score", ascending=False)
-        st.dataframe(cand_df.head(25), use_container_width=True, height=380)
-    else:
-        st.info("No additional buyback beneficiaries identified.")
-
-    st.markdown("---")
-
-    # ─────────────── PORTFOLIO KPIs ───────────────
-    st.markdown("## 📈 Portfolio Snapshot")
-    c1, c2, c3, c4 = st.columns(4)
-
-    # Approval rate
-    if "decision" in cols:
-        total = len(df)
-        approved = int((df["decision"].astype(str).str.lower() == "approved").sum())
-        rate = (approved / total * 100) if total else 0.0
-        with c1: _kpi_card("Approval Rate", f"{rate:.1f}%", f"{approved} of {total}")
-
-    # Avg approved loan amount
-    if {"decision", "loan_amount"} <= set(cols):
-        ap = df[df["decision"].astype(str).str.lower() == "approved"]["loan_amount"]
-        avg_amt = ap.mean() if len(ap) else 0.0
-        with c2: _kpi_card("Avg Approved Amount", f"{currency_symbol}{avg_amt:,.0f}")
-
-    # Decision time (if present)
-    if {"created_at", "decision_at"} <= set(cols):
-        try:
-            t = (pd.to_datetime(df["decision_at"]) - pd.to_datetime(df["created_at"])).dt.total_seconds() / 60.0
-            avg_min = float(t.mean())
-            with c3: _kpi_card("Avg Decision Time", f"{avg_min:.1f} min")
-        except Exception:
-            with c3: _kpi_card("Avg Decision Time", "—")
-
-    # Non-bank share
-    if "customer_type" in cols:
-        nb = int((df["customer_type"].astype(str).str.lower() == "non-bank").sum())
-        total = len(df)
-        share = (nb / total * 100) if total else 0.0
-        with c4: _kpi_card("Non-bank Share", f"{share:.1f}%", f"{nb} of {total}")
-
-    # ─────────────── COMPOSITION & RISK ───────────────
-    st.markdown("## 🧭 Composition & Risk")
-
-    # Approval vs Denial (pie)
-    if "decision" in cols:
-        pie_df = df["decision"].value_counts().rename_axis("Decision").reset_index(name="Count")
-        fig = px.pie(pie_df, names="Decision", values="Count", title="Decision Mix")
-        fig.update_layout(margin=dict(l=10, r=10, t=60, b=10), height=360, template="plotly_dark")
-        st.plotly_chart(fig, use_container_width=True)
-
-    # Avg DTI / LTV by decision (grouped bars)
-    have_dti = "DTI" in cols
-    have_ltv = "LTV" in cols
-    if "decision" in cols and (have_dti or have_ltv):
-        agg_map = {}
-        if have_dti: agg_map["avg_DTI"] = ("DTI", "mean")
-        if have_ltv: agg_map["avg_LTV"] = ("LTV", "mean")
-        grp = df.groupby("decision").agg(**agg_map).reset_index()
-        melted = grp.melt(id_vars=["decision"], var_name="metric", value_name="value")
-        fig = px.bar(melted, x="decision", y="value", color="metric",
-                     barmode="group", title="Average DTI / LTV by Decision")
-        fig.update_layout(margin=dict(l=10, r=10, t=60, b=10), height=360, template="plotly_dark")
-        st.plotly_chart(fig, use_container_width=True)
-
-    # Loan term mix (stacked)
-    term_col = "loan_term_months" if "loan_term_months" in cols else ("loan_duration_months" if "loan_duration_months" in cols else None)
-    if term_col and "decision" in cols:
-        mix = df.groupby([term_col, "decision"]).size().reset_index(name="count")
-        fig = px.bar(
-            mix, x=term_col, y="count", color="decision", title="Loan Term Mix",
-            labels={term_col: "Term (months)", "count": "Count"}, barmode="stack"
-        )
-        fig.update_layout(margin=dict(l=10, r=10, t=60, b=10), height=360, template="plotly_dark")
-        st.plotly_chart(fig, use_container_width=True)
-
-    # Collateral avg value by type (bar)
-    if {"collateral_type", "collateral_value"} <= set(cols):
-        cprof = df.groupby("collateral_type").agg(
-            avg_col=("collateral_value", "mean"),
-            cnt=("collateral_type", "count")
-        ).reset_index()
-        fig = px.bar(
-            cprof.sort_values("avg_col", ascending=False),
-            x="collateral_type", y="avg_col",
-            title=f"Avg Collateral Value by Type ({currency_symbol})",
-            hover_data=["cnt"]
-        )
-        fig.update_layout(margin=dict(l=10, r=10, t=60, b=10), height=360, template="plotly_dark")
-        st.plotly_chart(fig, use_container_width=True)
-
-    # Top proposed plans (horizontal bar)
-    if "proposed_loan_option" in cols:
-        plans = df["proposed_loan_option"].dropna().astype(str)
-        if len(plans) > 0:
-            plan_types = []
-            for s in plans:
-                p = _safe_json(s)
-                plan_types.append(p.get("type") if isinstance(p, dict) and "type" in p else s)
-            plan_df = pd.Series(plan_types).value_counts().head(10).rename_axis("plan").reset_index(name="count")
-            fig = px.bar(
-                plan_df, x="count", y="plan", orientation="h",
-                title="Top 10 Proposed Plans"
-            )
-            fig.update_layout(margin=dict(l=10, r=10, t=60, b=10), height=360, template="plotly_dark")
-            st.plotly_chart(fig, use_container_width=True)
-
-    # Customer mix table (bank vs non-bank)
-    if "customer_type" in cols:
-        mix = df["customer_type"].value_counts().rename_axis("Customer Type").reset_index(name="Count")
-        mix["Ratio"] = (mix["Count"] / mix["Count"].sum()).round(3)
-        st.markdown("### 👥 Customer Mix")
-        st.dataframe(mix, use_container_width=True, height=220)
-# ─────────────────────────────────────────────
-# DATA GENERATORS
-
-def generate_raw_synthetic(n: int, non_bank_ratio: float) -> pd.DataFrame:
-    rng = np.random.default_rng(42)
-    names = ["Alice Nguyen","Bao Tran","Chris Do","Duy Le","Emma Tran",
-             "Felix Nguyen","Giang Ho","Hanh Vo","Ivan Pham","Julia Ngo"]
-    emails = [f"{n.split()[0].lower()}.{n.split()[1].lower()}@gmail.com" for n in names]
-    addrs = [
-        "23 Elm St, Boston, MA","19 Pine Ave, San Jose, CA","14 High St, London, UK",
-        "55 Nguyen Hue, Ho Chi Minh","78 Oak St, Chicago, IL","10 Broadway, New York, NY",
-        "8 Rue Lafayette, Paris, FR","21 Königstr, Berlin, DE","44 Maple Dr, Los Angeles, CA","22 Bay St, Toronto, CA"
-    ]
-    is_non = rng.random(n) < non_bank_ratio
-    cust_type = np.where(is_non, "non-bank", "bank")
-
-    df = pd.DataFrame({
-        "application_id": [f"APP_{i:04d}" for i in range(1, n + 1)],
-        "customer_name": np.random.choice(names, n),
-        "email": np.random.choice(emails, n),
-        "phone": [f"+1-202-555-{1000+i:04d}" for i in range(n)],
-        "address": np.random.choice(addrs, n),
-        "national_id": rng.integers(10_000_000, 99_999_999, n),
-        "age": rng.integers(21, 65, n),
-        "income": rng.integers(25_000, 150_000, n),
-        "employment_length": rng.integers(0, 30, n),
-        "loan_amount": rng.integers(5_000, 100_000, n),
-        "loan_duration_months": rng.choice([12, 24, 36, 48, 60, 72], n),
-        "collateral_value": rng.integers(8_000, 200_000, n),
-        "collateral_type": rng.choice(["real_estate","car","land","deposit"], n),
-        "co_loaners": rng.choice([0,1,2], n, p=[0.7, 0.25, 0.05]),
-        "credit_score": rng.integers(300, 850, n),
-        "existing_debt": rng.integers(0, 50_000, n),
-        "assets_owned": rng.integers(10_000, 300_000, n),
-        "current_loans": rng.integers(0, 5, n),
-        "customer_type": cust_type,
-    })
-    eps = 1e-9
-    df["DTI"] = df["existing_debt"] / (df["income"] + eps)
-    df["LTV"] = df["loan_amount"] / (df["collateral_value"] + eps)
-    df["CCR"] = df["collateral_value"] / (df["loan_amount"] + eps)
-    df["ITI"] = (df["loan_amount"] / (df["loan_duration_months"] + eps)) / (df["income"] + eps)
-    df["CWI"] = ((1 - df["DTI"]).clip(0, 1)) * ((1 - df["LTV"]).clip(0, 1)) * (df["CCR"].clip(0, 3))
-
-    fx = st.session_state["currency_fx"]
-    for c in ("income", "loan_amount", "collateral_value", "assets_owned", "existing_debt"):
-        df[c] = (df[c] * fx).round(2)
-    df["currency_code"] = st.session_state["currency_code"]
-    return dedupe_columns(df)
-
-def generate_anon_synthetic(n: int, non_bank_ratio: float) -> pd.DataFrame:
-    rng = np.random.default_rng(42)
-    is_non = rng.random(n) < non_bank_ratio
-    cust_type = np.where(is_non, "non-bank", "bank")
-
-    df = pd.DataFrame({
-        "application_id": [f"APP_{i:04d}" for i in range(1, n + 1)],
-        "age": rng.integers(21, 65, n),
-        "income": rng.integers(25_000, 150_000, n),
-        "employment_length": rng.integers(0, 30, n),
-        "loan_amount": rng.integers(5_000, 100_000, n),
-        "loan_duration_months": rng.choice([12, 24, 36, 48, 60, 72], n),
-        "collateral_value": rng.integers(8_000, 200_000, n),
-        "collateral_type": rng.choice(["real_estate","car","land","deposit"], n),
-        "co_loaners": rng.choice([0,1,2], n, p=[0.7, 0.25, 0.05]),
-        "credit_score": rng.integers(300, 850, n),
-        "existing_debt": rng.integers(0, 50_000, n),
-        "assets_owned": rng.integers(10_000, 300_000, n),
-        "current_loans": rng.integers(0, 5, n),
-        "customer_type": cust_type,
-    })
-    eps = 1e-9
-    df["DTI"] = df["existing_debt"] / (df["income"] + eps)
-    df["LTV"] = df["loan_amount"] / (df["collateral_value"] + eps)
-    df["CCR"] = df["collateral_value"] / (df["loan_amount"] + eps)
-    df["ITI"] = (df["loan_amount"] / (df["loan_duration_months"] + eps)) / (df["income"] + eps)
-    df["CWI"] = ((1 - df["DTI"]).clip(0, 1)) * ((1 - df["LTV"]).clip(0, 1)) * (df["CCR"].clip(0, 3))
-
-    fx = st.session_state["currency_fx"]
-    for c in ("income", "loan_amount", "collateral_value", "assets_owned", "existing_debt"):
-        df[c] = (df[c] * fx).round(2)
-    df["currency_code"] = st.session_state["currency_code"]
-    return dedupe_columns(df)
-
-def to_agent_schema(df: pd.DataFrame) -> pd.DataFrame:
-    """
-    Harmonize to the server-side agent’s expected schema.
-    """
-    out = df.copy()
-    n = len(out)
-    if "employment_years" not in out.columns:
-        out["employment_years"] = out.get("employment_length", 0)
-    if "debt_to_income" not in out.columns:
-        if "DTI" in out.columns:
-            out["debt_to_income"] = out["DTI"].astype(float)
-        elif "existing_debt" in out.columns and "income" in out.columns:
-            denom = out["income"].replace(0, np.nan)
-            dti = (out["existing_debt"] / denom).fillna(0.0)
-            out["debt_to_income"] = dti.clip(0, 10)
-        else:
-            out["debt_to_income"] = 0.0
-    rng = np.random.default_rng(12345)
-    if "credit_history_length" not in out.columns:
-        out["credit_history_length"] = rng.integers(0, 30, n)
-    if "num_delinquencies" not in out.columns:
-        out["num_delinquencies"] = np.minimum(rng.poisson(0.2, n), 10)
-    if "requested_amount" not in out.columns:
-        out["requested_amount"] = out.get("loan_amount", 0)
-    if "loan_term_months" not in out.columns:
-        out["loan_term_months"] = out.get("loan_duration_months", 0)
-    return dedupe_columns(out)
-
-# ─────────────────────────────────────────────
-# 🏦 TAB 1 — Synthetic Data Generator
-with tab_gen:
-    st.subheader("🏦 Synthetic Credit Data Generator")
-
-    # Currency selector (before generation)
-    c1, c2 = st.columns([1, 2])
-    with c1:
-        code = st.selectbox(
-            "Currency",
-            list(CURRENCY_OPTIONS.keys()),
-            index=list(CURRENCY_OPTIONS.keys()).index(st.session_state["currency_code"]),
-            help="All monetary fields will be in this local currency."
-        )
-        if code != st.session_state["currency_code"]:
-            st.session_state["currency_code"] = code
-            set_currency_defaults()
-    with c2:
-        st.info(f"Amounts will be generated in **{st.session_state['currency_label']}**.", icon="💰")
-=======
 # ────────────────────────────────
 # LANDING / LOGIN
 # ────────────────────────────────
@@ -1430,7 +515,6 @@
             set_currency_defaults()
     with c2:
         st.info(f"Amounts will be generated in **{st.session_state['currency_code']}**.", icon="💰")
->>>>>>> 08d2614a
 
     rows = st.slider("Number of rows to generate", 50, 2000, 200, step=50)
     non_bank_ratio = st.slider("Share of non-bank customers", 0.0, 1.0, 0.30, 0.05)
@@ -1441,48 +525,15 @@
             raw_df = generate_raw_synthetic(rows, non_bank_ratio)
             st.session_state.synthetic_raw_df = raw_df
             raw_path = save_to_runs(raw_df, "synthetic_raw")
-<<<<<<< HEAD
-            st.success(f"Generated RAW (PII) dataset with {rows} rows in {st.session_state['currency_label']}. Saved to {raw_path}")
-            st.dataframe(raw_df.head(10), use_container_width=True)
-            st.download_button(
-                "⬇️ Download RAW CSV",
-                raw_df.to_csv(index=False).encode("utf-8"),
-                os.path.basename(raw_path),
-                "text/csv"
-            )
-=======
             st.success(f"Generated RAW (PII) dataset with {rows} rows. Saved to {raw_path}")
             st.dataframe(raw_df.head(10), use_container_width=True)
             st.download_button("⬇️ Download RAW CSV", raw_df.to_csv(index=False).encode("utf-8"), os.path.basename(raw_path), "text/csv")
->>>>>>> 08d2614a
 
     with colB:
         if st.button("🟢 Generate ANON Synthetic Data (ready for agent)", use_container_width=True):
             anon_df = generate_anon_synthetic(rows, non_bank_ratio)
             st.session_state.synthetic_df = anon_df
             anon_path = save_to_runs(anon_df, "synthetic_anon")
-<<<<<<< HEAD
-            st.success(f"Generated ANON dataset with {rows} rows in {st.session_state['currency_label']}. Saved to {anon_path}")
-            st.dataframe(anon_df.head(10), use_container_width=True)
-            st.download_button(
-                "⬇️ Download ANON CSV",
-                anon_df.to_csv(index=False).encode("utf-8"),
-                os.path.basename(anon_path),
-                "text/csv"
-            )
-# ─────────────────────────────────────────────
-# 🧹 TAB 2 — Anonymize & Sanitize Data
-with tab_clean:
-    st.subheader("🧹 Upload & Anonymize Customer Data (PII columns will be DROPPED)")
-    st.markdown("Upload your **real CSV**. We drop PII columns and scrub emails/phones in text fields.")
-
-    uploaded = st.file_uploader("Upload CSV file", type=["csv"])
-    if uploaded:
-        try:
-            df = pd.read_csv(uploaded)
-        except Exception as e:
-            st.error(f"Could not read CSV: {e}")
-=======
             st.success(f"Generated ANON dataset with {rows} rows. Saved to {anon_path}")
             st.dataframe(anon_df.head(10), use_container_width=True)
             st.download_button("⬇️ Download ANON CSV", anon_df.to_csv(index=False).encode("utf-8"), os.path.basename(anon_path), "text/csv")
@@ -1495,17 +546,11 @@
             df = pd.read_csv(uploaded)
         except Exception as exc:
             st.error(f"Could not read CSV: {exc}")
->>>>>>> 08d2614a
             st.stop()
         st.write("📊 Original Data Preview:")
         st.dataframe(dedupe_columns(df.head(5)), use_container_width=True)
 
         sanitized, dropped_cols = drop_pii_columns(df)
-<<<<<<< HEAD
-        sanitized = append_user_info(sanitized)
-        sanitized = dedupe_columns(sanitized)
-=======
->>>>>>> 08d2614a
         st.session_state.anonymized_df = sanitized
         st.success(f"Dropped possible PII columns: {', '.join(dropped_cols) if dropped_cols else 'none'}")
         st.dataframe(sanitized.head(10), use_container_width=True)
@@ -1527,28 +572,6 @@
         st.success("Synthetic KYC dossier refreshed.")
         st.rerun()
 
-<<<<<<< HEAD
-        st.success(f"Dropped PII columns: {sorted(dropped_cols) if dropped_cols else 'None'}")
-        st.write("✅ Sanitized Data Preview:")
-        st.dataframe(sanitized.head(5), use_container_width=True)
-
-        fpath = save_to_runs(sanitized, "anonymized")
-        st.success(f"Saved anonymized file: {fpath}")
-        st.download_button(
-            "⬇️ Download Clean Data",
-            sanitized.to_csv(index=False).encode("utf-8"),
-            os.path.basename(fpath),
-            "text/csv"
-        )
-    else:
-        st.info("Choose a CSV to see the sanitize flow.", icon="ℹ️")
-
-# ─────────────────────────────────────────────
-# 🏛️ TAB 3 — Asset Appraisal Pre-checks
-with tab_asset:
-    st.subheader("🏛️ Collateral Asset Verification")
-    st.caption("Verify collateral valuations before running the credit appraisal agent.")
-=======
     kyc_df = build_session_kyc_registry()
     if isinstance(kyc_df, pd.DataFrame) and not kyc_df.empty:
         ready_df = st.session_state.get("kyc_registry_ready")
@@ -1648,7 +671,6 @@
     render_pipeline_hero("asset")
     st.title("🏛️ Collateral Asset Platform")
     st.caption("Verify collateral assets in batch before running the credit appraisal agent.")
->>>>>>> 08d2614a
 
     data_options = [
         "Use synthetic (ANON)",
@@ -1659,21 +681,10 @@
     data_choice = st.selectbox("Collateral data source", data_options, key="asset_data_choice")
 
     if data_choice == "Upload manually":
-<<<<<<< HEAD
-        uploaded = st.file_uploader(
-            "Upload CSV for collateral verification",
-            type=["csv"],
-            key="asset_manual_upload",
-        )
-        if uploaded is not None:
-            st.session_state["asset_manual_upload_name"] = uploaded.name
-            st.session_state["asset_manual_upload_bytes"] = uploaded.getvalue()
-=======
         uploaded = st.file_uploader("Upload CSV for collateral verification", type=["csv"], key="asset_manual_upload")
         if uploaded is not None:
             st.session_state["manual_upload_name"] = uploaded.name
             st.session_state["manual_upload_bytes"] = uploaded.getvalue()
->>>>>>> 08d2614a
             st.success(f"Staged `{uploaded.name}` for collateral verification.")
 
     # Resolve dataset (uses session state from data page)
@@ -1687,21 +698,12 @@
     elif data_choice == "Use anonymized dataset":
         dataset_preview = st.session_state.get("anonymized_df")
     elif data_choice == "Upload manually":
-<<<<<<< HEAD
-        up_bytes = st.session_state.get("asset_manual_upload_bytes")
-        if up_bytes:
-            try:
-                dataset_preview = pd.read_csv(io.BytesIO(up_bytes))
-            except Exception as exc:
-                st.error(f"Could not parse uploaded CSV: {exc}")
-=======
         up_bytes = st.session_state.get("manual_upload_bytes")
         if up_bytes:
             try:
                 dataset_preview = pd.read_csv(io.BytesIO(up_bytes))
             except Exception:
                 dataset_preview = None
->>>>>>> 08d2614a
 
     if dataset_preview is not None and not dataset_preview.empty:
         with st.expander("Preview selected dataset", expanded=False):
@@ -1727,12 +729,8 @@
             0.05,
         )
 
-<<<<<<< HEAD
-    if st.button("🛡️ Generate collateral verification report", key="run_collateral_report", use_container_width=True):
-=======
     run_report = st.button("🛡️ Generate collateral verification report", use_container_width=True)
     if run_report:
->>>>>>> 08d2614a
         dataset = dataset_preview
         if dataset is None or dataset.empty:
             st.warning("No dataset available. Generate synthetic data or upload a CSV first.")
@@ -1743,13 +741,8 @@
                 st.error("Dataset is missing required columns: " + ", ".join(sorted(missing)))
             else:
                 with st.spinner("Running asset appraisal agent across collateral records..."):
-<<<<<<< HEAD
-                    report_df, _ = build_collateral_report(
-                        dataset,
-=======
                     report_df, errors = build_collateral_report(
                         ensure_application_ids(dataset),
->>>>>>> 08d2614a
                         confidence_threshold=confidence_threshold,
                         value_ratio=value_ratio,
                     )
@@ -1762,85 +755,6 @@
                     saved_name = os.path.basename(path)
                     st.success(f"Collateral verification complete — {len(report_df)} loans processed. Saved to `{saved_name}`.")
                     st.dataframe(report_df.head(25), use_container_width=True)
-<<<<<<< HEAD
-                    st.download_button(
-                        "⬇️ Download collateral verification CSV",
-                        report_df.to_csv(index=False).encode("utf-8"),
-                        saved_name,
-                        "text/csv",
-                    )
-
-    if st.session_state.get("asset_collateral_df") is not None:
-        st.markdown("---")
-        st.caption("Latest collateral verification results ready for the credit stage.")
-
-# ─────────────────────────────────────────────
-# 🤖 TAB 4 — Credit appraisal by AI assistant
-with tab_credit:
-    st.subheader("🤖 Credit appraisal by AI assistant")
-
-    # Production model banner (optional)
-    try:
-        resp = requests.get(f"{API_URL}/v1/training/production_meta", timeout=5)
-        if resp.status_code == 200:
-            meta = resp.json()
-            if meta.get("has_production"):
-                ver = (meta.get("meta") or {}).get("version", "1.x")
-                src = (meta.get("meta") or {}).get("source", "production")
-                st.success(f"🟢 Production model active — version: {ver} • source: {src}")
-            else:
-                st.warning("⚠️ No production model promoted yet — using baseline.")
-        else:
-            st.info("ℹ️ Could not fetch production model meta.")
-    except Exception:
-        st.info("ℹ️ Production meta unavailable.")
-
-    # 1) Model + Hardware selection (UI hints)
-    LLM_MODELS = [
-        ("Phi-3 Mini (3.8B) — CPU OK", "phi3:3.8b", "CPU 8GB RAM (fast)"),
-        ("Mistral 7B Instruct — CPU slow / GPU OK", "mistral:7b-instruct", "CPU 16GB (slow) or GPU ≥8GB"),
-        ("Gemma-2 7B — CPU slow / GPU OK", "gemma2:7b", "CPU 16GB (slow) or GPU ≥8GB"),
-        ("LLaMA-3 8B — GPU recommended", "llama3:8b-instruct", "GPU ≥12GB (CPU very slow)"),
-        ("Qwen2 7B — GPU recommended", "qwen2:7b-instruct", "GPU ≥12GB (CPU very slow)"),
-        ("Mixtral 8x7B — GPU only (big)", "mixtral:8x7b-instruct", "GPU 24–48GB"),
-    ]
-    LLM_LABELS = [l for (l, _, _) in LLM_MODELS]
-    LLM_VALUE_BY_LABEL = {l: v for (l, v, _) in LLM_MODELS}
-    LLM_HINT_BY_LABEL = {l: h for (l, _, h) in LLM_MODELS}
-
-    OPENSTACK_FLAVORS = {
-        "m4.medium":  "4 vCPU / 8 GB RAM — CPU-only small",
-        "m8.large":   "8 vCPU / 16 GB RAM — CPU-only medium",
-        "g1.a10.1":   "8 vCPU / 32 GB RAM + 1×A10 24GB",
-        "g1.l40.1":   "16 vCPU / 64 GB RAM + 1×L40 48GB",
-        "g2.a100.1":  "24 vCPU / 128 GB RAM + 1×A100 80GB",
-    }
-
-    with st.expander("🧠 Local LLM & Hardware Profile", expanded=True):
-        c1, c2 = st.columns([1.2, 1])
-        with c1:
-            model_label = st.selectbox("Local LLM (used for narratives/explanations)", LLM_LABELS, index=1)
-            llm_value = LLM_VALUE_BY_LABEL[model_label]
-            st.caption(f"Hint: {LLM_HINT_BY_LABEL[model_label]}")
-        with c2:
-            flavor = st.selectbox("OpenStack flavor / host profile", list(OPENSTACK_FLAVORS.keys()), index=0)
-            st.caption(OPENSTACK_FLAVORS[flavor])
-        st.caption("These are passed to the API as hints; your API can choose Ollama/Flowise backends accordingly.")
-
-    # 2) Data Source
-    data_choice = st.selectbox(
-        "Select Data Source",
-        [
-            "Use synthetic (ANON)",
-            "Use synthetic (RAW – auto-sanitize)",
-            "Use anonymized dataset",
-            "Use collateral verification output",
-            "Upload manually",
-        ]
-    )
-    use_llm = st.checkbox("Use LLM narrative", value=False)
-    agent_name = "credit_appraisal"
-=======
 
     nav = st.columns([1,1,1])
     with nav[0]:
@@ -1869,274 +783,12 @@
         "Upload manually",
     ]
     data_choice = st.selectbox("Select Data Source", data_options)
->>>>>>> 08d2614a
 
     if data_choice == "Upload manually":
         up = st.file_uploader("Upload your CSV", type=["csv"], key="manual_upload_run_file")
         if up is not None:
             st.session_state["manual_upload_name"] = up.name
             st.session_state["manual_upload_bytes"] = up.getvalue()
-<<<<<<< HEAD
-            st.success(f"File staged: {up.name} ({len(st.session_state['manual_upload_bytes'])} bytes)")
-
-    # 3) Rules
-    st.markdown("### ⚙️ Decision Rule Set")
-    rule_mode = st.radio(
-        "Choose rule mode",
-        ["Classic (bank-style metrics)", "NDI (Net Disposable Income) — simple"],
-        index=0,
-        help="NDI = income - all monthly obligations. Approve if NDI and NDI ratio pass thresholds."
-    )
-
-    CLASSIC_DEFAULTS = {
-        "max_dti": 0.45, "min_emp_years": 2, "min_credit_hist": 3, "salary_floor": 3000,
-        "max_delinquencies": 2, "max_current_loans": 3, "req_min": 1000, "req_max": 200000,
-        "loan_terms": [12, 24, 36, 48, 60], "threshold": 0.45, "target_rate": None, "random_band": True,
-        "min_income_debt_ratio": 0.35, "compounded_debt_factor": 1.0, "monthly_debt_relief": 0.50,
-    }
-    NDI_DEFAULTS = {"ndi_value": 800.0, "ndi_ratio": 0.50, "threshold": 0.45, "target_rate": None, "random_band": True}
-
-    if "classic_rules" not in st.session_state:
-        st.session_state.classic_rules = CLASSIC_DEFAULTS.copy()
-    if "ndi_rules" not in st.session_state:
-        st.session_state.ndi_rules = NDI_DEFAULTS.copy()
-
-    def reset_classic(): st.session_state.classic_rules = CLASSIC_DEFAULTS.copy()
-    def reset_ndi():     st.session_state.ndi_rules = NDI_DEFAULTS.copy()
-
-    if rule_mode.startswith("Classic"):
-        with st.expander("Classic Metrics (with Reset)", expanded=True):
-            rc = st.session_state.classic_rules
-            r1, r2, r3 = st.columns(3)
-            with r1:
-                rc["max_dti"] = st.slider("Max Debt-to-Income (DTI)", 0.0, 1.0, rc["max_dti"], 0.01)
-                rc["min_emp_years"] = st.number_input("Min Employment Years", 0, 40, rc["min_emp_years"])
-                rc["min_credit_hist"] = st.number_input("Min Credit History (years)", 0, 40, rc["min_credit_hist"])
-            with r2:
-                rc["salary_floor"] = st.number_input("Minimum Monthly Salary", 0, 1_000_000_000, rc["salary_floor"], step=1000, help=fmt_currency_label("in local currency"))
-                rc["max_delinquencies"] = st.number_input("Max Delinquencies", 0, 10, rc["max_delinquencies"])
-                rc["max_current_loans"] = st.number_input("Max Current Loans", 0, 10, rc["max_current_loans"])
-            with r3:
-                rc["req_min"] = st.number_input(fmt_currency_label("Requested Amount Min"), 0, 10_000_000_000, rc["req_min"], step=1000)
-                rc["req_max"] = st.number_input(fmt_currency_label("Requested Amount Max"), 0, 10_000_000_000, rc["req_max"], step=1000)
-                rc["loan_terms"] = st.multiselect("Allowed Loan Terms (months)", [12,24,36,48,60,72], default=rc["loan_terms"])
-
-            st.markdown("#### 🧮 Debt Pressure Controls")
-            d1, d2, d3 = st.columns(3)
-            with d1:
-                rc["min_income_debt_ratio"] = st.slider("Min Income / (Compounded Debt) Ratio", 0.10, 2.00, rc["min_income_debt_ratio"], 0.01)
-            with d2:
-                rc["compounded_debt_factor"] = st.slider("Compounded Debt Factor (× requested)", 0.5, 3.0, rc["compounded_debt_factor"], 0.1)
-            with d3:
-                rc["monthly_debt_relief"] = st.slider("Monthly Debt Relief Factor", 0.10, 1.00, rc["monthly_debt_relief"], 0.05)
-
-            st.markdown("---")
-            c1, c2, c3 = st.columns([1,1,1])
-            with c1:
-                use_target = st.toggle("🎯 Use target approval rate", value=(rc["target_rate"] is not None))
-            with c2:
-                rc["random_band"] = st.toggle("🎲 Randomize approval band (20–60%) when no target", value=rc["random_band"])
-            with c3:
-                if st.button("↩️ Reset to defaults"):
-                    reset_classic()
-                    st.rerun()
-
-            if use_target:
-                rc["target_rate"] = st.slider("Target approval rate", 0.05, 0.95, rc["target_rate"] or 0.40, 0.01)
-                rc["threshold"] = None
-            else:
-                rc["threshold"] = st.slider("Model score threshold", 0.0, 1.0, rc["threshold"], 0.01)
-                rc["target_rate"] = None
-    else:
-        with st.expander("NDI Metrics (with Reset)", expanded=True):
-            rn = st.session_state.ndi_rules
-            n1, n2 = st.columns(2)
-            with n1:
-                rn["ndi_value"] = st.number_input(fmt_currency_label("Min NDI (Net Disposable Income) per month"), 0.0, 1e12, float(rn["ndi_value"]), step=50.0)
-            with n2:
-                rn["ndi_ratio"] = st.slider("Min NDI / Income ratio", 0.0, 1.0, float(rn["ndi_ratio"]), 0.01)
-            st.caption("NDI = income - all monthly obligations (rent, food, loans, cards, etc.).")
-
-            st.markdown("---")
-            c1, c2, c3 = st.columns([1,1,1])
-            with c1:
-                use_target = st.toggle("🎯 Use target approval rate", value=(rn["target_rate"] is not None))
-            with c2:
-                rn["random_band"] = st.toggle("🎲 Randomize approval band (20–60%) when no target", value=rn["random_band"])
-            with c3:
-                if st.button("↩️ Reset to defaults (NDI)"):
-                    reset_ndi()
-                    st.rerun()
-
-            if use_target:
-                rn["target_rate"] = st.slider("Target approval rate", 0.05, 0.95, rn["target_rate"] or 0.40, 0.01)
-                rn["threshold"] = None
-            else:
-                rn["threshold"] = st.slider("Model score threshold", 0.0, 1.0, rn["threshold"], 0.01)
-                rn["target_rate"] = None
-
-    # 4) Run
-    if st.button("🚀 Run Agent", use_container_width=True):
-        try:
-            files = None
-            data: Dict[str, Any] = {
-                "use_llm_narrative": str(use_llm).lower(),
-                "llm_model": llm_value,
-                "hardware_flavor": flavor,
-                "currency_code": st.session_state["currency_code"],
-                "currency_symbol": st.session_state["currency_symbol"],
-            }
-            if rule_mode.startswith("Classic"):
-                rc = st.session_state.classic_rules
-                data.update({
-                    "min_employment_years": str(rc["min_emp_years"]),
-                    "max_debt_to_income": str(rc["max_dti"]),
-                    "min_credit_history_length": str(rc["min_credit_hist"]),
-                    "max_num_delinquencies": str(rc["max_delinquencies"]),
-                    "max_current_loans": str(rc["max_current_loans"]),
-                    "requested_amount_min": str(rc["req_min"]),
-                    "requested_amount_max": str(rc["req_max"]),
-                    "loan_term_months_allowed": ",".join(map(str, rc["loan_terms"])) if rc["loan_terms"] else "",
-                    "min_income_debt_ratio": str(rc["min_income_debt_ratio"]),
-                    "compounded_debt_factor": str(rc["compounded_debt_factor"]),
-                    "monthly_debt_relief": str(rc["monthly_debt_relief"]),
-                    "salary_floor": str(rc["salary_floor"]),
-                    "threshold": "" if rc["threshold"] is None else str(rc["threshold"]),
-                    "target_approval_rate": "" if rc["target_rate"] is None else str(rc["target_rate"]),
-                    "random_band": str(rc["random_band"]).lower(),
-                    "random_approval_band": str(rc["random_band"]).lower(),
-                    "rule_mode": "classic",
-                })
-            else:
-                rn = st.session_state.ndi_rules
-                data.update({
-                    "ndi_value": str(rn["ndi_value"]),
-                    "ndi_ratio": str(rn["ndi_ratio"]),
-                    "threshold": "" if rn["threshold"] is None else str(rn["threshold"]),
-                    "target_approval_rate": "" if rn["target_rate"] is None else str(rn["target_rate"]),
-                    "random_band": str(rn["random_band"]).lower(),
-                    "random_approval_band": str(rn["random_band"]).lower(),
-                    "rule_mode": "ndi",
-                })
-
-            def prep_and_pack(df: pd.DataFrame, filename: str):
-                safe = dedupe_columns(df)
-                safe, _ = drop_pii_columns(safe)
-                safe = strip_policy_banned(safe)
-                safe = to_agent_schema(safe)
-                buf = io.StringIO()
-                safe.to_csv(buf, index=False)
-                return {"file": (filename, buf.getvalue().encode("utf-8"), "text/csv")}
-
-            if data_choice == "Use synthetic (ANON)":
-                if "synthetic_df" not in st.session_state:
-                    st.warning("No ANON synthetic dataset found. Generate it in the first tab."); st.stop()
-                files = prep_and_pack(st.session_state.synthetic_df, "synthetic_anon.csv")
-
-            elif data_choice == "Use synthetic (RAW – auto-sanitize)":
-                if "synthetic_raw_df" not in st.session_state:
-                    st.warning("No RAW synthetic dataset found. Generate it in the first tab."); st.stop()
-                files = prep_and_pack(st.session_state.synthetic_raw_df, "synthetic_raw_sanitized.csv")
-
-            elif data_choice == "Use anonymized dataset":
-                if "anonymized_df" not in st.session_state:
-                    st.warning("No anonymized dataset found. Create it in the second tab."); st.stop()
-                files = prep_and_pack(st.session_state.anonymized_df, "anonymized.csv")
-
-            elif data_choice == "Use collateral verification output":
-                collateral_df = st.session_state.get("asset_collateral_df")
-                if collateral_df is None or collateral_df.empty:
-                    st.warning("No collateral verification results found. Run the asset tab first."); st.stop()
-                files = prep_and_pack(collateral_df, "collateral_verified.csv")
-
-            elif data_choice == "Upload manually":
-                up_name = st.session_state.get("manual_upload_name")
-                up_bytes = st.session_state.get("manual_upload_bytes")
-                if not up_name or not up_bytes:
-                    st.warning("Please upload a CSV first."); st.stop()
-                try:
-                    tmp_df = pd.read_csv(io.BytesIO(up_bytes))
-                    files = prep_and_pack(tmp_df, up_name)
-                except Exception:
-                    files = {"file": (up_name, up_bytes, "text/csv")}
-            else:
-                st.error("Unknown data source selection."); st.stop()
-
-            r = requests.post(f"{API_URL}/v1/agents/{agent_name}/run", data=data, files=files, timeout=180)
-            if r.status_code != 200:
-                st.error(f"Run failed ({r.status_code}): {r.text}"); st.stop()
-
-            res = r.json()
-            st.session_state.last_run_id = res.get("run_id")
-            result = res.get("result", {}) or {}
-            st.success(f"✅ Run succeeded! Run ID: {st.session_state.last_run_id}")
-
-            # Pull merged.csv for dashboards/review
-            rid = st.session_state.last_run_id
-            merged_url = f"{API_URL}/v1/runs/{rid}/report?format=csv"
-            merged_bytes = requests.get(merged_url, timeout=30).content
-            merged_df = pd.read_csv(io.BytesIO(merged_bytes))
-            st.session_state["last_merged_df"] = merged_df
-
-            # Export AI outputs as csv with currency code (for Human Review dropdown)
-            ts = datetime.datetime.now().strftime("%Y%m%d-%H%M%S")
-            out_name = f"ai-appraisal-outputs-{ts}-{st.session_state['currency_code']}.csv"
-            st.download_button("⬇️ Download AI outputs (CSV)", merged_df.to_csv(index=False).encode("utf-8"), out_name, "text/csv")
-
-            # Decision filter IN TABLE (not hiding dashboard)
-            st.markdown("### 📄 Credit Ai Agent  Decisions Table (filtered)")
-            uniq_dec = sorted([d for d in merged_df.get("decision", pd.Series(dtype=str)).dropna().unique()])
-            chosen = st.multiselect("Filter decision", options=uniq_dec, default=uniq_dec, key="filter_decisions")
-            df_view = merged_df.copy()
-            if "decision" in df_view.columns and chosen:
-                df_view = df_view[df_view["decision"].isin(chosen)]
-            st.dataframe(df_view, use_container_width=True)
-
-            # ── DASHBOARD (always visible; filters apply in table below)
-            st.markdown("## 📊 Dashboard")
-            render_credit_dashboard(merged_df, st.session_state.get("currency_symbol", ""))
-
-            # Per-row metrics met/not met
-            if "rule_reasons" in df_view.columns:
-                rr = df_view["rule_reasons"].apply(try_json)
-                df_view["metrics_met"] = rr.apply(lambda d: ", ".join(sorted([k for k, v in (d or {}).items() if v is True])) if isinstance(d, dict) else "")
-                df_view["metrics_unmet"] = rr.apply(lambda d: ", ".join(sorted([k for k, v in (d or {}).items() if v is False])) if isinstance(d, dict) else "")
-            cols_show = [c for c in [
-                "application_id","customer_type","decision","score","loan_amount","income","metrics_met","metrics_unmet",
-                "proposed_loan_option","proposed_consolidation_loan","top_feature","explanation"
-            ] if c in df_view.columns]
-            st.dataframe(df_view[cols_show].head(500), use_container_width=True)
-
-            # Downloads
-            cdl1, cdl2, cdl3, cdl4, cdl5 = st.columns(5)
-            with cdl1: st.markdown(f"[⬇️ PDF report]({API_URL}/v1/runs/{rid}/report?format=pdf)")
-            with cdl2: st.markdown(f"[⬇️ Scores CSV]({API_URL}/v1/runs/{rid}/report?format=scores_csv)")
-            with cdl3: st.markdown(f"[⬇️ Explanations CSV]({API_URL}/v1/runs/{rid}/report?format=explanations_csv)")
-            with cdl4: st.markdown(f"[⬇️ Merged CSV]({API_URL}/v1/runs/{rid}/report?format=csv)")
-            with cdl5: st.markdown(f"[⬇️ JSON]({API_URL}/v1/runs/{rid}/report?format=json)")
-
-        except Exception as e:
-            st.exception(e)
-
-    # Re-download quick section
-    if st.session_state.get("last_run_id"):
-        st.markdown("---")
-        st.subheader("📥 Download Latest Outputs")
-        rid = st.session_state.last_run_id
-        col1, col2, col3, col4, col5 = st.columns(5)
-        with col1: st.markdown(f"[⬇️ PDF]({API_URL}/v1/runs/{rid}/report?format=pdf)")
-        with col2: st.markdown(f"[⬇️ Scores CSV]({API_URL}/v1/runs/{rid}/report?format=scores_csv)")
-        with col3: st.markdown(f"[⬇️ Explanations CSV]({API_URL}/v1/runs/{rid}/report?format=explanations_csv)")
-        with col4: st.markdown(f"[⬇️ Merged CSV]({API_URL}/v1/runs/{rid}/report?format=csv)")
-        with col5: st.markdown(f"[⬇️ JSON]({API_URL}/v1/runs/{rid}/report?format=json)")
-# ─────────────────────────────────────────────
-# 🧑‍⚖️ TAB 5 — Human Review
-with tab_review:
-    st.subheader("🧑‍⚖️ Human Review — Correct AI Decisions & Score Agreement")
-
-    # Allow loading AI output CSV back into review via dropdown upload
-    uploaded_review = st.file_uploader("Load AI outputs CSV for review (optional)", type=["csv"], key="review_csv_loader")
-=======
             st.success(f"File staged: {up.name}")
 
     # Basic rule-toggle
@@ -2200,7 +852,6 @@
     st.caption("Audit AI outputs, adjust verdicts, and capture agreement metrics.")
 
     uploaded_review = st.file_uploader("Load AI outputs CSV for review (optional)", type=["csv"], key="review_csv_loader_stage")
->>>>>>> 08d2614a
     if uploaded_review is not None:
         try:
             st.session_state["last_merged_df"] = pd.read_csv(uploaded_review)
@@ -2209,102 +860,6 @@
             st.error(f"Could not read uploaded CSV: {exc}")
 
     if "last_merged_df" not in st.session_state:
-<<<<<<< HEAD
-        st.info("Run the agent (previous tab) or upload an AI outputs CSV to load results for review.")
-    else:
-        dfm = st.session_state["last_merged_df"].copy()
-        st.markdown("#### 1) Select rows to review and correct")
-
-        editable_cols = []
-        if "decision" in dfm.columns: editable_cols.append("decision")
-        if "rule_reasons" in dfm.columns: editable_cols.append("rule_reasons")
-        if "customer_type" in dfm.columns: editable_cols.append("customer_type")
-
-        editable = dfm[["application_id"] + editable_cols].copy()
-        editable.rename(columns={"decision": "ai_decision"}, inplace=True)
-        editable["human_decision"] = editable.get("ai_decision", "approved")
-        editable["human_rule_reasons"] = editable.get("rule_reasons", "")
-
-        edited = st.data_editor(
-            editable,
-            num_rows="dynamic",
-            use_container_width=True,
-            key="review_editor",
-            column_config={
-                "human_decision": st.column_config.SelectboxColumn(options=["approved", "denied"]),
-                "customer_type": st.column_config.SelectboxColumn(options=["bank", "non-bank"], disabled=True)
-            }
-        )
-
-        st.markdown("#### 2) Compute agreement score")
-        if st.button("Compute agreement score"):
-            if "ai_decision" in edited.columns and "human_decision" in edited.columns:
-                agree = (edited["ai_decision"] == edited["human_decision"]).astype(int)
-                score = float(agree.mean()) if len(agree) else 0.0
-                st.success(f"Agreement score (AI vs human): {score:.3f}")
-                st.session_state["last_agreement_score"] = score
-            else:
-                st.warning("Missing decision columns to compute score.")
-
-        # Export review CSV (manual loop into training)
-        st.markdown("#### 3) Export review CSV")
-        model_used = "production"  # if you track specific model names, set it here
-        ts = datetime.datetime.now().strftime("%Y%m%d-%H%M%S")
-        safe_user = st.session_state["user_info"]["name"].replace(" ", "").lower()
-        review_name = f"creditappraisal.{safe_user}.{model_used}.{ts}.csv"
-        csv_bytes = edited.to_csv(index=False).encode("utf-8")
-        st.download_button("⬇️ Export review CSV", csv_bytes, review_name, "text/csv")
-        st.caption(f"Saved file name pattern: **{review_name}**")
-
-
-# ─────────────────────────────────────────────
-# 🔁 TAB 6 — Training (Feedback → Retrain)
-with tab_train:
-    st.subheader("🔁 Human Feedback → Retrain (new payload)")
-
-    st.markdown("**Drag & drop** one or more review CSVs exported from the Human Review tab.")
-    up_list = st.file_uploader("Upload feedback CSV(s)", type=["csv"], accept_multiple_files=True, key="train_feedback_uploader")
-
-    staged_paths: List[str] = []
-    if up_list:
-        for up in up_list:
-            # stage to tmp_feedback dir
-            dest = os.path.join(TMP_FEEDBACK_DIR, up.name)
-            with open(dest, "wb") as f:
-                f.write(up.getvalue())
-            staged_paths.append(dest)
-        st.success(f"Staged {len(staged_paths)} feedback file(s) to {TMP_FEEDBACK_DIR}")
-        st.write(staged_paths)
-
-    st.markdown("#### Launch Retrain")
-    payload = {
-        "feedback_csvs": staged_paths,
-        "user_name": st.session_state["user_info"]["name"],
-        "agent_name": "credit_appraisal",
-        "algo_name": "credit_lr",
-    }
-    st.code(json.dumps(payload, indent=2), language="json")
-
-    colA, colB = st.columns([1,1])
-    with colA:
-        if st.button("🚀 Train candidate model"):
-            try:
-                r = requests.post(f"{API_URL}/v1/training/train", json=payload, timeout=90)
-                if r.ok:
-                    st.success(r.json())
-                    st.session_state["last_train_job"] = r.json().get("job_id")
-                else:
-                    st.error(r.text)
-            except Exception as e:
-                st.error(f"Train failed: {e}")
-    with colB:
-        if st.button("⬆️ Promote last candidate to PRODUCTION"):
-            try:
-                r = requests.post(f"{API_URL}/v1/training/promote", timeout=30)
-                st.write(r.json() if r.ok else r.text)
-            except Exception as e:
-                st.error(f"Promote failed: {e}")
-=======
         st.info("Run the agent (credit stage) or upload an AI outputs CSV to load results for review.")
         return
 
@@ -2344,7 +899,6 @@
         st.dataframe(corr, use_container_width=True)
     else:
         st.info("No corrections captured yet.")
->>>>>>> 08d2614a
 
     if st.button("📦 Export training dataset (CSV)"):
         # For now, export latest run merged with corrections if any
@@ -2352,42 +906,6 @@
         if base is None or base.empty:
             st.warning("No base run to export.")
         else:
-<<<<<<< HEAD
-            st.info("No production model yet.")
-    except Exception as e:
-        st.warning(f"Could not load production meta: {e}")
-
-# ─────────────────────────────────────────────
-# 🔄 TAB 7 — Loop Back to Step 4 → Use New Trained Model
-with tab_loop:
-    st.subheader("🔄 Loop Back — Deploy & Re-run with the latest model")
-    st.markdown(
-        """
-        1. **Promote** your preferred candidate in the training tab.
-        2. **Refresh** this Streamlit app or reload the production metadata to confirm the new version.
-        3. **Return to the Credit Appraisal tab** and rerun the agent with the newly promoted model.
-        """
-    )
-
-    last_job = st.session_state.get("last_train_job")
-    if last_job:
-        st.info(f"Last training job ID: `{last_job}`")
-
-    col1, col2 = st.columns(2)
-    with col1:
-        if st.button("🔁 Refresh production metadata", key="loop_refresh_meta"):
-            try:
-                resp = requests.get(f"{API_URL}/v1/training/production_meta", timeout=5)
-                if resp.ok:
-                    st.json(resp.json())
-                else:
-                    st.info("No production model yet.")
-            except Exception as exc:
-                st.error(f"Could not refresh production meta: {exc}")
-    with col2:
-        if st.button("↩️ Jump back to Credit Appraisal", key="loop_to_credit"):
-            st.success("Switch to the Credit tab at the top to rerun with the latest model.")
-=======
             out = base.copy()
             if corr is not None and "application_id" in corr.columns and "human_decision" in corr.columns:
                 out = out.merge(corr[["application_id", "human_decision"]], on="application_id", how="left")
@@ -2447,5 +965,4 @@
         page_data()
 
 if __name__ == "__main__":
-    main()
->>>>>>> 08d2614a
+    main()