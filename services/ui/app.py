# services/ui/app.py
# ─────────────────────────────────────────────
# 🌐 OpenSource AI Agent Library + Credit Appraisal PoC
# ─────────────────────────────────────────────
from __future__ import annotations
<<<<<<< HEAD

import base64
import html
=======
import os, re, io, json, time, datetime, random, html, warnings
from pathlib import Path
from functools import wraps
from typing import Any, Dict, List, Optional, Tuple
import numpy as np, pandas as pd, streamlit as st
import os
>>>>>>> 045577a5
import io
import json
import mimetypes
import os
import random
import re
import time
import warnings
from functools import wraps
from pathlib import Path
from typing import Any, Dict, List, Optional, Tuple

import numpy as np
import pandas as pd
import requests
import streamlit as st
from datetime import datetime as dt

from services.paths import (
    RUNS_DIR as DEFAULT_RUNS_DIR,
    LANDING_IMG_DIR as DEFAULT_LANDING_IMG_DIR,
    ensure_dir,
)

# Plotly (pretty, dark)
import plotly.express as px
import plotly.graph_objects as go

# ─────────────────────────────────────────────
# CONFIG
# ─────────────────────────────────────────────
API_URL = os.getenv("API_URL", "http://localhost:8090")
RUNS_DIR = str(ensure_dir(DEFAULT_RUNS_DIR))
TMP_FEEDBACK_DIR = os.path.join(RUNS_DIR, "tmp_feedback")
LANDING_IMG_DIR = str(ensure_dir(DEFAULT_LANDING_IMG_DIR))
COMPANY_LOGO_DIR = str(ensure_dir(os.path.join(LANDING_IMG_DIR, "company_logos")))
LANDING_HERO_BASENAME = "landing_hero"
IMAGE_EXTS = [".png", ".jpg", ".jpeg", ".webp", ".gif", ".svg"]
<<<<<<< HEAD
IMAGE_UPLOAD_TYPES = [ext.lstrip(".") for ext in IMAGE_EXTS]
=======
>>>>>>> 045577a5
os.makedirs(TMP_FEEDBACK_DIR, exist_ok=True)

st.set_page_config(page_title="OpenSource AI Agent Library", layout="wide")


def _patch_streamlit_image_deprecation() -> None:
    """Shim ``use_column_width`` -> ``use_container_width`` for ``st.image`` APIs."""

    def _wrap(func):
        @wraps(func)
        def inner(*args, **kwargs):
            if "use_column_width" in kwargs:
                value = kwargs.pop("use_column_width")
                kwargs.setdefault("use_container_width", value)
            return func(*args, **kwargs)

        inner.__patched_use_container__ = True  # type: ignore[attr-defined]
        return inner

    if not getattr(st.image, "__patched_use_container__", False):
        st.image = _wrap(st.image)

    sidebar = getattr(st, "sidebar", None)
    if sidebar is not None:
        sidebar_image = getattr(sidebar, "image", None)
        if sidebar_image is not None and not getattr(
            sidebar_image, "__patched_use_container__", False
        ):
            sidebar.image = _wrap(sidebar_image)  # type: ignore[assignment]


warnings.filterwarnings(
    "ignore",
    message="The use_column_width parameter has been deprecated",
    category=DeprecationWarning,
)
_patch_streamlit_image_deprecation()
# ─────────────────────────────────────────────
# HELPERS
# ─────────────────────────────────────────────
def sanitize_image_key(name: str) -> str:
    safe = re.sub(r"[^A-Za-z0-9_-]+", "_", str(name).strip().lower())
    safe = re.sub(r"_+", "_", safe).strip("_")
    return safe or "image"


def _first_existing_image(base: str, directory: str = LANDING_IMG_DIR) -> Optional[str]:
    for ext in IMAGE_EXTS:
        path = os.path.join(directory, f"{base}{ext}")
        if os.path.exists(path):
            return path
    return None


def _remove_existing_image_variants(base: str, directory: str = LANDING_IMG_DIR) -> None:
    for ext in IMAGE_EXTS:
        try:
            os.remove(os.path.join(directory, f"{base}{ext}"))
        except FileNotFoundError:
            continue


def save_uploaded_image(uploaded_file, base: str, directory: str = LANDING_IMG_DIR) -> Optional[str]:
    if uploaded_file is None:
        return None
    base = sanitize_image_key(base)
    ext = os.path.splitext(uploaded_file.name)[1].lower()
    if ext not in IMAGE_EXTS:
        ext = ".png"
<<<<<<< HEAD
    os.makedirs(directory, exist_ok=True)
=======
>>>>>>> 045577a5
    _remove_existing_image_variants(base, directory)
    dest = os.path.join(directory, f"{base}{ext}")
    with open(dest, "wb") as f:
        f.write(uploaded_file.getvalue())
    return dest


def load_image_for(agent_id: str, industry: str) -> Optional[str]:
    """Prefer agent image, fallback to industry placeholder."""
<<<<<<< HEAD
    for base in [sanitize_image_key(agent_id), sanitize_image_key(industry)]:
=======
    for base in [agent_id, sanitize_image_key(industry)]:
>>>>>>> 045577a5
        found = _first_existing_image(base)
        if found:
            return found
    return None

def render_image_tag(agent_id: str, industry: str, emoji_fallback: str) -> str:
    img_path = load_image_for(agent_id, industry)
    if img_path:
        data_uri = _image_to_data_uri(Path(img_path))
        if data_uri:
            return (
                f'<img src="{data_uri}" '
                "style=\"width:40px;height:40px;border-radius:8px;object-fit:cover;\">"
            )
    return f'<div style="font-size:28px;">{emoji_fallback}</div>'


def _image_to_data_uri(path: Path) -> Optional[str]:
    if not path.exists():
        return None
    mime, _ = mimetypes.guess_type(str(path))
    if not mime:
        mime = "image/png"
    try:
        payload = base64.b64encode(path.read_bytes()).decode("ascii")
    except OSError:
        return None
    return f"data:{mime};base64,{payload}"


def display_image_preview(path: Optional[str], caption: str, max_height: int = 180) -> bool:
    if not path:
        return False
    file_path = Path(path)
    data_uri = _image_to_data_uri(file_path)
    if not data_uri:
        return False
    safe_caption = html.escape(caption)
    st.markdown(
        f"""
        <figure style="margin:0;">
            <img src="{data_uri}" style="max-width:100%;height:auto;max-height:{max_height}px;border-radius:12px;object-fit:contain;" />
            <figcaption style="font-size:12px;color:#94a3b8;margin-top:4px;">{safe_caption}</figcaption>
        </figure>
        """,
        unsafe_allow_html=True,
    )
    return True


def display_full_width_banner(path: Optional[str], *, height: int = 360) -> bool:
    if not path:
        return False
    file_path = Path(path)
    data_uri = _image_to_data_uri(file_path)
    if not data_uri:
        return False
    st.markdown(
        f"""
        <div style="width:100%;border-radius:16px;overflow:hidden;margin-bottom:1.25rem;">
            <img src="{data_uri}" style="display:block;width:100%;height:{height}px;object-fit:cover;" />
        </div>
        """,
        unsafe_allow_html=True,
    )
    return True
<<<<<<< HEAD
=======


def _to_file_uri(path: Path) -> str:
    try:
        return path.resolve().as_uri()
    except ValueError:
        # Fallback to manual prefix if drive letters or UNC paths cause issues
        return f"file://{path}"


def display_image_preview(path: Optional[str], caption: str, max_height: int = 180) -> bool:
    if not path:
        return False
    file_path = Path(path)
    if not file_path.exists():
        return False
    uri = _to_file_uri(file_path)
    safe_caption = html.escape(caption)
    st.markdown(
        f"""
        <figure style="margin:0;">
            <img src="{uri}" style="max-width:100%;height:auto;max-height:{max_height}px;border-radius:12px;object-fit:contain;" />
            <figcaption style="font-size:12px;color:#94a3b8;margin-top:4px;">{safe_caption}</figcaption>
        </figure>
        """,
        unsafe_allow_html=True,
    )
    return True
>>>>>>> 045577a5

# ─────────────────────────────────────────────
# DATA: SECTORS / INDUSTRIES / AGENTS
# ─────────────────────────────────────────────
AGENTS = [
    ("🏦 Banking & Finance", "💰 Retail Banking", "💳 Credit Appraisal Agent", "Explainable AI for loan decisioning", "Available", "💳"),
    ("🏦 Banking & Finance", "💰 Retail Banking", "🏦 Asset Appraisal Agent", "Market-driven collateral valuation", "Coming Soon", "🏦"),
    ("🏦 Banking & Finance", "🩺 Insurance", "🩺 Claims Triage Agent", "Automated claims prioritization", "Coming Soon", "🩺"),

    ("⚡ Energy & Sustainability", "🔋 EV & Charging", "⚡ EV Charger Optimizer", "Optimize charger deployment via AI", "Coming Soon", "⚡"),
    ("⚡ Energy & Sustainability", "☀️ Solar", "☀️ Solar Yield Estimator", "Estimate solar ROI and efficiency", "Coming Soon", "☀️"),

    ("🚗 Automobile & Transport", "🚙 Automobile", "🚗 Predictive Maintenance", "Prevent downtime via sensor analytics", "Coming Soon", "🚗"),
    ("🚗 Automobile & Transport", "🔋 EV", "🔋 EV Battery Health Agent", "Monitor EV battery health cycles", "Coming Soon", "🔋"),
    ("🚗 Automobile & Transport", "🚚 Ride-hailing / Logistics", "🛻 Fleet Route Optimizer", "Dynamic route optimization for fleets", "Coming Soon", "🛻"),

    ("💻 Information Technology", "🧰 Support & Security", "🧩 IT Ticket Triage", "Auto-prioritize support tickets", "Coming Soon", "🧩"),
    ("💻 Information Technology", "🛡️ Security", "🔐 SecOps Log Triage", "Detect anomalies & summarize alerts", "Coming Soon", "🔐"),

    ("⚖️ Legal & Government", "⚖️ Law Firms", "⚖️ Contract Analyzer", "Extract clauses and compliance risks", "Coming Soon", "⚖️"),
    ("⚖️ Legal & Government", "🏛️ Public Services", "🏛️ Citizen Service Agent", "Smart assistant for citizen services", "Coming Soon", "🏛️"),

    ("🛍️ Retail / SMB / Creative", "🏬 Retail & eCommerce", "📈 Sales Forecast Agent", "Predict demand & inventory trends", "Coming Soon", "📈"),
    ("🎬 Retail / SMB / Creative", "🎨 Media & Film", "🎬 Budget Cost Assistant", "Estimate, optimize, and track film & production costs using AI", "Coming Soon", "🎬"),
]

AGENT_API_OVERRIDES: Dict[str, str] = {
    "💳 Credit Appraisal Agent": "credit_appraisal",
}

# ─────────────────────────────────────────────
# LANDING PAGE
# ─────────────────────────────────────────────
st.markdown("""
<style>
table.dataframe tbody tr:hover {background-color:#f1f5f9;}
.status-Available {color: #16a34a; font-weight:600;}
.status-ComingSoon {color: #f59e0b; font-weight:600;}
</style>
""", unsafe_allow_html=True)

st.title("🌐 OpenSource AI Agent Library")
st.caption("Explore sectors, industries, and ready-to-use AI agents — including the **Credit Appraisal Agent** demo below.")

landing_hero_path = _first_existing_image(LANDING_HERO_BASENAME)
<<<<<<< HEAD
if not display_full_width_banner(landing_hero_path):
    st.info("Upload a hero image to personalise the top banner.")

hero_upload = st.file_uploader(
    "Upload landing banner",
    type=IMAGE_UPLOAD_TYPES,
    key="hero_image_upload",
    help="Supports PNG, JPG, WEBP, GIF, and SVG formats.",
)
if hero_upload is not None:
    saved_path = save_uploaded_image(hero_upload, LANDING_HERO_BASENAME)
    if saved_path:
        st.success(f"✅ Landing hero saved to {saved_path}")
        display_full_width_banner(saved_path)
=======
if landing_hero_path:
    display_image_preview(landing_hero_path, "Current landing banner", max_height=260)

# Upload area
st.markdown("### 🖼️ Landing Imagery Manager")
hero_col, industry_col, agent_col = st.columns(3)

with hero_col:
    st.markdown("**Top landing hero**")
    current_hero = _first_existing_image(LANDING_HERO_BASENAME)
    if current_hero:
        display_image_preview(current_hero, "Current landing hero")
        st.image(current_hero, caption="Current landing hero", use_column_width=True)
    hero_upload = st.file_uploader(
        "Upload hero image",
        type=["jpg", "png", "webp", "gif", "svg"],
        key="hero_image_upload",
        label_visibility="collapsed",
    )
    if hero_upload is not None:
        saved_path = save_uploaded_image(hero_upload, LANDING_HERO_BASENAME)
        if saved_path:
            st.success(f"✅ Landing hero saved to {saved_path}")

with industry_col:
    st.markdown("**Industry thumbnails**")
    industry_options = sorted({industry for _, industry, _, _, _, _ in AGENTS})
    selected_industry = st.selectbox("Choose industry", industry_options, key="industry_image_select")
    industry_key = sanitize_image_key(selected_industry)
    current_industry_image = _first_existing_image(industry_key)
    if current_industry_image:
        display_image_preview(current_industry_image, "Current industry image")
        st.image(current_industry_image, caption="Current industry image", use_column_width=True)
    industry_upload = st.file_uploader(
        "Upload industry image",
        type=["jpg", "png", "webp", "gif", "svg"],
        key="industry_image_upload",
        label_visibility="collapsed",
    )
    if industry_upload is not None:
        saved_path = save_uploaded_image(industry_upload, industry_key)
        if saved_path:
            st.success(f"✅ Updated {selected_industry} image")

with agent_col:
    st.markdown("**Agent icons**")
    agent_options = sorted({agent for _, _, agent, _, _, _ in AGENTS})
    selected_agent = st.selectbox("Choose agent", agent_options, key="agent_image_select")
    agent_key = sanitize_image_key(selected_agent)
    current_agent_image = _first_existing_image(agent_key)
    if current_agent_image:
        display_image_preview(current_agent_image, "Current agent image")
        st.image(current_agent_image, caption="Current agent image", use_column_width=True)
    agent_upload = st.file_uploader(
        "Upload agent image",
        type=["jpg", "png", "webp", "gif", "svg"],
        key="agent_image_upload",
        label_visibility="collapsed",
    )
    if agent_upload is not None:
        saved_path = save_uploaded_image(agent_upload, agent_key)
        if saved_path:
            st.success(f"✅ Updated {selected_agent} icon")
>>>>>>> 045577a5

# Table
st.markdown("### 📊 Global View of All AI Agents")

<<<<<<< HEAD
header_cols = st.columns([1.0, 1.0, 1.8, 1.8, 2.4, 2.6, 1.2, 1.0, 1.2, 1.2])
=======
header_cols = st.columns([1.1, 1.1, 2.0, 2.0, 2.8, 1.4, 1.0, 1.0, 1.0])
>>>>>>> 045577a5
header_labels = [
    "Agent Art",
    "Industry Art",
    "🏭 Sector",
    "🧩 Industry",
    "🤖 Agent",
    "🧠 Description",
    "📶 Status",
    "⭐ Rating",
<<<<<<< HEAD
    "👥 Users / 💬",
    "Action",
=======
    "👥 Users / 💬 Comments",
>>>>>>> 045577a5
]
for col, label in zip(header_cols, header_labels):
    col.markdown(f"**{label}**")

<<<<<<< HEAD
def _launch_agent_workflow(agent_label: str) -> None:
    st.session_state["active_panel"] = "run"
    st.session_state["main_panel_selector"] = "🤖 Credit appraisal by AI assistant"
    st.session_state["agent_runner_select"] = agent_label


for idx, (sector, industry, agent, desc, status, emoji) in enumerate(AGENTS):
    row_cols = st.columns([1.0, 1.0, 1.8, 1.8, 2.4, 2.6, 1.2, 1.0, 1.2, 1.2])
=======
for idx, (sector, industry, agent, desc, status, emoji) in enumerate(AGENTS):
    row_cols = st.columns([1.1, 1.1, 2.0, 2.0, 2.8, 1.4, 1.0, 1.0, 1.0])
>>>>>>> 045577a5

    agent_key = sanitize_image_key(agent)
    industry_key = sanitize_image_key(industry)
    agent_path = _first_existing_image(agent_key)
    industry_path = _first_existing_image(industry_key)

    with row_cols[0]:
        if not display_image_preview(agent_path, f"{agent} icon", max_height=86):
            st.markdown(
                f"<div style='font-size:32px;text-align:center;line-height:1.1;'>{emoji}</div>",
                unsafe_allow_html=True,
            )
        agent_upload = st.file_uploader(
            "Agent image",
            type=IMAGE_UPLOAD_TYPES,
            key=f"agent_upload_{idx}",
            label_visibility="collapsed",
        )
        if agent_upload is not None:
            saved = save_uploaded_image(agent_upload, agent_key)
            if saved:
                st.success("Updated agent art")
                display_image_preview(saved, f"{agent} icon", max_height=86)

    with row_cols[1]:
        if not display_image_preview(industry_path, f"{industry} art", max_height=86):
            st.markdown(
                "<div style='font-size:28px;text-align:center;line-height:1.1;'>🖼️</div>",
                unsafe_allow_html=True,
            )
        industry_upload = st.file_uploader(
            "Industry image",
            type=IMAGE_UPLOAD_TYPES,
            key=f"industry_upload_{idx}",
            label_visibility="collapsed",
        )
        if industry_upload is not None:
            saved = save_uploaded_image(industry_upload, industry_key)
            if saved:
                st.success("Updated industry art")
                display_image_preview(saved, f"{industry} art", max_height=86)

    with row_cols[2]:
        st.markdown(f"**{sector}**")

    with row_cols[3]:
        st.markdown(f"**{industry}**")

    with row_cols[4]:
        st.markdown(f"**{agent}**")

    with row_cols[5]:
        st.markdown(desc)

    with row_cols[6]:
        st.markdown(
            f"<span class='status-{status.replace(' ', '')}'>{status}</span>",
            unsafe_allow_html=True,
        )

    rating = round(random.uniform(3.5, 5.0), 1)
    rating_str = "⭐" * int(rating) + "☆" * (5 - int(rating))
    with row_cols[7]:
        st.markdown(rating_str)

    users = random.randint(800, 9000)
    comments = random.randint(5, 120)
<<<<<<< HEAD
    with row_cols[8]:
        st.markdown(
            f"{users:,}<br/><span style='color:#64748b;'>💬 {comments}</span>",
            unsafe_allow_html=True,
        )
=======
    image_html = render_image_tag(sanitize_image_key(agent), industry, emoji)
    rows.append({
        "🖼️": image_html,
        "🏭 Sector": sector,
        "🧩 Industry": industry,
        "🤖 Agent": agent,
        "🧠 Description": desc,
        "📶 Status": f'<span class="status-{status.replace(" ", "")}">{status}</span>',
        "⭐ Rating": "⭐" * int(rating) + "☆" * (5 - int(rating)),
        "👥 Users": users,
        "💬 Comments": comments
    })
>>>>>>> 045577a5

    with row_cols[9]:
        if status.lower() == "available":
            if st.button("Launch", key=f"launch_agent_{idx}"):
                _launch_agent_workflow(agent)
                st.experimental_rerun()
        else:
            st.markdown("—")

# Try Now button
st.markdown("---")
st.markdown("""
<div style="text-align:center;">
    <a href="#credit_poc" style="text-decoration:none;">
        <button style="background:linear-gradient(90deg,#2563eb,#1d4ed8);
                       border:none;border-radius:12px;color:white;
                       padding:12px 24px;font-size:16px;cursor:pointer;">
            🚀 Try Credit Appraisal Agent Now
        </button>
    </a>
</div>
""", unsafe_allow_html=True)

st.markdown('<h2 id="credit_poc">💳 Credit Appraisal Agent PoC</h2>', unsafe_allow_html=True)
st.write("Below is your interactive Credit Appraisal Agent demo:")


# ─────────────────────────────────────────────
# HEADER — USER INFO + SECURITY

st.title("💳 AI Credit Appraisal Platform")
st.caption("Generate, sanitize, and appraise credit with AI agent Power and Human Decisions  .")

# ──Login  Screen

with st.container():
    st.markdown("### 🔐 Login (Demo Mode)")
    col1, col2, col3 = st.columns([1, 1, 1])
    with col1:
        username = st.text_input("Username", value="", placeholder="e.g. dzoan")
    with col2:
        email = st.text_input("Email", value="", placeholder="e.g. dzoan@demo.local")
    with col3:
        password = st.text_input("Password", type="password", placeholder="Enter any password")

    login_btn = st.button("Login", type="primary", width="stretch")

    # Initialize session vars
    if "logged_in" not in st.session_state:
        st.session_state.logged_in = False
    if "user_info" not in st.session_state:
        st.session_state.user_info = {
            "name": "",
            "email": "",
            "flagged": False,
            "timestamp": "",
        }
    if "company_logo_path" not in st.session_state:
        st.session_state.company_logo_path = None

    # Login handler
    if login_btn:
        if username.strip() and email.strip():
            st.session_state.logged_in = True
            st.session_state.user_info = {
                "name": username.strip(),
                "email": email.strip(),
                "flagged": False,
                "timestamp": dt.now().strftime("%Y-%m-%d %H:%M:%S"),
            }
            logo_base = sanitize_image_key(username or email)
            existing_logo = _first_existing_image(logo_base, COMPANY_LOGO_DIR)
            if existing_logo:
                st.session_state.company_logo_path = existing_logo
            st.success(f"✅ Logged in as {username}")
        else:
            st.error("Please enter both username and email to continue.")

    # Guard clause — stop UI if not logged in
    if not st.session_state.logged_in:
        st.warning("You must log in to continue.")
        st.stop()

user_info = st.session_state.get("user_info", {})
user_name = user_info.get("name", "")
user_email = user_info.get("email", "")
flag_session = user_info.get("flagged", False)

with st.container():
    st.markdown("#### 🏢 Company Branding")
    logo_col_preview, logo_col_upload = st.columns([1, 2])
    current_logo_path = st.session_state.get("company_logo_path")
    with logo_col_preview:
        if current_logo_path and os.path.exists(current_logo_path):
            display_image_preview(current_logo_path, "Current logo", max_height=140)
<<<<<<< HEAD
=======
            st.image(current_logo_path, caption="Current logo", width=160)
>>>>>>> 045577a5
        else:
            st.info("Upload a logo to personalise reports.")
    with logo_col_upload:
        logo_upload = st.file_uploader(
            "Upload company logo",
            type=["png", "jpg", "jpeg", "webp", "svg"],
            key="company_logo_upload",
        )
        if logo_upload is not None:
            base_name = sanitize_image_key(user_name or user_email or "company")
            saved_logo = save_uploaded_image(logo_upload, base_name, COMPANY_LOGO_DIR)
            if saved_logo:
                st.session_state.company_logo_path = saved_logo
                st.success(f"✅ Company logo saved to {saved_logo}")
        if current_logo_path and st.button("Remove logo", key="remove_company_logo"):
            _remove_existing_image_variants(
                sanitize_image_key(user_name or user_email or "company"),
                COMPANY_LOGO_DIR,
            )
            st.session_state.company_logo_path = None
            st.info("Company logo removed.")


# ─────────────────────────────────────────────
# GLOBAL UTILS

BANNED_NAMES = {"race", "gender", "religion", "ethnicity", "ssn", "national_id"}
PII_COLS = {"customer_name", "name", "email", "phone", "address", "ssn", "national_id", "dob"}

EMAIL_RE = re.compile(r"[A-Za-z0-9._%+-]+@[A-Za-z0-9.-]+\.[A-Za-z]{2,}")
PHONE_RE = re.compile(r"\+?\d[\d\-\s]{6,}\d")

def dedupe_columns(df: pd.DataFrame) -> pd.DataFrame:
    return df.loc[:, ~df.columns.duplicated(keep="last")]

def scrub_text_pii(s):
    if not isinstance(s, str):
        return s
    s = EMAIL_RE.sub("", s)
    s = PHONE_RE.sub("", s)
    return s.strip()

def drop_pii_columns(df: pd.DataFrame):
    original_cols = list(df.columns)
    keep_cols = [c for c in original_cols if all(k not in c.lower() for k in PII_COLS)]
    dropped = [c for c in original_cols if c not in keep_cols]
    out = df[keep_cols].copy()
    for c in out.select_dtypes(include="object"):
        out[c] = out[c].apply(scrub_text_pii)
    return dedupe_columns(out), dropped

def strip_policy_banned(df: pd.DataFrame) -> pd.DataFrame:
    keep = []
    for c in df.columns:
        cl = c.lower()
        if cl in BANNED_NAMES:
            continue
        keep.append(c)
    return df[keep]

def append_user_info(df: pd.DataFrame) -> pd.DataFrame:
    meta = st.session_state.get("user_info", {})
    out = df.copy()
    out["session_user_name"] = meta.get("name", "")
    out["session_user_email"] = meta.get("email", "")
    out["session_flagged"] = meta.get("flagged", False)
    out["created_at"] = meta.get("timestamp", "")
    return dedupe_columns(out)

def save_to_runs(df: pd.DataFrame, prefix: str) -> str:
<<<<<<< HEAD
    ts = dt.now().strftime("%Y-%m-%d_%H-%M")
=======
    ts = datetime.datetime.now().strftime("%Y-%m-%d_%H-%M")
>>>>>>> 045577a5
    flagged = st.session_state.get("user_info", {}).get("flagged", False)
    flag_suffix = "_FLAGGED" if flagged else ""
    fname = f"{prefix}_{ts}{flag_suffix}.csv"
    fpath = os.path.join(RUNS_DIR, fname)
    dedupe_columns(df).to_csv(fpath, index=False)
    return fpath

def try_json(x):
    if isinstance(x, (dict, list)):
        return x
    if not isinstance(x, str):
        return None
    try:
        return json.loads(x)
    except Exception:
        return None

def _safe_json(x):
    if isinstance(x, dict):
        return x
    if isinstance(x, str) and x.strip():
        try:
            return json.loads(x)
        except Exception:
            return {}
    return {}


@st.cache_data(ttl=120)
def fetch_available_models(api_url: str) -> List[Tuple[str, str]]:
    options: List[Tuple[str, str]] = []
<<<<<<< HEAD
    try:
        resp = requests.get(f"{api_url}/v1/training/list_models", params={"kind": "production"}, timeout=5)
        if not resp.ok:
            return options
        data = resp.json() or {}
        for name in data.get("models", []) or []:
            if not name:
                continue
            options.append((f"Production: {name}", name))
    except Exception:
        return []
=======
    seen: set[str] = set()
    for label, kind in [("Production", "production"), ("Trained", "trained")]:
        try:
            resp = requests.get(f"{api_url}/v1/training/list_models", params={"kind": kind}, timeout=5)
            if not resp.ok:
                continue
            data = resp.json() or {}
            for name in data.get("models", []) or []:
                if not name or name in seen:
                    continue
                options.append((f"{label}: {name}", name))
                seen.add(name)
        except Exception:
            continue
>>>>>>> 045577a5
    return options

def fmt_currency_label(base: str) -> str:
    sym = st.session_state.get("currency_symbol", "")
    return f"{base} ({sym})" if sym else base

# ─────────────────────────────────────────────
# CURRENCY CATALOG

CURRENCY_OPTIONS = {
    # code: (label, symbol, fx to apply on USD-like base generated numbers)
    "USD": ("USD $", "$", 1.0),
    "EUR": ("EUR €", "€", 0.93),
    "GBP": ("GBP £", "£", 0.80),
    "JPY": ("JPY ¥", "¥", 150.0),
    "VND": ("VND ₫", "₫", 24000.0),
}

def set_currency_defaults():
    if "currency_code" not in st.session_state:
        st.session_state["currency_code"] = "USD"
    label, symbol, fx = CURRENCY_OPTIONS[st.session_state["currency_code"]]
    st.session_state["currency_label"] = label
    st.session_state["currency_symbol"] = symbol
    st.session_state["currency_fx"] = fx

set_currency_defaults()

# ─────────────────────────────────────────────
# DATA GENERATORS


def generate_raw_synthetic(n: int, non_bank_ratio: float) -> pd.DataFrame:
    rng = np.random.default_rng(42)
    names = ["Alice Nguyen","Bao Tran","Chris Do","Duy Le","Emma Tran",
             "Felix Nguyen","Giang Ho","Hanh Vo","Ivan Pham","Julia Ngo"]
    emails = [f"{n.split()[0].lower()}.{n.split()[1].lower()}@gmail.com" for n in names]
    addrs = [
        "23 Elm St, Boston, MA","19 Pine Ave, San Jose, CA","14 High St, London, UK",
        "55 Nguyen Hue, Ho Chi Minh","78 Oak St, Chicago, IL","10 Broadway, New York, NY",
        "8 Rue Lafayette, Paris, FR","21 Königstr, Berlin, DE","44 Maple Dr, Los Angeles, CA","22 Bay St, Toronto, CA"
    ]
    is_non = rng.random(n) < non_bank_ratio
    cust_type = np.where(is_non, "non-bank", "bank")

    df = pd.DataFrame({
        "application_id": [f"APP_{i:04d}" for i in range(1, n + 1)],
        "customer_name": np.random.choice(names, n),
        "email": np.random.choice(emails, n),
        "phone": [f"+1-202-555-{1000+i:04d}" for i in range(n)],
        "address": np.random.choice(addrs, n),
        "national_id": rng.integers(10_000_000, 99_999_999, n),
        "age": rng.integers(21, 65, n),
        "income": rng.integers(25_000, 150_000, n),
        "employment_length": rng.integers(0, 30, n),
        "loan_amount": rng.integers(5_000, 100_000, n),
        "loan_duration_months": rng.choice([12, 24, 36, 48, 60, 72], n),
        "collateral_value": rng.integers(8_000, 200_000, n),
        "collateral_type": rng.choice(["real_estate","car","land","deposit"], n),
        "co_loaners": rng.choice([0,1,2], n, p=[0.7, 0.25, 0.05]),
        "credit_score": rng.integers(300, 850, n),
        "existing_debt": rng.integers(0, 50_000, n),
        "assets_owned": rng.integers(10_000, 300_000, n),
        "current_loans": rng.integers(0, 5, n),
        "loan_history_unpaid": rng.poisson(0.4, n),
        "loan_history_late_payments": rng.poisson(1.5, n),
        "customer_type": cust_type,
    })
    eps = 1e-9
    df["DTI"] = df["existing_debt"] / (df["income"] + eps)
    df["LTV"] = df["loan_amount"] / (df["collateral_value"] + eps)
    df["CCR"] = df["collateral_value"] / (df["loan_amount"] + eps)
    df["ITI"] = (df["loan_amount"] / (df["loan_duration_months"] + eps)) / (df["income"] + eps)
    df["CWI"] = ((1 - df["DTI"]).clip(0, 1)) * ((1 - df["LTV"]).clip(0, 1)) * (df["CCR"].clip(0, 3))

    fx = st.session_state["currency_fx"]
    for c in ("income", "loan_amount", "collateral_value", "assets_owned", "existing_debt"):
        df[c] = (df[c] * fx).round(2)
    df["currency_code"] = st.session_state["currency_code"]
    return dedupe_columns(df)


def generate_anon_synthetic(n: int, non_bank_ratio: float) -> pd.DataFrame:
    rng = np.random.default_rng(42)
    is_non = rng.random(n) < non_bank_ratio
    cust_type = np.where(is_non, "non-bank", "bank")

    df = pd.DataFrame({
        "application_id": [f"APP_{i:04d}" for i in range(1, n + 1)],
        "age": rng.integers(21, 65, n),
        "income": rng.integers(25_000, 150_000, n),
        "employment_length": rng.integers(0, 30, n),
        "loan_amount": rng.integers(5_000, 100_000, n),
        "loan_duration_months": rng.choice([12, 24, 36, 48, 60, 72], n),
        "collateral_value": rng.integers(8_000, 200_000, n),
        "collateral_type": rng.choice(["real_estate","car","land","deposit"], n),
        "co_loaners": rng.choice([0,1,2], n, p=[0.7, 0.25, 0.05]),
        "credit_score": rng.integers(300, 850, n),
        "existing_debt": rng.integers(0, 50_000, n),
        "assets_owned": rng.integers(10_000, 300_000, n),
        "current_loans": rng.integers(0, 5, n),
        "loan_history_unpaid": rng.poisson(0.4, n),
        "loan_history_late_payments": rng.poisson(1.5, n),
        "customer_type": cust_type,
    })
    eps = 1e-9
    df["DTI"] = df["existing_debt"] / (df["income"] + eps)
    df["LTV"] = df["loan_amount"] / (df["collateral_value"] + eps)
    df["CCR"] = df["collateral_value"] / (df["loan_amount"] + eps)
    df["ITI"] = (df["loan_amount"] / (df["loan_duration_months"] + eps)) / (df["income"] + eps)
    df["CWI"] = ((1 - df["DTI"]).clip(0, 1)) * ((1 - df["LTV"]).clip(0, 1)) * (df["CCR"].clip(0, 3))

    fx = st.session_state["currency_fx"]
    for c in ("income", "loan_amount", "collateral_value", "assets_owned", "existing_debt"):
        df[c] = (df[c] * fx).round(2)
    df["currency_code"] = st.session_state["currency_code"]
    return dedupe_columns(df)


def to_agent_schema(df: pd.DataFrame) -> pd.DataFrame:
    """
    Harmonize to the server-side agent’s expected schema.
    """

    out = df.copy()
    n = len(out)
    if "employment_years" not in out.columns:
        out["employment_years"] = out.get("employment_length", 0)
    if "debt_to_income" not in out.columns:
        if "DTI" in out.columns:
            out["debt_to_income"] = out["DTI"].astype(float)
        elif "existing_debt" in out.columns and "income" in out.columns:
            denom = out["income"].replace(0, np.nan)
            dti = (out["existing_debt"] / denom).fillna(0.0)
            out["debt_to_income"] = dti.clip(0, 10)
        else:
            out["debt_to_income"] = 0.0
    rng = np.random.default_rng(12345)
    if "credit_history_length" not in out.columns:
        out["credit_history_length"] = rng.integers(0, 30, n)
    if "num_delinquencies" not in out.columns:
        out["num_delinquencies"] = np.minimum(rng.poisson(0.2, n), 10)
    if "requested_amount" not in out.columns:
        out["requested_amount"] = out.get("loan_amount", 0)
    if "loan_term_months" not in out.columns:
        out["loan_term_months"] = out.get("loan_duration_months", 0)
    return dedupe_columns(out)

# ─────────────────────────────────────────────
# DASHBOARD HELPERS (Plotly, dark theme)

def _kpi_card(label: str, value: str, sublabel: str | None = None):
    st.markdown(
        f"""
        <div style="background:#0e1117;border:1px solid #2a2f3e;border-radius:12px;padding:14px 16px;margin-bottom:10px;">
          <div style="font-size:12px;color:#9aa4b2;text-transform:uppercase;letter-spacing:.06em;">{label}</div>
          <div style="font-size:28px;font-weight:700;color:#e6edf3;line-height:1.1;margin-top:2px;">{value}</div>
          {f'<div style="font-size:12px;color:#9aa4b2;margin-top:6px;">{sublabel}</div>' if sublabel else ''}
        </div>
        """,
        unsafe_allow_html=True,
    )

def render_credit_dashboard(df: pd.DataFrame, currency_symbol: str = ""):
    """
    Renders the whole dashboard (TOP-10s → Opportunities → KPIs & pies/bars → Mix table).
    Keeps decision filter in the table only.
    """
    if df is None or df.empty:
        st.info("No data to visualize yet.")
        return

    df = df.copy()
    cols = df.columns
    term_col = "loan_term_months" if "loan_term_months" in cols else ("loan_duration_months" if "loan_duration_months" in cols else None)

    def _coerce_float(value: Any, default: float = 0.0) -> float:
        try:
            if value in (None, "", "nan"):
                return default
            return float(value)
        except Exception:
            return default

    def _estimate_roi(row: pd.Series) -> float:
        loan_amt = _coerce_float(row.get("loan_amount"), 0.0)
        if loan_amt <= 0:
            return 0.0
        score = np.clip(_coerce_float(row.get("score"), 0.5), 0.0, 1.0)
        dti = np.clip(_coerce_float(row.get("DTI"), 0.0), 0.0, 1.5)
        collateral = _coerce_float(row.get("collateral_value"), loan_amt)
        coverage = np.clip(collateral / (loan_amt + 1e-6), 0.2, 2.0)
        months = max(_coerce_float(row.get(term_col), 12.0) if term_col else 12.0, 6.0)
        years = months / 12.0
        base_rate = 0.06 + (score * 0.05)
        risk_discount = 1.0 - min(dti, 1.0) * 0.35
        expected_interest = loan_amt * base_rate * years
        return max(expected_interest * risk_discount * coverage, 0.0)

    df["estimated_roi"] = df.apply(_estimate_roi, axis=1)

    # ─────────────── TOP 10s FIRST ───────────────
    st.markdown("## 🔝 Top 10 Snapshot")

    # Top 10 loans approved
    if {"decision", "loan_amount", "application_id"} <= set(cols):
        top_approved = df[df["decision"].astype(str).str.lower() == "approved"].copy()
        if not top_approved.empty:
            top_approved = top_approved.sort_values("loan_amount", ascending=False).head(10)
            fig = px.bar(
                top_approved,
                x="loan_amount",
                y="application_id",
                orientation="h",
                title="Top 10 Approved Loans",
                labels={"loan_amount": f"Loan Amount {currency_symbol}", "application_id": "Application"},
            )
            fig.update_traces(
                text=top_approved["loan_amount"].apply(lambda v: f"{currency_symbol}{v:,.0f}" if currency_symbol else f"{v:,.0f}"),
                textposition="outside",
            )
            fig.update_yaxes(autorange="reversed")
            fig.update_layout(margin=dict(l=10, r=10, t=50, b=10), height=420, template="plotly_dark")
            st.plotly_chart(fig, use_container_width=True)
        else:
            st.info("No approved loans available to show top 10.")

    # Top 10 collateral types by average value
    if {"collateral_type", "collateral_value"} <= set(cols):
        cprof = df.groupby("collateral_type", dropna=False).agg(
            avg_value=("collateral_value", "mean"),
            cnt=("collateral_type", "count")
        ).reset_index()
        if not cprof.empty:
            cprof = cprof.sort_values("avg_value", ascending=False).head(10)
            fig = px.bar(
                cprof,
                x="avg_value",
                y="collateral_type",
                orientation="h",
                title="Top 10 Collateral Types (Avg Value)",
                labels={"avg_value": f"Avg Value {currency_symbol}", "collateral_type": "Collateral Type"},
                hover_data=["cnt"]
            )
            fig.update_layout(margin=dict(l=10, r=10, t=50, b=10), height=420, template="plotly_dark")
            st.plotly_chart(fig, use_container_width=True)

    # Top 10 reasons for denial (from rule_reasons False flags)
    if "rule_reasons" in cols and "decision" in cols:
        denied = df[df["decision"].astype(str).str.lower() == "denied"].copy()
        reasons_count = {}
        for _, r in denied.iterrows():
            rr = _safe_json(r.get("rule_reasons"))
            if isinstance(rr, dict):
                for k, v in rr.items():
                    if v is False:
                        reasons_count[k] = reasons_count.get(k, 0) + 1
        if reasons_count:
            items = pd.DataFrame(sorted(reasons_count.items(), key=lambda x: x[1], reverse=True),
                                 columns=["reason", "count"]).head(10)
            fig = px.bar(
                items, x="count", y="reason", orientation="h",
                title="Top 10 Reasons for Denial",
                labels={"count": "Count", "reason": "Rule"},
            )
            fig.update_layout(margin=dict(l=10, r=10, t=50, b=10), height=420, template="plotly_dark")
            st.plotly_chart(fig, use_container_width=True)
        else:
            st.info("No denial reasons detected.")

    # Top 10 loan officers by number of approved loans
    officer_col = None
    for guess in ("loan_officer", "officer", "reviewed_by", "session_user_name"):
        if guess in cols:
            officer_col = guess
            break
    if officer_col and "decision" in cols:
        officer_df = df.assign(
            is_approved=(df["decision"].astype(str).str.lower() == "approved").astype(int)
        )
        grouped = (
            officer_df.groupby(officer_col, dropna=False)["is_approved"]
            .agg(approved_loans="sum", total_reviewed="count")
            .reset_index()
        )
        grouped = grouped[grouped["approved_loans"] > 0]
        if not grouped.empty:
            grouped = grouped.sort_values(["approved_loans", "total_reviewed"], ascending=[False, False]).head(10)
            fig = px.bar(
                grouped,
                x="approved_loans",
                y=officer_col,
                orientation="h",
                title="Top 10 Loan Officers by Approved Loans",
                labels={"approved_loans": "Approved loans", officer_col: "Officer"},
                hover_data=["total_reviewed"],
            )
            fig.update_yaxes(autorange="reversed")
            fig.update_layout(margin=dict(l=10, r=10, t=50, b=10), height=420, template="plotly_dark")
            st.plotly_chart(fig, use_container_width=True)

    st.markdown("---")

    # ─────────────── OPPORTUNITIES ───────────────
    st.markdown("## 💡 Opportunities")

    # Short-term loan opportunities (simple heuristic)
    opp_rows = []
    if {"income", "loan_amount"}.issubset(cols):
        term_col = "loan_term_months" if "loan_term_months" in cols else ("loan_duration_months" if "loan_duration_months" in cols else None)
        if term_col:
            for _, r in df.iterrows():
                inc = float(r.get("income", 0) or 0)
                amt = float(r.get("loan_amount", 0) or 0)
                term = int(r.get(term_col, 0) or 0)
                dti = float(r.get("DTI", 0) or 0)
                if (term >= 36) and (amt <= inc * 0.8) and (dti <= 0.45):
                    opp_rows.append({
                        "application_id": r.get("application_id"),
                        "suggested_term": 24,
                        "loan_amount": amt,
                        "income": inc,
                        "DTI": dti,
                        "note": "Candidate for short-term plan (<=24m) based on affordability."
                    })
    if opp_rows:
        st.markdown("#### 📎 Short-Term Loan Candidates")
        st.dataframe(pd.DataFrame(opp_rows).head(25), width="stretch", height=320)
    else:
        st.info("No short-term loan candidates identified in this batch.")

    st.markdown("#### 🔁 Buyback / Consolidation Beneficiaries")
    candidates = []
    need = {"decision", "existing_debt", "loan_amount", "DTI"}
    if need <= set(cols):
        for _, r in df.iterrows():
            dec = str(r.get("decision", "")).lower()
            debt = float(r.get("existing_debt", 0) or 0)
            loan = float(r.get("loan_amount", 0) or 0)
            dti = float(r.get("DTI", 0) or 0)
            proposal = _safe_json(r.get("proposed_consolidation_loan", {}))
            has_bb = bool(proposal)

            if dec == "denied" or dti > 0.45 or debt > loan:
                benefit_score = round((debt / (loan + 1e-6)) * 0.4 + dti * 0.6, 2)
                candidates.append({
                    "application_id": r.get("application_id"),
                    "customer_type": r.get("customer_type"),
                    "existing_debt": debt,
                    "loan_amount": loan,
                    "DTI": dti,
                    "collateral_type": r.get("collateral_type"),
                    "buyback_proposed": has_bb,
                    "buyback_amount": proposal.get("buyback_amount") if has_bb else None,
                    "benefit_score": benefit_score,
                    "note": proposal.get("note") if has_bb else None
                })
    if candidates:
        cand_df = pd.DataFrame(candidates).sort_values("benefit_score", ascending=False)
        st.dataframe(cand_df.head(25), width="stretch", height=380)
    else:
        st.info("No additional buyback beneficiaries identified.")

    st.markdown("---")

    # ─────────────── PORTFOLIO KPIs ───────────────
    st.markdown("## 📈 Portfolio Snapshot")
    c1, c2, c3, c4 = st.columns(4)

    # Approval rate
    if "decision" in cols:
        total = len(df)
        approved = int((df["decision"].astype(str).str.lower() == "approved").sum())
        rate = (approved / total * 100) if total else 0.0
        with c1: _kpi_card("Approval Rate", f"{rate:.1f}%", f"{approved} of {total}")

    # Avg approved loan amount
    if {"decision", "loan_amount"} <= set(cols):
        ap = df[df["decision"].astype(str).str.lower() == "approved"]["loan_amount"]
        avg_amt = ap.mean() if len(ap) else 0.0
        with c2: _kpi_card("Avg Approved Amount", f"{currency_symbol}{avg_amt:,.0f}")

    # Decision time (if present)
    if {"created_at", "decision_at"} <= set(cols):
        try:
            t = (pd.to_datetime(df["decision_at"]) - pd.to_datetime(df["created_at"])).dt.total_seconds() / 60.0
            avg_min = float(t.mean())
            with c3: _kpi_card("Avg Decision Time", f"{avg_min:.1f} min")
        except Exception:
            with c3: _kpi_card("Avg Decision Time", "—")

    # Non-bank share
    if "customer_type" in cols:
        nb = int((df["customer_type"].astype(str).str.lower() == "non-bank").sum())
        total = len(df)
        share = (nb / total * 100) if total else 0.0
        with c4: _kpi_card("Non-bank Share", f"{share:.1f}%", f"{nb} of {total}")

    if "estimated_roi" in df.columns and "decision" in cols:
        roi_col, _ = st.columns([1, 3])
        approved_mask = df["decision"].astype(str).str.lower() == "approved"
        approved_roi = float(df.loc[approved_mask, "estimated_roi"].sum())
        approved_count = int(approved_mask.sum())
        avg_roi = float(df.loc[approved_mask, "estimated_roi"].mean()) if approved_count else 0.0
        with roi_col:
            _kpi_card(
                "Estimated ROI (approved)",
                f"{currency_symbol}{approved_roi:,.0f}" if currency_symbol else f"{approved_roi:,.0f}",
                f"{approved_count} loans • avg {currency_symbol}{avg_roi:,.0f}" if approved_count else "No approved loans",
            )

    # ─────────────── COMPOSITION & RISK ───────────────
    st.markdown("## 🧭 Composition & Risk")

    # Approval vs Denial (pie)
    if "decision" in cols:
        pie_df = df["decision"].value_counts().rename_axis("Decision").reset_index(name="Count")
        fig = px.pie(pie_df, names="Decision", values="Count", title="Decision Mix")
        fig.update_layout(margin=dict(l=10, r=10, t=60, b=10), height=360, template="plotly_dark")
        st.plotly_chart(fig, use_container_width=True)

    # Avg DTI / LTV by decision (grouped bars)
    have_dti = "DTI" in cols
    have_ltv = "LTV" in cols
    if "decision" in cols and (have_dti or have_ltv):
        agg_map = {}
        if have_dti: agg_map["avg_DTI"] = ("DTI", "mean")
        if have_ltv: agg_map["avg_LTV"] = ("LTV", "mean")
        grp = df.groupby("decision").agg(**agg_map).reset_index()
        melted = grp.melt(id_vars=["decision"], var_name="metric", value_name="value")
        fig = px.bar(melted, x="decision", y="value", color="metric",
                     barmode="group", title="Average DTI / LTV by Decision")
        fig.update_layout(margin=dict(l=10, r=10, t=60, b=10), height=360, template="plotly_dark")
        st.plotly_chart(fig, use_container_width=True)

    # Loan term mix (stacked)
    if term_col and "decision" in cols:
        mix = df.groupby([term_col, "decision"]).size().reset_index(name="count")
        fig = px.bar(
            mix, x=term_col, y="count", color="decision", title="Loan Term Mix",
            labels={term_col: "Term (months)", "count": "Count"}, barmode="stack"
        )
        fig.update_layout(margin=dict(l=10, r=10, t=60, b=10), height=360, template="plotly_dark")
        st.plotly_chart(fig, use_container_width=True)

    # Collateral avg value by type (bar)
    if {"collateral_type", "collateral_value"} <= set(cols):
        cprof = df.groupby("collateral_type").agg(
            avg_col=("collateral_value", "mean"),
            cnt=("collateral_type", "count")
        ).reset_index()
        fig = px.bar(
            cprof.sort_values("avg_col", ascending=False),
            x="collateral_type", y="avg_col",
            title=f"Avg Collateral Value by Type ({currency_symbol})",
            hover_data=["cnt"]
        )
        fig.update_layout(margin=dict(l=10, r=10, t=60, b=10), height=360, template="plotly_dark")
        st.plotly_chart(fig, use_container_width=True)

    # Top proposed plans (horizontal bar)
    if "proposed_loan_option" in cols:
        approved_mask = df["decision"].astype(str).str.lower() == "approved" if "decision" in cols else pd.Series(True, index=df.index)
        plan_rows: List[Dict[str, Any]] = []
        for _, row in df[approved_mask].dropna(subset=["proposed_loan_option"]).iterrows():
            payload = try_json(row.get("proposed_loan_option"))
            plan_type = None
            plan_amount = _coerce_float(row.get("loan_amount"), 0.0)
            plan_rate = None
            plan_term = None
            if isinstance(payload, dict):
                plan_type = payload.get("type") or payload.get("name")
                plan_amount = _coerce_float(payload.get("loan_amount"), plan_amount)
                plan_rate = _coerce_float(payload.get("interest_rate"), _coerce_float(payload.get("rate"), float("nan")))
                plan_term = _coerce_float(payload.get("term_months"), _coerce_float(payload.get("tenor_months"), float("nan")))
            else:
                plan_type = str(row.get("proposed_loan_option"))
            plan_rows.append({
                "plan_type": plan_type or "Unknown",
                "application_id": row.get("application_id"),
                "plan_amount": plan_amount,
                "plan_rate": plan_rate,
                "plan_term": plan_term,
            })
        if plan_rows:
            plan_df = pd.DataFrame(plan_rows)
            grouped = (
                plan_df.groupby("plan_type", dropna=False)
                .agg(
                    approvals=("application_id", "count"),
                    avg_amount=("plan_amount", "mean"),
                    total_amount=("plan_amount", "sum"),
                    avg_rate=("plan_rate", "mean"),
                    avg_term=("plan_term", "mean"),
                )
                .reset_index()
            )
            grouped = grouped.sort_values(["approvals", "total_amount"], ascending=[False, False]).head(10)
            fig = px.bar(
                grouped,
                x="approvals",
                y="plan_type",
                orientation="h",
                title="Top Approved Plan Types",
                labels={"approvals": "Approvals", "plan_type": "Plan type"},
                hover_data={
                    "avg_amount": ":.0f",
                    "avg_rate": ":.2f",
                    "avg_term": ":.0f",
                },
            )
            fig.update_yaxes(autorange="reversed")
            fig.update_layout(margin=dict(l=10, r=10, t=60, b=10), height=360, template="plotly_dark")
            st.plotly_chart(fig, use_container_width=True)
            display_df = grouped.copy()
            display_df["avg_amount"] = display_df["avg_amount"].fillna(0.0).round(0)
            display_df["total_amount"] = display_df["total_amount"].fillna(0.0).round(0)
            display_df["avg_rate"] = display_df["avg_rate"].fillna(0.0).round(2)
            display_df["avg_term"] = display_df["avg_term"].fillna(0.0).round(0)
            st.dataframe(
                display_df.rename(
                    columns={
                        "plan_type": "Plan",
                        "approvals": "Approvals",
                        "avg_amount": fmt_currency_label("Avg amount"),
                        "total_amount": fmt_currency_label("Total amount"),
                        "avg_rate": "Avg rate (%)",
                        "avg_term": "Avg term (months)",
                    }
                ),
<<<<<<< HEAD
                width="stretch",
=======
                use_container_width=True,
>>>>>>> 045577a5
                height=320,
            )

    # Customer mix table (bank vs non-bank)
    if "customer_type" in cols:
        mix = df["customer_type"].value_counts().rename_axis("Customer Type").reset_index(name="Count")
        mix["Ratio"] = (mix["Count"] / mix["Count"].sum()).round(3)
        st.markdown("### 👥 Customer Mix")
        st.dataframe(mix, width="stretch", height=220)

# ─────────────────────────────────────────────
# PANEL RENDERERS


def render_panel_navigation(current_key: str, panel_order: List[Tuple[str, str]]) -> None:
    """Render Back/Next controls for the wizard panels."""

<<<<<<< HEAD
    key_to_index = {key: idx for idx, (key, _) in enumerate(panel_order)}
    idx = key_to_index[current_key]
    prev_key = panel_order[idx - 1][0] if idx > 0 else None
    next_key = panel_order[idx + 1][0] if idx < len(panel_order) - 1 else None

    def _set_active(target_key: str) -> None:
        st.session_state["active_panel"] = target_key
        label_map = {key: label for key, label in panel_order}
        st.session_state["main_panel_selector"] = label_map[target_key]

    st.markdown(
        """
        <style>
        .panel-nav button {
            padding: 1.05rem 2.5rem !important;
            font-size: 1.1rem !important;
            font-weight: 600 !important;
            border-radius: 999px !important;
        }
        </style>
        """,
        unsafe_allow_html=True,
    )

    st.markdown("<div class='panel-nav'>", unsafe_allow_html=True)
    cols = st.columns([1, 1])
    if prev_key:
        if cols[0].button("⬅️ Back", key=f"back_{current_key}", width="stretch"):
=======
    df = pd.DataFrame({
        "application_id": [f"APP_{i:04d}" for i in range(1, n + 1)],
        "customer_name": np.random.choice(names, n),
        "email": np.random.choice(emails, n),
        "phone": [f"+1-202-555-{1000+i:04d}" for i in range(n)],
        "address": np.random.choice(addrs, n),
        "national_id": rng.integers(10_000_000, 99_999_999, n),
        "age": rng.integers(21, 65, n),
        "income": rng.integers(25_000, 150_000, n),
        "employment_length": rng.integers(0, 30, n),
        "loan_amount": rng.integers(5_000, 100_000, n),
        "loan_duration_months": rng.choice([12, 24, 36, 48, 60, 72], n),
        "collateral_value": rng.integers(8_000, 200_000, n),
        "collateral_type": rng.choice(["real_estate","car","land","deposit"], n),
        "co_loaners": rng.choice([0,1,2], n, p=[0.7, 0.25, 0.05]),
        "credit_score": rng.integers(300, 850, n),
        "existing_debt": rng.integers(0, 50_000, n),
        "assets_owned": rng.integers(10_000, 300_000, n),
        "current_loans": rng.integers(0, 5, n),
        "loan_history_unpaid": rng.poisson(0.4, n),
        "loan_history_late_payments": rng.poisson(1.5, n),
        "customer_type": cust_type,
    })
    eps = 1e-9
    df["DTI"] = df["existing_debt"] / (df["income"] + eps)
    df["LTV"] = df["loan_amount"] / (df["collateral_value"] + eps)
    df["CCR"] = df["collateral_value"] / (df["loan_amount"] + eps)
    df["ITI"] = (df["loan_amount"] / (df["loan_duration_months"] + eps)) / (df["income"] + eps)
    df["CWI"] = ((1 - df["DTI"]).clip(0, 1)) * ((1 - df["LTV"]).clip(0, 1)) * (df["CCR"].clip(0, 3))

    key_to_index = {key: idx for idx, (key, _) in enumerate(panel_order)}
    idx = key_to_index[current_key]
    prev_key = panel_order[idx - 1][0] if idx > 0 else None
    next_key = panel_order[idx + 1][0] if idx < len(panel_order) - 1 else None

    def _set_active(target_key: str) -> None:
        st.session_state["active_panel"] = target_key
        label_map = {key: label for key, label in panel_order}
        st.session_state["main_panel_selector"] = label_map[target_key]

    df = pd.DataFrame({
        "application_id": [f"APP_{i:04d}" for i in range(1, n + 1)],
        "age": rng.integers(21, 65, n),
        "income": rng.integers(25_000, 150_000, n),
        "employment_length": rng.integers(0, 30, n),
        "loan_amount": rng.integers(5_000, 100_000, n),
        "loan_duration_months": rng.choice([12, 24, 36, 48, 60, 72], n),
        "collateral_value": rng.integers(8_000, 200_000, n),
        "collateral_type": rng.choice(["real_estate","car","land","deposit"], n),
        "co_loaners": rng.choice([0,1,2], n, p=[0.7, 0.25, 0.05]),
        "credit_score": rng.integers(300, 850, n),
        "existing_debt": rng.integers(0, 50_000, n),
        "assets_owned": rng.integers(10_000, 300_000, n),
        "current_loans": rng.integers(0, 5, n),
        "loan_history_unpaid": rng.poisson(0.4, n),
        "loan_history_late_payments": rng.poisson(1.5, n),
        "customer_type": cust_type,
    })
    eps = 1e-9
    df["DTI"] = df["existing_debt"] / (df["income"] + eps)
    df["LTV"] = df["loan_amount"] / (df["collateral_value"] + eps)
    df["CCR"] = df["collateral_value"] / (df["loan_amount"] + eps)
    df["ITI"] = (df["loan_amount"] / (df["loan_duration_months"] + eps)) / (df["income"] + eps)
    df["CWI"] = ((1 - df["DTI"]).clip(0, 1)) * ((1 - df["LTV"]).clip(0, 1)) * (df["CCR"].clip(0, 3))

    cols = st.columns([1, 1])
    if prev_key:
        if cols[0].button("⬅️ Back", key=f"back_{current_key}", use_container_width=True):
>>>>>>> 045577a5
            _set_active(prev_key)
            st.experimental_rerun()
    else:
        cols[0].markdown("&nbsp;")
    if next_key:
<<<<<<< HEAD
        if cols[1].button("Next ➡️", key=f"next_{current_key}", width="stretch"):
=======
        if cols[1].button("Next ➡️", key=f"next_{current_key}", use_container_width=True):
>>>>>>> 045577a5
            _set_active(next_key)
            st.experimental_rerun()
    else:
        cols[1].markdown("&nbsp;")
<<<<<<< HEAD
    st.markdown("</div>", unsafe_allow_html=True)
=======
>>>>>>> 045577a5


def render_tab_gen():
    st.subheader("🏦 Synthetic Credit Data Generator")

    # Currency selector (before generation)
    c1, c2 = st.columns([1, 2])
    with c1:
        code = st.selectbox(
            "Currency",
            list(CURRENCY_OPTIONS.keys()),
            index=list(CURRENCY_OPTIONS.keys()).index(st.session_state["currency_code"]),
            help="All monetary fields will be generated in this local currency."
        )
        if code != st.session_state["currency_code"]:
            st.session_state["currency_code"] = code
            set_currency_defaults()
    with c2:
        st.info(f"Amounts will be generated in **{st.session_state['currency_label']}**.", icon="💰")

    rows = st.slider("Number of rows to generate", 50, 2000, 200, step=50)
    non_bank_ratio = st.slider("Share of non-bank customers", 0.0, 1.0, 0.30, 0.05)

    colA, colB = st.columns(2)
    with colA:
        if st.button("🔴 Generate RAW Synthetic Data (with PII)", width="stretch"):
            raw_df = append_user_info(generate_raw_synthetic(rows, non_bank_ratio))
            st.session_state.synthetic_raw_df = raw_df
            raw_path = save_to_runs(raw_df, "synthetic_raw")
            st.success(f"Generated RAW (PII) dataset with {rows} rows in {st.session_state['currency_label']}. Saved to {raw_path}")
            st.dataframe(raw_df.head(10), width="stretch")
            st.download_button(
                "⬇️ Download RAW CSV",
                raw_df.to_csv(index=False).encode("utf-8"),
                os.path.basename(raw_path),
                "text/csv"
            )

    with colB:
        if st.button("🟢 Generate ANON Synthetic Data (ready for agent)", width="stretch"):
            anon_df = append_user_info(generate_anon_synthetic(rows, non_bank_ratio))
            st.session_state.synthetic_df = anon_df
            anon_path = save_to_runs(anon_df, "synthetic_anon")
            st.success(f"Generated ANON dataset with {rows} rows in {st.session_state['currency_label']}. Saved to {anon_path}")
            st.dataframe(anon_df.head(10), width="stretch")
            st.download_button(
                "⬇️ Download ANON CSV",
                anon_df.to_csv(index=False).encode("utf-8"),
                os.path.basename(anon_path),
                "text/csv"
            )


def render_tab_clean():
    st.subheader("🧹 Upload & Anonymize Customer Data (PII columns will be DROPPED)")
    st.markdown("Upload your **real CSV**. We drop PII columns and scrub emails/phones in text fields.")

    uploaded = st.file_uploader("Upload CSV file", type=["csv"], key="clean_tab_uploader")
    if uploaded:
        try:
            df = pd.read_csv(uploaded)
        except Exception as e:
            st.error(f"Could not read CSV: {e}")
            st.stop()

        st.write("📊 Original Data Preview:")
        st.dataframe(dedupe_columns(df.head(5)), width="stretch")

        sanitized, dropped_cols = drop_pii_columns(df)
        sanitized = append_user_info(sanitized)
        sanitized = dedupe_columns(sanitized)
        st.session_state.anonymized_df = sanitized

        st.success(f"Dropped PII columns: {sorted(dropped_cols) if dropped_cols else 'None'}")
        st.write("✅ Sanitized Data Preview:")
        st.dataframe(sanitized.head(5), width="stretch")

        fpath = save_to_runs(sanitized, "anonymized")
        st.success(f"Saved anonymized file: {fpath}")
        st.download_button(
            "⬇️ Download Clean Data",
            sanitized.to_csv(index=False).encode("utf-8"),
            os.path.basename(fpath),
            "text/csv"
        )
    else:
        st.info("Choose a CSV to see the sanitize flow.", icon="ℹ️")


def render_tab_run():
    st.subheader("🤖 Credit appraisal by AI assistant")

    # Production model banner (optional)
    try:
        resp = requests.get(f"{API_URL}/v1/training/production_meta", timeout=5)
        if resp.status_code == 200:
            meta = resp.json()
            if meta.get("has_production"):
                ver = (meta.get("meta") or {}).get("version", "1.x")
                src = (meta.get("meta") or {}).get("source", "production")
                st.success(f"🟢 Production model active — version: {ver} • source: {src}")
            else:
                st.warning("⚠️ No production model promoted yet — using baseline.")
        else:
            st.info("ℹ️ Could not fetch production model meta.")
    except Exception:
        st.info("ℹ️ Production meta unavailable.")

    # 1) Model + Hardware selection (UI hints)
    LLM_MODELS = [
        ("Phi-3 Mini (3.8B) — CPU OK", "phi3:3.8b", "CPU 8GB RAM (fast)"),
        ("Mistral 7B Instruct — CPU slow / GPU OK", "mistral:7b-instruct", "CPU 16GB (slow) or GPU ≥8GB"),
        ("Gemma-2 7B — CPU slow / GPU OK", "gemma2:7b", "CPU 16GB (slow) or GPU ≥8GB"),
        ("LLaMA-3 8B — GPU recommended", "llama3:8b-instruct", "GPU ≥12GB (CPU very slow)"),
        ("Qwen2 7B — GPU recommended", "qwen2:7b-instruct", "GPU ≥12GB (CPU very slow)"),
        ("Mixtral 8x7B — GPU only (big)", "mixtral:8x7b-instruct", "GPU 24–48GB"),
    ]
    LLM_LABELS = [l for (l, _, _) in LLM_MODELS]
    LLM_VALUE_BY_LABEL = {l: v for (l, v, _) in LLM_MODELS}
    LLM_HINT_BY_LABEL = {l: h for (l, _, h) in LLM_MODELS}

    OPENSTACK_FLAVORS = {
        "m4.medium":  "4 vCPU / 8 GB RAM — CPU-only small",
        "m8.large":   "8 vCPU / 16 GB RAM — CPU-only medium",
        "g1.a10.1":   "8 vCPU / 32 GB RAM + 1×A10 24GB",
        "g1.l40.1":   "16 vCPU / 64 GB RAM + 1×L40 48GB",
        "g2.a100.1":  "24 vCPU / 128 GB RAM + 1×A100 80GB",
    }

    with st.expander("🧠 Local LLM & Hardware Profile", expanded=True):
        c1, c2 = st.columns([1.2, 1])
        with c1:
            model_label = st.selectbox("Local LLM (used for narratives/explanations)", LLM_LABELS, index=1)
            llm_value = LLM_VALUE_BY_LABEL[model_label]
            st.caption(f"Hint: {LLM_HINT_BY_LABEL[model_label]}")
        with c2:
            flavor = st.selectbox("OpenStack flavor / host profile", list(OPENSTACK_FLAVORS.keys()), index=0)
            st.caption(OPENSTACK_FLAVORS[flavor])
        st.caption("These are passed to the API as hints; your API can choose Ollama/Flowise backends accordingly.")

    # 2) Data Source
    data_choice = st.selectbox(
        "Select Data Source",
        [
            "Use synthetic (ANON)",
            "Use synthetic (RAW – auto-sanitize)",
            "Use anonymized dataset",
            "Upload manually",
        ]
    )
    use_llm = st.checkbox("Use LLM narrative", value=False)

    st.markdown("### 🤖 Choose agent to test")
    available_agents = [
        (agent, industry)
        for _, industry, agent, _, status, _ in AGENTS
        if str(status).lower() == "available"
    ]
    agent_name = "credit_appraisal"
    selected_agent_label: Optional[str] = None
    selected_agent_industry = ""
    if available_agents:
        agent_labels = [agent for agent, _ in available_agents]
        selected_agent_label = st.selectbox(
            "Agent",
            agent_labels,
            index=0,
            key="agent_runner_select",
            help="Pick which available agent to exercise.",
        )
        selected_agent_industry = next(
            industry for agent, industry in available_agents if agent == selected_agent_label
        )
        agent_key = sanitize_image_key(selected_agent_label)
        agent_preview_path = load_image_for(agent_key, selected_agent_industry)
        if agent_preview_path:
            display_image_preview(agent_preview_path, f"Selected agent: {selected_agent_label}", max_height=200)
        else:
            st.info("Upload an image for this agent or its industry to personalise the preview above.")
        agent_name = AGENT_API_OVERRIDES.get(selected_agent_label, agent_key)
    else:
        st.warning("No available agents listed — defaulting to the credit appraisal agent.")

    model_options = fetch_available_models(API_URL)
    model_labels = ["Auto (use production/default)"] + [label for label, _ in model_options]
    model_map = {label: name for label, name in model_options}
    selected_model_label = st.selectbox(
        "Credit risk model",
        model_labels,
        help="Pick a production model exposed by the training API.",
    )
    selected_model_name = model_map.get(selected_model_label)
    if not model_options:
        st.caption("No production models discovered yet — falling back to the default model.")
<<<<<<< HEAD
=======

    model_options = fetch_available_models(API_URL)
    model_labels = ["Auto (use production/default)"] + [label for label, _ in model_options]
    model_map = {label: name for label, name in model_options}
    selected_model_label = st.selectbox(
        "Credit risk model",
        model_labels,
        help="Pick a trained candidate or production model exposed by the training API.",
    )
    selected_model_name = model_map.get(selected_model_label)
    if not model_options:
        st.caption("No trained models discovered yet — falling back to the default model.")
>>>>>>> 045577a5

    if data_choice == "Upload manually":
        up = st.file_uploader("Upload your CSV", type=["csv"], key="manual_upload_run_file")
        if up is not None:
            st.session_state["manual_upload_name"] = up.name
            st.session_state["manual_upload_bytes"] = up.getvalue()
            st.success(f"File staged: {up.name} ({len(st.session_state['manual_upload_bytes'])} bytes)")

    # 3) Rules
    st.markdown("### ⚙️ Decision Rule Set")
    rule_mode = st.radio(
        "Choose rule mode",
        ["Classic (bank-style metrics)", "NDI (Net Disposable Income) — simple"],
        index=0,
        help="NDI = income - all monthly obligations. Approve if NDI and NDI ratio pass thresholds."
    )

    CLASSIC_DEFAULTS = {
        "max_dti": 0.45, "min_emp_years": 2, "min_credit_hist": 3, "salary_floor": 3000,
        "max_delinquencies": 2, "max_current_loans": 3, "req_min": 1000, "req_max": 200000,
        "loan_terms": [12, 24, 36, 48, 60], "threshold": 0.45, "target_rate": None, "random_band": True,
        "min_income_debt_ratio": 0.35, "compounded_debt_factor": 1.0, "monthly_debt_relief": 0.50,
    }
    NDI_DEFAULTS = {"ndi_value": 800.0, "ndi_ratio": 0.50, "threshold": 0.45, "target_rate": None, "random_band": True}

    if "classic_rules" not in st.session_state:
        st.session_state.classic_rules = CLASSIC_DEFAULTS.copy()
    if "ndi_rules" not in st.session_state:
        st.session_state.ndi_rules = NDI_DEFAULTS.copy()

    def reset_classic(): st.session_state.classic_rules = CLASSIC_DEFAULTS.copy()
    def reset_ndi():     st.session_state.ndi_rules = NDI_DEFAULTS.copy()

    if rule_mode.startswith("Classic"):
        with st.expander("Classic Metrics (with Reset)", expanded=True):
            rc = st.session_state.classic_rules
            r1, r2, r3 = st.columns(3)
            with r1:
                rc["max_dti"] = st.slider("Max Debt-to-Income (DTI)", 0.0, 1.0, rc["max_dti"], 0.01)
                rc["min_emp_years"] = st.number_input("Min Employment Years", 0, 40, rc["min_emp_years"])
                rc["min_credit_hist"] = st.number_input("Min Credit History (years)", 0, 40, rc["min_credit_hist"])
            with r2:
                rc["salary_floor"] = st.number_input("Minimum Monthly Salary", 0, 1_000_000_000, rc["salary_floor"], step=1000, help=fmt_currency_label("in local currency"))
                rc["max_delinquencies"] = st.number_input("Max Delinquencies", 0, 10, rc["max_delinquencies"])
                rc["max_current_loans"] = st.number_input("Max Current Loans", 0, 10, rc["max_current_loans"])
            with r3:
                rc["req_min"] = st.number_input(fmt_currency_label("Requested Amount Min"), 0, 10_000_000_000, rc["req_min"], step=1000)
                rc["req_max"] = st.number_input(fmt_currency_label("Requested Amount Max"), 0, 10_000_000_000, rc["req_max"], step=1000)
                rc["loan_terms"] = st.multiselect("Allowed Loan Terms (months)", [12,24,36,48,60,72], default=rc["loan_terms"])

            st.markdown("#### 🧮 Debt Pressure Controls")
            d1, d2, d3 = st.columns(3)
            with d1:
                rc["min_income_debt_ratio"] = st.slider("Min Income / (Compounded Debt) Ratio", 0.10, 2.00, rc["min_income_debt_ratio"], 0.01)
            with d2:
                rc["compounded_debt_factor"] = st.slider("Compounded Debt Factor (× requested)", 0.5, 3.0, rc["compounded_debt_factor"], 0.1)
            with d3:
                rc["monthly_debt_relief"] = st.slider("Monthly Debt Relief Factor", 0.10, 1.00, rc["monthly_debt_relief"], 0.05)

            st.markdown("---")
            c1, c2, c3 = st.columns([1,1,1])
            with c1:
                use_target = st.toggle("🎯 Use target approval rate", value=(rc["target_rate"] is not None))
            with c2:
                rc["random_band"] = st.toggle("🎲 Randomize approval band (20–60%) when no target", value=rc["random_band"])
            with c3:
                if st.button("↩️ Reset to defaults"):
                    reset_classic()
                    st.rerun()

            if use_target:
                rc["target_rate"] = st.slider("Target approval rate", 0.05, 0.95, rc["target_rate"] or 0.40, 0.01)
                rc["threshold"] = None
            else:
                rc["threshold"] = st.slider("Model score threshold", 0.0, 1.0, rc["threshold"], 0.01)
                rc["target_rate"] = None
    else:
        with st.expander("NDI Metrics (with Reset)", expanded=True):
            rn = st.session_state.ndi_rules
            n1, n2 = st.columns(2)
            with n1:
                rn["ndi_value"] = st.number_input(fmt_currency_label("Min NDI (Net Disposable Income) per month"), 0.0, 1e12, float(rn["ndi_value"]), step=50.0)
            with n2:
                rn["ndi_ratio"] = st.slider("Min NDI / Income ratio", 0.0, 1.0, float(rn["ndi_ratio"]), 0.01)
            st.caption("NDI = income - all monthly obligations (rent, food, loans, cards, etc.).")

            st.markdown("---")
            c1, c2, c3 = st.columns([1,1,1])
            with c1:
                use_target = st.toggle("🎯 Use target approval rate", value=(rn["target_rate"] is not None))
            with c2:
                rn["random_band"] = st.toggle("🎲 Randomize approval band (20–60%) when no target", value=rn["random_band"])
            with c3:
                if st.button("↩️ Reset to defaults (NDI)"):
                    reset_ndi()
                    st.rerun()

            if use_target:
                rn["target_rate"] = st.slider("Target approval rate", 0.05, 0.95, rn["target_rate"] or 0.40, 0.01)
                rn["threshold"] = None
            else:
                rn["threshold"] = st.slider("Model score threshold", 0.0, 1.0, rn["threshold"], 0.01)
                rn["target_rate"] = None

    # 4) Run
    if st.button("🚀 Run Agent", width="stretch"):
        try:
            files = None
            data: Dict[str, Any] = {
                "use_llm_narrative": str(use_llm).lower(),
                "llm_model": llm_value,
                "hardware_flavor": flavor,
                "currency_code": st.session_state["currency_code"],
                "currency_symbol": st.session_state["currency_symbol"],
            }
<<<<<<< HEAD
            if selected_agent_label:
                data["agent_label"] = selected_agent_label
=======
>>>>>>> 045577a5
            if selected_model_name:
                data["selected_model_name"] = selected_model_name
            if rule_mode.startswith("Classic"):
                rc = st.session_state.classic_rules
                data.update({
                    "min_employment_years": str(rc["min_emp_years"]),
                    "max_debt_to_income": str(rc["max_dti"]),
                    "min_credit_history_length": str(rc["min_credit_hist"]),
                    "max_num_delinquencies": str(rc["max_delinquencies"]),
                    "max_current_loans": str(rc["max_current_loans"]),
                    "requested_amount_min": str(rc["req_min"]),
                    "requested_amount_max": str(rc["req_max"]),
                    "loan_term_months_allowed": ",".join(map(str, rc["loan_terms"])) if rc["loan_terms"] else "",
                    "min_income_debt_ratio": str(rc["min_income_debt_ratio"]),
                    "compounded_debt_factor": str(rc["compounded_debt_factor"]),
                    "monthly_debt_relief": str(rc["monthly_debt_relief"]),
                    "salary_floor": str(rc["salary_floor"]),
                    "threshold": "" if rc["threshold"] is None else str(rc["threshold"]),
                    "target_approval_rate": "" if rc["target_rate"] is None else str(rc["target_rate"]),
                    "random_band": str(rc["random_band"]).lower(),
                    "random_approval_band": str(rc["random_band"]).lower(),
                    "rule_mode": "classic",
                })
            else:
                rn = st.session_state.ndi_rules
                data.update({
                    "ndi_value": str(rn["ndi_value"]),
                    "ndi_ratio": str(rn["ndi_ratio"]),
                    "threshold": "" if rn["threshold"] is None else str(rn["threshold"]),
                    "target_approval_rate": "" if rn["target_rate"] is None else str(rn["target_rate"]),
                    "random_band": str(rn["random_band"]).lower(),
                    "random_approval_band": str(rn["random_band"]).lower(),
                    "rule_mode": "ndi",
                })

            def prep_and_pack(df: pd.DataFrame, filename: str):
                safe = dedupe_columns(df)
                safe, _ = drop_pii_columns(safe)
                safe = strip_policy_banned(safe)
                safe = to_agent_schema(safe)
                buf = io.StringIO()
                safe.to_csv(buf, index=False)
                return {"file": (filename, buf.getvalue().encode("utf-8"), "text/csv")}

            if data_choice == "Use synthetic (ANON)":
                if "synthetic_df" not in st.session_state:
                    st.warning("No ANON synthetic dataset found. Generate it in the first panel."); st.stop()
                files = prep_and_pack(st.session_state.synthetic_df, "synthetic_anon.csv")

            elif data_choice == "Use synthetic (RAW – auto-sanitize)":
                if "synthetic_raw_df" not in st.session_state:
                    st.warning("No RAW synthetic dataset found. Generate it in the first panel."); st.stop()
                files = prep_and_pack(st.session_state.synthetic_raw_df, "synthetic_raw_sanitized.csv")

            elif data_choice == "Use anonymized dataset":
                if "anonymized_df" not in st.session_state:
                    st.warning("No anonymized dataset found. Create it in the second panel."); st.stop()
                files = prep_and_pack(st.session_state.anonymized_df, "anonymized.csv")

            elif data_choice == "Upload manually":
                up_name = st.session_state.get("manual_upload_name")
                up_bytes = st.session_state.get("manual_upload_bytes")
                if not up_name or not up_bytes:
                    st.warning("Please upload a CSV first."); st.stop()
                try:
                    tmp_df = pd.read_csv(io.BytesIO(up_bytes))
                    files = prep_and_pack(tmp_df, up_name)
                except Exception:
                    files = {"file": (up_name, up_bytes, "text/csv")}
            else:
                st.error("Unknown data source selection."); st.stop()

            r = requests.post(f"{API_URL}/v1/agents/{agent_name}/run", data=data, files=files, timeout=180)
            if r.status_code != 200:
                st.error(f"Run failed ({r.status_code}): {r.text}"); st.stop()

            res = r.json()
            st.session_state.last_run_id = res.get("run_id")
            st.success(f"✅ Run succeeded! Run ID: {st.session_state.last_run_id}")

            # Pull merged.csv for dashboards/review
            rid = st.session_state.last_run_id
            merged_url = f"{API_URL}/v1/runs/{rid}/report?format=csv"
            merged_bytes = requests.get(merged_url, timeout=30).content
            merged_df = pd.read_csv(io.BytesIO(merged_bytes))
            st.session_state["last_merged_df"] = merged_df

            # Decision filter IN TABLE (not hiding dashboard)
            st.markdown("### 📄 Credit AI Agent Decisions Table (filtered)")
            uniq_dec = sorted([d for d in merged_df.get("decision", pd.Series(dtype=str)).dropna().unique()])
            chosen = st.multiselect(
                "Filter decision",
                options=uniq_dec,
                default=uniq_dec,
                key="filter_decisions",
                help="Toggle decisions to update the tables below. Clear the selection to show everything.",
            )
<<<<<<< HEAD
            filtered_df = merged_df.copy()
            if "decision" in filtered_df.columns:
                if chosen:
                    filtered_df = filtered_df[filtered_df["decision"].isin(chosen)]
                else:
                    filtered_df = merged_df
                    st.info("No decision selected — showing all rows.")
            st.dataframe(filtered_df, width="stretch")
=======
            df_view = merged_df.copy()
            if "decision" in df_view.columns:
                if chosen:
                    df_view = df_view[df_view["decision"].isin(chosen)]
                else:
                    st.info("No decision selected — showing all rows.")
            st.dataframe(df_view, use_container_width=True)
>>>>>>> 045577a5

            # ── DASHBOARD (always visible; filters apply in table below)
            st.markdown("## 📊 Dashboard")
            render_credit_dashboard(merged_df, st.session_state.get("currency_symbol", ""))

            # Per-row metrics met/not met
            detail_df = filtered_df.copy()
            if "rule_reasons" in detail_df.columns:
                rr = detail_df["rule_reasons"].apply(try_json)
                detail_df["metrics_met"] = rr.apply(lambda d: ", ".join(sorted([k for k, v in (d or {}).items() if v is True])) if isinstance(d, dict) else "")
                detail_df["metrics_unmet"] = rr.apply(lambda d: ", ".join(sorted([k for k, v in (d or {}).items() if v is False])) if isinstance(d, dict) else "")
            cols_show = [c for c in [
                "application_id","customer_type","decision","score","loan_amount","income","metrics_met","metrics_unmet",
                "estimated_roi","proposed_loan_option","proposed_consolidation_loan","top_feature","explanation"
<<<<<<< HEAD
            ] if c in detail_df.columns]
            st.dataframe(detail_df[cols_show].head(500), width="stretch")

            # Download outputs (single prominent button at end)
            st.markdown("---")
            ts = dt.now().strftime("%Y%m%d-%H%M%S")
            out_name = f"ai-appraisal-outputs-{ts}-{st.session_state['currency_code']}.csv"
            st.download_button(
                "⬇️ Download AI appraisal outputs",
                merged_df.to_csv(index=False).encode("utf-8"),
                out_name,
                "text/csv",
                width="stretch",
            )
=======
            ] if c in df_view.columns]
            st.dataframe(df_view[cols_show].head(500), use_container_width=True)

            # Downloads
            cdl1, cdl2, cdl3, cdl4, cdl5 = st.columns(5)
            with cdl1: st.markdown(f"[⬇️ PDF report]({API_URL}/v1/runs/{rid}/report?format=pdf)")
            with cdl2: st.markdown(f"[⬇️ Scores CSV]({API_URL}/v1/runs/{rid}/report?format=scores_csv)")
            with cdl3: st.markdown(f"[⬇️ Explanations CSV]({API_URL}/v1/runs/{rid}/report?format=explanations_csv)")
            with cdl4: st.markdown(f"[⬇️ Merged CSV]({API_URL}/v1/runs/{rid}/report?format=csv)")
            with cdl5: st.markdown(f"[⬇️ JSON]({API_URL}/v1/runs/{rid}/report?format=json)")
>>>>>>> 045577a5

        except Exception as e:
            st.exception(e)

    # Re-download quick section replaced with reminder if run exists
    if st.session_state.get("last_run_id"):
        rid = st.session_state.last_run_id
        st.caption(
            f"Need other formats? Visit the reports endpoint directly: {API_URL}/v1/runs/{rid}/report?format=<type>"
        )


def render_tab_review():
    st.subheader("🧑‍⚖️ Human Review — Correct AI Decisions & Score Agreement")

    # Allow loading AI output CSV back into review via dropdown upload
    uploaded_review = st.file_uploader("Load AI outputs CSV for review (optional)", type=["csv"], key="review_csv_loader")
    if uploaded_review is not None:
        try:
            st.session_state["last_merged_df"] = pd.read_csv(uploaded_review)
            st.success("Loaded review dataset from uploaded CSV.")
        except Exception as e:
            st.error(f"Could not read uploaded CSV: {e}")

    if "last_merged_df" not in st.session_state:
        st.info("Run the agent (previous panel) or upload an AI outputs CSV to load results for review.")
    else:
        dfm = st.session_state["last_merged_df"].copy()
        st.markdown("#### 1) Select rows to review and correct")

        editable_cols = []
        if "decision" in dfm.columns: editable_cols.append("decision")
        if "rule_reasons" in dfm.columns: editable_cols.append("rule_reasons")
        if "customer_type" in dfm.columns: editable_cols.append("customer_type")

        editable = dfm[["application_id"] + editable_cols].copy()
        editable.rename(columns={"decision": "ai_decision"}, inplace=True)
        editable["human_decision"] = editable.get("ai_decision", "approved")
        editable["human_rule_reasons"] = editable.get("rule_reasons", "")

        edited = st.data_editor(
            editable,
            num_rows="dynamic",
            width="stretch",
            key="review_editor",
            column_config={
                "human_decision": st.column_config.SelectboxColumn(options=["approved", "denied"]),
                "customer_type": st.column_config.SelectboxColumn(options=["bank", "non-bank"], disabled=True)
            }
        )

        st.markdown("#### 2) Compute agreement score")
        if st.button("Compute agreement score"):
            if "ai_decision" in edited.columns and "human_decision" in edited.columns:
                agree = (edited["ai_decision"] == edited["human_decision"]).astype(int)
                score = float(agree.mean()) if len(agree) else 0.0
                st.success(f"Agreement score (AI vs human): {score:.3f}")
                st.session_state["last_agreement_score"] = score
            else:
                st.warning("Missing decision columns to compute score.")

        # Export review CSV (manual loop into training)
        st.markdown("#### 3) Export review CSV")
        model_used = "production"  # if you track specific model names, set it here
<<<<<<< HEAD
        ts = dt.now().strftime("%Y%m%d-%H%M%S")
        safe_user = st.session_state["user_info"]["name"].replace(" ", "").lower()
=======
        ts = datetime.datetime.now().strftime("%Y%m%d-%H%M%S")
        review_user = st.session_state.get("user_info", {}).get("name", "")
        safe_user = review_user.replace(" ", "").lower()
>>>>>>> 045577a5
        review_name = f"creditappraisal.{safe_user}.{model_used}.{ts}.csv"
        csv_bytes = edited.to_csv(index=False).encode("utf-8")
        st.download_button("⬇️ Export review CSV", csv_bytes, review_name, "text/csv", width="stretch")
        st.caption(f"Saved file name pattern: **{review_name}**")


def render_tab_train():
    st.subheader("🔁 Human Feedback → Retrain (new payload)")

    st.markdown("**Drag & drop** one or more review CSVs exported from the Human Review panel.")
    up_list = st.file_uploader("Upload feedback CSV(s)", type=["csv"], accept_multiple_files=True, key="train_feedback_uploader")

    staged_paths: List[str] = []
    if up_list:
        for up in up_list:
            # stage to tmp_feedback dir
            dest = os.path.join(TMP_FEEDBACK_DIR, up.name)
            with open(dest, "wb") as f:
                f.write(up.getvalue())
            staged_paths.append(dest)
        st.success(f"Staged {len(staged_paths)} feedback file(s) to {TMP_FEEDBACK_DIR}")
        st.write(staged_paths)

    st.markdown("#### Launch Retrain")
    user_info = st.session_state.get("user_info", {})

    payload = {
        "feedback_csvs": staged_paths,
        "user_name": user_info.get("name", ""),
        "agent_name": "credit_appraisal",
        "algo_name": "credit_lr",
    }
    st.code(json.dumps(payload, indent=2), language="json")

    colA, colB = st.columns([1,1])
    with colA:
        if st.button("🚀 Train candidate model", width="stretch"):
            try:
                r = requests.post(f"{API_URL}/v1/training/train", json=payload, timeout=90)
                if r.ok:
                    st.success(r.json())
                    st.session_state["last_train_job"] = r.json().get("job_id")
                else:
                    st.error(r.text)
            except Exception as e:
                st.error(f"Train failed: {e}")
    with colB:
        if st.button("⬆️ Promote last candidate to PRODUCTION", width="stretch"):
            try:
                r = requests.post(f"{API_URL}/v1/training/promote", timeout=30)
                st.write(r.json() if r.ok else r.text)
            except Exception as e:
                st.error(f"Promote failed: {e}")

    st.markdown("---")
    st.markdown("#### Production Model")
    try:
        resp = requests.get(f"{API_URL}/v1/training/production_meta", timeout=5)
        if resp.ok:
            st.json(resp.json())
        else:
            st.info("No production model yet.")
    except Exception as e:
        st.warning(f"Could not load production meta: {e}")

# ─────────────────────────────────────────────
# PANEL NAVIGATION

PANEL_ORDER: List[Tuple[str, str]] = [
    ("gen", "🏦 Synthetic Data Generator"),
    ("clean", "🧹 Anonymize & Sanitize Data"),
    ("run", "🤖 Credit appraisal by AI assistant"),
    ("review", "🧑‍⚖️ Human Review"),
    ("train", "🔁 Training (Feedback → Retrain)"),
]

PANEL_RENDERERS = {
    "gen": render_tab_gen,
    "clean": render_tab_clean,
    "run": render_tab_run,
    "review": render_tab_review,
    "train": render_tab_train,
}

if "active_panel" not in st.session_state:
    st.session_state["active_panel"] = PANEL_ORDER[0][0]

label_map = {key: label for key, label in PANEL_ORDER}
if "main_panel_selector" not in st.session_state:
    st.session_state["main_panel_selector"] = label_map[st.session_state["active_panel"]]

st.markdown(
    """
    <style>
    div[data-baseweb=\"radio\"] > div {
        flex-wrap: wrap;
        gap: 0.75rem;
        justify-content: center;
    }
    div[data-baseweb=\"radio\"] label {
        background: rgba(37,99,235,0.1);
        border: 1px solid rgba(37,99,235,0.3);
        border-radius: 999px;
        padding: 0.6rem 1.4rem;
        font-size: 1.05rem;
        font-weight: 600;
        color: #1e3a8a;
    }
    div[data-baseweb=\"radio\"] label[data-selected=\"true\"] {
        background: linear-gradient(90deg,#2563eb,#1d4ed8);
        color: white;
        box-shadow: 0 4px 14px rgba(37,99,235,0.35);
    }
    </style>
    """,
    unsafe_allow_html=True,
)

panel_labels = [label for _, label in PANEL_ORDER]
selected_label = st.radio(
    "Main panels",
    panel_labels,
    index=panel_labels.index(st.session_state["main_panel_selector"]),
    key="main_panel_selector",
    horizontal=True,
)

selected_key = next(key for key, label in PANEL_ORDER if label == selected_label)
st.session_state["active_panel"] = selected_key

PANEL_RENDERERS[selected_key]()
<<<<<<< HEAD
render_panel_navigation(selected_key, PANEL_ORDER)
=======
render_panel_navigation(selected_key, PANEL_ORDER)

# ─────────────────────────────────────────────
# DATA GENERATORS

def generate_raw_synthetic(n: int, non_bank_ratio: float) -> pd.DataFrame:
    rng = np.random.default_rng(42)
    names = ["Alice Nguyen","Bao Tran","Chris Do","Duy Le","Emma Tran",
             "Felix Nguyen","Giang Ho","Hanh Vo","Ivan Pham","Julia Ngo"]
    emails = [f"{n.split()[0].lower()}.{n.split()[1].lower()}@gmail.com" for n in names]
    addrs = [
        "23 Elm St, Boston, MA","19 Pine Ave, San Jose, CA","14 High St, London, UK",
        "55 Nguyen Hue, Ho Chi Minh","78 Oak St, Chicago, IL","10 Broadway, New York, NY",
        "8 Rue Lafayette, Paris, FR","21 Königstr, Berlin, DE","44 Maple Dr, Los Angeles, CA","22 Bay St, Toronto, CA"
    ]
    is_non = rng.random(n) < non_bank_ratio
    cust_type = np.where(is_non, "non-bank", "bank")

    df = pd.DataFrame({
        "application_id": [f"APP_{i:04d}" for i in range(1, n + 1)],
        "customer_name": np.random.choice(names, n),
        "email": np.random.choice(emails, n),
        "phone": [f"+1-202-555-{1000+i:04d}" for i in range(n)],
        "address": np.random.choice(addrs, n),
        "national_id": rng.integers(10_000_000, 99_999_999, n),
        "age": rng.integers(21, 65, n),
        "income": rng.integers(25_000, 150_000, n),
        "employment_length": rng.integers(0, 30, n),
        "loan_amount": rng.integers(5_000, 100_000, n),
        "loan_duration_months": rng.choice([12, 24, 36, 48, 60, 72], n),
        "collateral_value": rng.integers(8_000, 200_000, n),
        "collateral_type": rng.choice(["real_estate","car","land","deposit"], n),
        "co_loaners": rng.choice([0,1,2], n, p=[0.7, 0.25, 0.05]),
        "credit_score": rng.integers(300, 850, n),
        "existing_debt": rng.integers(0, 50_000, n),
        "assets_owned": rng.integers(10_000, 300_000, n),
        "current_loans": rng.integers(0, 5, n),
        "loan_history_unpaid": rng.poisson(0.4, n),
        "loan_history_late_payments": rng.poisson(1.5, n),
        "customer_type": cust_type,
    })
    eps = 1e-9
    df["DTI"] = df["existing_debt"] / (df["income"] + eps)
    df["LTV"] = df["loan_amount"] / (df["collateral_value"] + eps)
    df["CCR"] = df["collateral_value"] / (df["loan_amount"] + eps)
    df["ITI"] = (df["loan_amount"] / (df["loan_duration_months"] + eps)) / (df["income"] + eps)
    df["CWI"] = ((1 - df["DTI"]).clip(0, 1)) * ((1 - df["LTV"]).clip(0, 1)) * (df["CCR"].clip(0, 3))

    fx = st.session_state["currency_fx"]
    for c in ("income", "loan_amount", "collateral_value", "assets_owned", "existing_debt"):
        df[c] = (df[c] * fx).round(2)
    df["currency_code"] = st.session_state["currency_code"]
    return dedupe_columns(df)

def generate_anon_synthetic(n: int, non_bank_ratio: float) -> pd.DataFrame:
    rng = np.random.default_rng(42)
    is_non = rng.random(n) < non_bank_ratio
    cust_type = np.where(is_non, "non-bank", "bank")

    df = pd.DataFrame({
        "application_id": [f"APP_{i:04d}" for i in range(1, n + 1)],
        "age": rng.integers(21, 65, n),
        "income": rng.integers(25_000, 150_000, n),
        "employment_length": rng.integers(0, 30, n),
        "loan_amount": rng.integers(5_000, 100_000, n),
        "loan_duration_months": rng.choice([12, 24, 36, 48, 60, 72], n),
        "collateral_value": rng.integers(8_000, 200_000, n),
        "collateral_type": rng.choice(["real_estate","car","land","deposit"], n),
        "co_loaners": rng.choice([0,1,2], n, p=[0.7, 0.25, 0.05]),
        "credit_score": rng.integers(300, 850, n),
        "existing_debt": rng.integers(0, 50_000, n),
        "assets_owned": rng.integers(10_000, 300_000, n),
        "current_loans": rng.integers(0, 5, n),
        "loan_history_unpaid": rng.poisson(0.4, n),
        "loan_history_late_payments": rng.poisson(1.5, n),
        "customer_type": cust_type,
    })
    eps = 1e-9
    df["DTI"] = df["existing_debt"] / (df["income"] + eps)
    df["LTV"] = df["loan_amount"] / (df["collateral_value"] + eps)
    df["CCR"] = df["collateral_value"] / (df["loan_amount"] + eps)
    df["ITI"] = (df["loan_amount"] / (df["loan_duration_months"] + eps)) / (df["income"] + eps)
    df["CWI"] = ((1 - df["DTI"]).clip(0, 1)) * ((1 - df["LTV"]).clip(0, 1)) * (df["CCR"].clip(0, 3))

    fx = st.session_state["currency_fx"]
    for c in ("income", "loan_amount", "collateral_value", "assets_owned", "existing_debt"):
        df[c] = (df[c] * fx).round(2)
    df["currency_code"] = st.session_state["currency_code"]
    return dedupe_columns(df)

def to_agent_schema(df: pd.DataFrame) -> pd.DataFrame:
    """
    Harmonize to the server-side agent’s expected schema.
    """
    out = df.copy()
    n = len(out)
    if "employment_years" not in out.columns:
        out["employment_years"] = out.get("employment_length", 0)
    if "debt_to_income" not in out.columns:
        if "DTI" in out.columns:
            out["debt_to_income"] = out["DTI"].astype(float)
        elif "existing_debt" in out.columns and "income" in out.columns:
            denom = out["income"].replace(0, np.nan)
            dti = (out["existing_debt"] / denom).fillna(0.0)
            out["debt_to_income"] = dti.clip(0, 10)
        else:
            out["debt_to_income"] = 0.0
    rng = np.random.default_rng(12345)
    if "credit_history_length" not in out.columns:
        out["credit_history_length"] = rng.integers(0, 30, n)
    if "num_delinquencies" not in out.columns:
        out["num_delinquencies"] = np.minimum(rng.poisson(0.2, n), 10)
    if "requested_amount" not in out.columns:
        out["requested_amount"] = out.get("loan_amount", 0)
    if "loan_term_months" not in out.columns:
        out["loan_term_months"] = out.get("loan_duration_months", 0)
    return dedupe_columns(out)
>>>>>>> 045577a5
<|MERGE_RESOLUTION|>--- conflicted
+++ resolved
@@ -3,18 +3,12 @@
 # 🌐 OpenSource AI Agent Library + Credit Appraisal PoC
 # ─────────────────────────────────────────────
 from __future__ import annotations
-<<<<<<< HEAD
-
-import base64
-import html
-=======
 import os, re, io, json, time, datetime, random, html, warnings
 from pathlib import Path
 from functools import wraps
 from typing import Any, Dict, List, Optional, Tuple
 import numpy as np, pandas as pd, streamlit as st
 import os
->>>>>>> 045577a5
 import io
 import json
 import mimetypes
@@ -53,10 +47,6 @@
 COMPANY_LOGO_DIR = str(ensure_dir(os.path.join(LANDING_IMG_DIR, "company_logos")))
 LANDING_HERO_BASENAME = "landing_hero"
 IMAGE_EXTS = [".png", ".jpg", ".jpeg", ".webp", ".gif", ".svg"]
-<<<<<<< HEAD
-IMAGE_UPLOAD_TYPES = [ext.lstrip(".") for ext in IMAGE_EXTS]
-=======
->>>>>>> 045577a5
 os.makedirs(TMP_FEEDBACK_DIR, exist_ok=True)
 
 st.set_page_config(page_title="OpenSource AI Agent Library", layout="wide")
@@ -126,10 +116,6 @@
     ext = os.path.splitext(uploaded_file.name)[1].lower()
     if ext not in IMAGE_EXTS:
         ext = ".png"
-<<<<<<< HEAD
-    os.makedirs(directory, exist_ok=True)
-=======
->>>>>>> 045577a5
     _remove_existing_image_variants(base, directory)
     dest = os.path.join(directory, f"{base}{ext}")
     with open(dest, "wb") as f:
@@ -139,11 +125,7 @@
 
 def load_image_for(agent_id: str, industry: str) -> Optional[str]:
     """Prefer agent image, fallback to industry placeholder."""
-<<<<<<< HEAD
-    for base in [sanitize_image_key(agent_id), sanitize_image_key(industry)]:
-=======
     for base in [agent_id, sanitize_image_key(industry)]:
->>>>>>> 045577a5
         found = _first_existing_image(base)
         if found:
             return found
@@ -210,8 +192,6 @@
         unsafe_allow_html=True,
     )
     return True
-<<<<<<< HEAD
-=======
 
 
 def _to_file_uri(path: Path) -> str:
@@ -240,7 +220,6 @@
         unsafe_allow_html=True,
     )
     return True
->>>>>>> 045577a5
 
 # ─────────────────────────────────────────────
 # DATA: SECTORS / INDUSTRIES / AGENTS
@@ -286,22 +265,6 @@
 st.caption("Explore sectors, industries, and ready-to-use AI agents — including the **Credit Appraisal Agent** demo below.")
 
 landing_hero_path = _first_existing_image(LANDING_HERO_BASENAME)
-<<<<<<< HEAD
-if not display_full_width_banner(landing_hero_path):
-    st.info("Upload a hero image to personalise the top banner.")
-
-hero_upload = st.file_uploader(
-    "Upload landing banner",
-    type=IMAGE_UPLOAD_TYPES,
-    key="hero_image_upload",
-    help="Supports PNG, JPG, WEBP, GIF, and SVG formats.",
-)
-if hero_upload is not None:
-    saved_path = save_uploaded_image(hero_upload, LANDING_HERO_BASENAME)
-    if saved_path:
-        st.success(f"✅ Landing hero saved to {saved_path}")
-        display_full_width_banner(saved_path)
-=======
 if landing_hero_path:
     display_image_preview(landing_hero_path, "Current landing banner", max_height=260)
 
@@ -365,16 +328,11 @@
         saved_path = save_uploaded_image(agent_upload, agent_key)
         if saved_path:
             st.success(f"✅ Updated {selected_agent} icon")
->>>>>>> 045577a5
 
 # Table
 st.markdown("### 📊 Global View of All AI Agents")
 
-<<<<<<< HEAD
-header_cols = st.columns([1.0, 1.0, 1.8, 1.8, 2.4, 2.6, 1.2, 1.0, 1.2, 1.2])
-=======
 header_cols = st.columns([1.1, 1.1, 2.0, 2.0, 2.8, 1.4, 1.0, 1.0, 1.0])
->>>>>>> 045577a5
 header_labels = [
     "Agent Art",
     "Industry Art",
@@ -384,29 +342,13 @@
     "🧠 Description",
     "📶 Status",
     "⭐ Rating",
-<<<<<<< HEAD
-    "👥 Users / 💬",
-    "Action",
-=======
     "👥 Users / 💬 Comments",
->>>>>>> 045577a5
 ]
 for col, label in zip(header_cols, header_labels):
     col.markdown(f"**{label}**")
 
-<<<<<<< HEAD
-def _launch_agent_workflow(agent_label: str) -> None:
-    st.session_state["active_panel"] = "run"
-    st.session_state["main_panel_selector"] = "🤖 Credit appraisal by AI assistant"
-    st.session_state["agent_runner_select"] = agent_label
-
-
-for idx, (sector, industry, agent, desc, status, emoji) in enumerate(AGENTS):
-    row_cols = st.columns([1.0, 1.0, 1.8, 1.8, 2.4, 2.6, 1.2, 1.0, 1.2, 1.2])
-=======
 for idx, (sector, industry, agent, desc, status, emoji) in enumerate(AGENTS):
     row_cols = st.columns([1.1, 1.1, 2.0, 2.0, 2.8, 1.4, 1.0, 1.0, 1.0])
->>>>>>> 045577a5
 
     agent_key = sanitize_image_key(agent)
     industry_key = sanitize_image_key(industry)
@@ -474,13 +416,6 @@
 
     users = random.randint(800, 9000)
     comments = random.randint(5, 120)
-<<<<<<< HEAD
-    with row_cols[8]:
-        st.markdown(
-            f"{users:,}<br/><span style='color:#64748b;'>💬 {comments}</span>",
-            unsafe_allow_html=True,
-        )
-=======
     image_html = render_image_tag(sanitize_image_key(agent), industry, emoji)
     rows.append({
         "🖼️": image_html,
@@ -493,7 +428,6 @@
         "👥 Users": users,
         "💬 Comments": comments
     })
->>>>>>> 045577a5
 
     with row_cols[9]:
         if status.lower() == "available":
@@ -589,10 +523,7 @@
     with logo_col_preview:
         if current_logo_path and os.path.exists(current_logo_path):
             display_image_preview(current_logo_path, "Current logo", max_height=140)
-<<<<<<< HEAD
-=======
             st.image(current_logo_path, caption="Current logo", width=160)
->>>>>>> 045577a5
         else:
             st.info("Upload a logo to personalise reports.")
     with logo_col_upload:
@@ -663,11 +594,7 @@
     return dedupe_columns(out)
 
 def save_to_runs(df: pd.DataFrame, prefix: str) -> str:
-<<<<<<< HEAD
-    ts = dt.now().strftime("%Y-%m-%d_%H-%M")
-=======
     ts = datetime.datetime.now().strftime("%Y-%m-%d_%H-%M")
->>>>>>> 045577a5
     flagged = st.session_state.get("user_info", {}).get("flagged", False)
     flag_suffix = "_FLAGGED" if flagged else ""
     fname = f"{prefix}_{ts}{flag_suffix}.csv"
@@ -699,19 +626,6 @@
 @st.cache_data(ttl=120)
 def fetch_available_models(api_url: str) -> List[Tuple[str, str]]:
     options: List[Tuple[str, str]] = []
-<<<<<<< HEAD
-    try:
-        resp = requests.get(f"{api_url}/v1/training/list_models", params={"kind": "production"}, timeout=5)
-        if not resp.ok:
-            return options
-        data = resp.json() or {}
-        for name in data.get("models", []) or []:
-            if not name:
-                continue
-            options.append((f"Production: {name}", name))
-    except Exception:
-        return []
-=======
     seen: set[str] = set()
     for label, kind in [("Production", "production"), ("Trained", "trained")]:
         try:
@@ -726,7 +640,6 @@
                 seen.add(name)
         except Exception:
             continue
->>>>>>> 045577a5
     return options
 
 def fmt_currency_label(base: str) -> str:
@@ -1257,11 +1170,7 @@
                         "avg_term": "Avg term (months)",
                     }
                 ),
-<<<<<<< HEAD
-                width="stretch",
-=======
                 use_container_width=True,
->>>>>>> 045577a5
                 height=320,
             )
 
@@ -1279,36 +1188,6 @@
 def render_panel_navigation(current_key: str, panel_order: List[Tuple[str, str]]) -> None:
     """Render Back/Next controls for the wizard panels."""
 
-<<<<<<< HEAD
-    key_to_index = {key: idx for idx, (key, _) in enumerate(panel_order)}
-    idx = key_to_index[current_key]
-    prev_key = panel_order[idx - 1][0] if idx > 0 else None
-    next_key = panel_order[idx + 1][0] if idx < len(panel_order) - 1 else None
-
-    def _set_active(target_key: str) -> None:
-        st.session_state["active_panel"] = target_key
-        label_map = {key: label for key, label in panel_order}
-        st.session_state["main_panel_selector"] = label_map[target_key]
-
-    st.markdown(
-        """
-        <style>
-        .panel-nav button {
-            padding: 1.05rem 2.5rem !important;
-            font-size: 1.1rem !important;
-            font-weight: 600 !important;
-            border-radius: 999px !important;
-        }
-        </style>
-        """,
-        unsafe_allow_html=True,
-    )
-
-    st.markdown("<div class='panel-nav'>", unsafe_allow_html=True)
-    cols = st.columns([1, 1])
-    if prev_key:
-        if cols[0].button("⬅️ Back", key=f"back_{current_key}", width="stretch"):
-=======
     df = pd.DataFrame({
         "application_id": [f"APP_{i:04d}" for i in range(1, n + 1)],
         "customer_name": np.random.choice(names, n),
@@ -1377,25 +1256,16 @@
     cols = st.columns([1, 1])
     if prev_key:
         if cols[0].button("⬅️ Back", key=f"back_{current_key}", use_container_width=True):
->>>>>>> 045577a5
             _set_active(prev_key)
             st.experimental_rerun()
     else:
         cols[0].markdown("&nbsp;")
     if next_key:
-<<<<<<< HEAD
-        if cols[1].button("Next ➡️", key=f"next_{current_key}", width="stretch"):
-=======
         if cols[1].button("Next ➡️", key=f"next_{current_key}", use_container_width=True):
->>>>>>> 045577a5
             _set_active(next_key)
             st.experimental_rerun()
     else:
         cols[1].markdown("&nbsp;")
-<<<<<<< HEAD
-    st.markdown("</div>", unsafe_allow_html=True)
-=======
->>>>>>> 045577a5
 
 
 def render_tab_gen():
@@ -1590,8 +1460,6 @@
     selected_model_name = model_map.get(selected_model_label)
     if not model_options:
         st.caption("No production models discovered yet — falling back to the default model.")
-<<<<<<< HEAD
-=======
 
     model_options = fetch_available_models(API_URL)
     model_labels = ["Auto (use production/default)"] + [label for label, _ in model_options]
@@ -1604,7 +1472,6 @@
     selected_model_name = model_map.get(selected_model_label)
     if not model_options:
         st.caption("No trained models discovered yet — falling back to the default model.")
->>>>>>> 045577a5
 
     if data_choice == "Upload manually":
         up = st.file_uploader("Upload your CSV", type=["csv"], key="manual_upload_run_file")
@@ -1720,11 +1587,6 @@
                 "currency_code": st.session_state["currency_code"],
                 "currency_symbol": st.session_state["currency_symbol"],
             }
-<<<<<<< HEAD
-            if selected_agent_label:
-                data["agent_label"] = selected_agent_label
-=======
->>>>>>> 045577a5
             if selected_model_name:
                 data["selected_model_name"] = selected_model_name
             if rule_mode.startswith("Classic"):
@@ -1822,16 +1684,6 @@
                 key="filter_decisions",
                 help="Toggle decisions to update the tables below. Clear the selection to show everything.",
             )
-<<<<<<< HEAD
-            filtered_df = merged_df.copy()
-            if "decision" in filtered_df.columns:
-                if chosen:
-                    filtered_df = filtered_df[filtered_df["decision"].isin(chosen)]
-                else:
-                    filtered_df = merged_df
-                    st.info("No decision selected — showing all rows.")
-            st.dataframe(filtered_df, width="stretch")
-=======
             df_view = merged_df.copy()
             if "decision" in df_view.columns:
                 if chosen:
@@ -1839,7 +1691,6 @@
                 else:
                     st.info("No decision selected — showing all rows.")
             st.dataframe(df_view, use_container_width=True)
->>>>>>> 045577a5
 
             # ── DASHBOARD (always visible; filters apply in table below)
             st.markdown("## 📊 Dashboard")
@@ -1854,22 +1705,6 @@
             cols_show = [c for c in [
                 "application_id","customer_type","decision","score","loan_amount","income","metrics_met","metrics_unmet",
                 "estimated_roi","proposed_loan_option","proposed_consolidation_loan","top_feature","explanation"
-<<<<<<< HEAD
-            ] if c in detail_df.columns]
-            st.dataframe(detail_df[cols_show].head(500), width="stretch")
-
-            # Download outputs (single prominent button at end)
-            st.markdown("---")
-            ts = dt.now().strftime("%Y%m%d-%H%M%S")
-            out_name = f"ai-appraisal-outputs-{ts}-{st.session_state['currency_code']}.csv"
-            st.download_button(
-                "⬇️ Download AI appraisal outputs",
-                merged_df.to_csv(index=False).encode("utf-8"),
-                out_name,
-                "text/csv",
-                width="stretch",
-            )
-=======
             ] if c in df_view.columns]
             st.dataframe(df_view[cols_show].head(500), use_container_width=True)
 
@@ -1880,7 +1715,6 @@
             with cdl3: st.markdown(f"[⬇️ Explanations CSV]({API_URL}/v1/runs/{rid}/report?format=explanations_csv)")
             with cdl4: st.markdown(f"[⬇️ Merged CSV]({API_URL}/v1/runs/{rid}/report?format=csv)")
             with cdl5: st.markdown(f"[⬇️ JSON]({API_URL}/v1/runs/{rid}/report?format=json)")
->>>>>>> 045577a5
 
         except Exception as e:
             st.exception(e)
@@ -1945,14 +1779,9 @@
         # Export review CSV (manual loop into training)
         st.markdown("#### 3) Export review CSV")
         model_used = "production"  # if you track specific model names, set it here
-<<<<<<< HEAD
-        ts = dt.now().strftime("%Y%m%d-%H%M%S")
-        safe_user = st.session_state["user_info"]["name"].replace(" ", "").lower()
-=======
         ts = datetime.datetime.now().strftime("%Y%m%d-%H%M%S")
         review_user = st.session_state.get("user_info", {}).get("name", "")
         safe_user = review_user.replace(" ", "").lower()
->>>>>>> 045577a5
         review_name = f"creditappraisal.{safe_user}.{model_used}.{ts}.csv"
         csv_bytes = edited.to_csv(index=False).encode("utf-8")
         st.download_button("⬇️ Export review CSV", csv_bytes, review_name, "text/csv", width="stretch")
@@ -2084,9 +1913,6 @@
 st.session_state["active_panel"] = selected_key
 
 PANEL_RENDERERS[selected_key]()
-<<<<<<< HEAD
-render_panel_navigation(selected_key, PANEL_ORDER)
-=======
 render_panel_navigation(selected_key, PANEL_ORDER)
 
 # ─────────────────────────────────────────────
@@ -2203,5 +2029,4 @@
         out["requested_amount"] = out.get("loan_amount", 0)
     if "loan_term_months" not in out.columns:
         out["loan_term_months"] = out.get("loan_duration_months", 0)
-    return dedupe_columns(out)
->>>>>>> 045577a5
+    return dedupe_columns(out)